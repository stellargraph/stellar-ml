--- conflicted
+++ resolved
@@ -190,7 +190,6 @@
       - name: Run check
         run: python3 scripts/ci/ci_workflow_notebook_list.py
 
-<<<<<<< HEAD
   neo4j-notebooks:
     runs-on: ubuntu-latest
 
@@ -286,7 +285,7 @@
       - name: Stop Neo4j
         run: "docker-compose -f scripts/ci/docker-compose.yml --project-directory . down"
         if: always()
-=======
+
   black:
     name: "Format Python"
     runs-on: ubuntu-latest
@@ -314,5 +313,4 @@
       - uses: reviewdog/action-yamllint@v1
         with:
           github_token: ${{ github.token }}
-          filter_mode: file
->>>>>>> bcf3ab08
+          filter_mode: file