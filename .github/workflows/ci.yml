---
name: Continuous Integration

"on":
  push:
    # only build each push to develop and master, other branches are built through pull requests
    branches: [develop, master]
  pull_request:

jobs:
  build:
    runs-on: ubuntu-latest

    strategy:
      matrix:
        python-version: [3.6, 3.7, 3.8]

    steps:
      - uses: actions/checkout@v2

      - name: Setup Python
        uses: actions/setup-python@v2
        with:
          python-version: ${{ matrix.python-version }}

      - name: Restore cache
        uses: actions/cache@v2
        with:
          path: ~/.cache/pip
          key: ${{ runner.os }}-${{ matrix.python-version }}-pip-${{ hashFiles('setup.py') }}
          restore-keys: |
            ${{ runner.os }}-${{ matrix.python-version }}-pip-

      - name: Install dependencies
        run: |
          python -m pip install --upgrade pip
          pip install .[test,demos]

      - name: Run pytest tests
        run: |
          # benchmarks on shared infrastructure like the CI machines are usually unreliable (high
          # variance), so there's no point spending too much time, hence --benchmark-disable which
          # just runs them once (as a test)
          py.test -ra tests/ --doctest-modules \
              --cov=stellargraph --cov-report=xml \
              -p no:cacheprovider --junitxml="pytest-results-${{ matrix.python-version }}.xml" \
              --benchmark-disable

      - name: Upload pytest test results
        uses: actions/upload-artifact@v1
        with:
          name: pytest-results-${{ matrix.python-version }}
          path: pytest-results-${{ matrix.python-version }}.xml
        if: ${{ always() }}

      - name: Upload coverage to Codecov
        uses: codecov/codecov-action@v1
        with:
          env_vars: OS,PYTHON

<<<<<<< HEAD
=======
  black:
    name: "Format Python"
    runs-on: ubuntu-latest
    steps:
      - uses: actions/checkout@v2
      - name: Install black
        run: |
          python -m pip install --upgrade pip
          pip install black==19.10b
      - name: Check formatting
        run: |
          black --check --diff .

>>>>>>> 8ddb2e1b
  check-linters:
    runs-on: ubuntu-latest
    steps:
      - uses: actions/checkout@v2
      - uses: reviewdog/action-shellcheck@v1
        with:
          filter_mode: file
      - uses: reviewdog/action-hadolint@v1
        with:
          filter_mode: file
      - uses: reviewdog/action-yamllint@v1
        with:
          github_token: ${{ github.token }}
          filter_mode: file
      - uses: ./.github/actions/black
        with:
          filter_mode: file<|MERGE_RESOLUTION|>--- conflicted
+++ resolved
@@ -58,22 +58,6 @@
         with:
           env_vars: OS,PYTHON
 
-<<<<<<< HEAD
-=======
-  black:
-    name: "Format Python"
-    runs-on: ubuntu-latest
-    steps:
-      - uses: actions/checkout@v2
-      - name: Install black
-        run: |
-          python -m pip install --upgrade pip
-          pip install black==19.10b
-      - name: Check formatting
-        run: |
-          black --check --diff .
-
->>>>>>> 8ddb2e1b
   check-linters:
     runs-on: ubuntu-latest
     steps:
@@ -88,6 +72,23 @@
         with:
           github_token: ${{ github.token }}
           filter_mode: file
-      - uses: ./.github/actions/black
-        with:
-          filter_mode: file+
+      # run black and annotate incorrect files with reviewdog
+      - name: Install reviewdog
+        run: |
+          mkdir -p $HOME/bin && curl -sfL https://raw.githubusercontent.com/reviewdog/reviewdog/master/install.sh | sh -s -- -b $HOME/bin
+          echo ::add-path::$HOME/bin
+      - name: Install black
+        run: |
+          python -m pip install --upgrade pip
+          pip install black==19.10b
+      - name: Check formatting
+        env:
+          REVIEWDOG_GITHUB_API_TOKEN: ${{ github.token }}
+        run: |
+          if ! black --check --diff . ; then
+              version="$(black --version)"
+              black --check . \
+                | sed "s/would reformat \(.*\)/\1: invalid formatting according to $version/" \
+                | reviewdog -efm="%f: %m" -name="black" -reporter="github-pr-check" -filter-mode="file"
+          fi