---
name: Continuous Integration

"on":
  push:
    # only build each push to develop and master, other branches are built through pull requests
    branches: [develop, master]
  pull_request:

jobs:
  build:
    runs-on: ubuntu-latest

    strategy:
      matrix:
        python-version: [3.6, 3.7, 3.8]

    steps:
      - uses: actions/checkout@v2

      - name: Setup Python
        uses: actions/setup-python@v2
        with:
          python-version: ${{ matrix.python-version }}

      - name: Restore cache
        uses: actions/cache@v2
        with:
          path: ~/.cache/pip
          key: ${{ runner.os }}-${{ matrix.python-version }}-pip-${{ hashFiles('setup.py') }}
          restore-keys: |
            ${{ runner.os }}-${{ matrix.python-version }}-pip-

      - name: Install dependencies
        run: |
          python -m pip install --upgrade pip
          pip install .[test,demos]

      - name: Run pytest tests
        run: |
          # benchmarks on shared infrastructure like the CI machines are usually unreliable (high
          # variance), so there's no point spending too much time, hence --benchmark-disable which
          # just runs them once (as a test)
          py.test -ra tests/ --doctest-modules \
              --cov=stellargraph --cov-report=xml \
              -p no:cacheprovider --junitxml="pytest-results-${{ matrix.python-version }}.xml" \
              --benchmark-disable

      - name: Upload pytest test results
        uses: actions/upload-artifact@v1
        with:
          name: pytest-results-${{ matrix.python-version }}
          path: pytest-results-${{ matrix.python-version }}.xml
        if: ${{ always() }}

      - name: Upload coverage to Codecov
        uses: codecov/codecov-action@v1
        with:
          env_vars: OS,PYTHON

<<<<<<< HEAD
  copyright:
    runs-on: ubuntu-latest
    steps:
      - uses: actions/checkout@v2

      - name: Checking that files have copyright headers
        run: |
          temp="$(mktemp)"
          copyrightRegex="# Copyright [0-9-]*2020 Data61, CSIRO"
          find . \( \
            -name "*.py" \
            -a ! -path "./demos/link-prediction/random-walks/utils/node2vec/node2vec.py" \
            -a ! -path "./demos/link-prediction/random-walks/utils/node2vec/main.py" \
            -a ! -path "./docs/conf.py" \
            \) \
            -exec grep -L "$copyrightRegex" {} + | tee "$temp"
          if [ -s "$temp" ]; then
            echo "^^^ +++"
            msg="Found files without a copyright header (no matches for \`$copyrightRegex\`)"
            echo "$msg"
            exit 1
          else
            echo "all files have a copyright header (have a match for \`$copyrightRegex\`)"
          fi
  whitespace:
    runs-on: ubuntu-latest
    steps:
      - uses: actions/checkout@v2

      - name: Check whitespace
        run: scripts/whitespace.sh --github-ci

  conda:
    runs-on: ubuntu-latest
    steps:
      - uses: actions/checkout@v2
      - uses: s-weigand/setup-conda@v1

      - name: Install conda build tools
        run: |
          conda install conda-build
          conda install conda-verify

      - name: Conda build StellarGraph
        run: conda build . --no-anaconda-upload

      - name: Get conda package details
        id: get_package
        run: |
          package_path=$(conda build . --output)
          package_name=$(basename $package_path)
          echo "::set-output name=package_path::${package_path}"
          echo "::set-output name=package_name::${package_name}"

      - name: Upload package
        uses: actions/upload-artifact@v2
        with:
          name: ${{ steps.get_package.outputs.package_name }}
          path: ${{ steps.get_package.outputs.package_path }}
=======
  notebooks:
    runs-on: ubuntu-latest

    strategy:
      matrix:
        # MARKER: list of all notebooks
        notebook:
          - "demos/basics/loading-networkx.ipynb"
          - "demos/basics/loading-numpy.ipynb"
          - "demos/basics/loading-pandas.ipynb"
          - "demos/basics/loading-saving-neo4j.ipynb"
          - "demos/calibration/calibration-link-prediction.ipynb"
          - "demos/calibration/calibration-node-classification.ipynb"
          - "demos/community_detection/attacks_clustering_analysis.ipynb"
          - "demos/connector/neo4j/cluster-gcn-on-cora-neo4j-example.ipynb"
          - "demos/connector/neo4j/directed-graphsage-on-cora-neo4j-example.ipynb"
          - "demos/connector/neo4j/load-cora-into-neo4j.ipynb"
          - "demos/connector/neo4j/undirected-graphsage-on-cora-neo4j-example.ipynb"
          - "demos/embeddings/attri2vec-embeddings.ipynb"
          - "demos/embeddings/deep-graph-infomax-embeddings.ipynb"
          - "demos/embeddings/gcn-unsupervised-graph-embeddings.ipynb"
          - "demos/embeddings/graphsage-unsupervised-sampler-embeddings.ipynb"
          - "demos/embeddings/graphwave-embeddings.ipynb"
          - "demos/embeddings/keras-node2vec-embeddings.ipynb"
          - "demos/embeddings/metapath2vec-embeddings.ipynb"
          - "demos/embeddings/node2vec-embeddings.ipynb"
          - "demos/embeddings/watch-your-step-embeddings.ipynb"
          - "demos/ensembles/ensemble-link-prediction-example.ipynb"
          - "demos/ensembles/ensemble-node-classification-example.ipynb"
          - "demos/graph-classification/dgcnn-graph-classification.ipynb"
          - "demos/graph-classification/gcn-supervised-graph-classification.ipynb"
          - "demos/interpretability/gat-node-link-importance.ipynb"
          - "demos/interpretability/gcn-node-link-importance.ipynb"
          - "demos/interpretability/gcn-sparse-node-link-importance.ipynb"
          - "demos/interpretability/hateful-twitters-interpretability.ipynb"
          - "demos/link-prediction/attri2vec-link-prediction.ipynb"
          - "demos/link-prediction/complex-link-prediction.ipynb"
          - "demos/link-prediction/ctdne-link-prediction.ipynb"
          - "demos/link-prediction/distmult-link-prediction.ipynb"
          - "demos/link-prediction/gcn-link-prediction.ipynb"
          - "demos/link-prediction/graphsage-link-prediction.ipynb"
          - "demos/link-prediction/hinsage-link-prediction.ipynb"
          - "demos/link-prediction/homogeneous-comparison-link-prediction.ipynb"
          - "demos/link-prediction/metapath2vec-link-prediction.ipynb"
          - "demos/link-prediction/node2vec-link-prediction.ipynb"
          - "demos/node-classification/attri2vec-node-classification.ipynb"
          - "demos/node-classification/cluster-gcn-node-classification.ipynb"
          - "demos/node-classification/directed-graphsage-node-classification.ipynb"
          - "demos/node-classification/gat-node-classification.ipynb"
          - "demos/node-classification/gcn-deep-graph-infomax-fine-tuning-node-classification.ipynb"
          - "demos/node-classification/gcn-node-classification.ipynb"
          - "demos/node-classification/gcn/gcn-cora-node-classification-example.ipynb"
          - "demos/node-classification/graphsage-inductive-node-classification.ipynb"
          - "demos/node-classification/graphsage-node-classification.ipynb"
          - "demos/node-classification/keras-node2vec-node-classification.ipynb"
          - "demos/node-classification/node2vec-node-classification.ipynb"
          - "demos/node-classification/node2vec-weighted-node-classification.ipynb"
          - "demos/node-classification/ppnp-node-classification.ipynb"
          - "demos/node-classification/rgcn-node-classification.ipynb"
          - "demos/node-classification/sgc-node-classification.ipynb"
          - "demos/time-series/gcn-lstm-time-series.ipynb"
          - "demos/use-cases/hateful-twitters.ipynb"
          - "demos/zzz-internal-developers/graph-resource-usage.ipynb"
        exclude:
          # notebooks that require Neo4j, and are run separately
          - notebook: "demos/connector/neo4j/cluster-gcn-on-cora-neo4j-example.ipynb"
          - notebook: "demos/connector/neo4j/directed-graphsage-on-cora-neo4j-example.ipynb"
          - notebook: "demos/connector/neo4j/load-cora-into-neo4j.ipynb"
          - notebook: "demos/connector/neo4j/undirected-graphsage-on-cora-neo4j-example.ipynb"
          - notebook: "demos/basics/loading-saving-neo4j.ipynb"
          # notebooks that don't yet run on CI
          # FIXME #818: datasets can't be downloaded
          # FIXME #819: out-of-memory
          - notebook: "demos/community_detection/attacks_clustering_analysis.ipynb"
          - notebook: "demos/interpretability/gat-node-link-importance.ipynb"
          - notebook: "demos/interpretability/gcn-node-link-importance.ipynb"
          - notebook: "demos/interpretability/gcn-sparse-node-link-importance.ipynb"
          - notebook: "demos/interpretability/hateful-twitters-interpretability.ipynb"
          - notebook: "demos/link-prediction/attri2vec-link-prediction.ipynb"
          - notebook: "demos/node-classification/rgcn-node-classification.ipynb"
          - notebook: "demos/use-cases/hateful-twitters.ipynb"

    env:
      PYTHON_VERSION: 3.6

    steps:
      - uses: actions/checkout@v2

      - name: Setup Python
        uses: actions/setup-python@v2
        with:
          python-version: ${{ env.PYTHON_VERSION }}

      - name: Restore cache
        uses: actions/cache@v2
        with:
          path: ~/.cache/pip
          key: ${{ runner.os }}-${{ env.PYTHON_VERSION }}-pip-${{ hashFiles('setup.py') }}
          restore-keys: |
            ${{ runner.os }}-${{ env.PYTHON_VERSION }}-pip-

      - name: Install dependencies
        run: |
          python -m pip install --upgrade pip
          pip install .[test,demos]

      - name: Run notebook
        id: run_notebook
        run: scripts/ci/run_notebook.sh ${{ matrix.notebook }}

      - name: Upload artifact
        uses: actions/upload-artifact@v1
        with:
          name: ${{ steps.run_notebook.outputs.notebook_name }}
          path: ${{ matrix.notebook }}
        if: ${{ always() }}

  validate-notebooks-list:
    runs-on: ubuntu-latest

    steps:
      - uses: actions/checkout@v2
      - name: Run check
        run: python3 scripts/ci/ci_workflow_notebook_list.py
>>>>>>> 4ccd1f47
<|MERGE_RESOLUTION|>--- conflicted
+++ resolved
@@ -58,67 +58,6 @@
         with:
           env_vars: OS,PYTHON
 
-<<<<<<< HEAD
-  copyright:
-    runs-on: ubuntu-latest
-    steps:
-      - uses: actions/checkout@v2
-
-      - name: Checking that files have copyright headers
-        run: |
-          temp="$(mktemp)"
-          copyrightRegex="# Copyright [0-9-]*2020 Data61, CSIRO"
-          find . \( \
-            -name "*.py" \
-            -a ! -path "./demos/link-prediction/random-walks/utils/node2vec/node2vec.py" \
-            -a ! -path "./demos/link-prediction/random-walks/utils/node2vec/main.py" \
-            -a ! -path "./docs/conf.py" \
-            \) \
-            -exec grep -L "$copyrightRegex" {} + | tee "$temp"
-          if [ -s "$temp" ]; then
-            echo "^^^ +++"
-            msg="Found files without a copyright header (no matches for \`$copyrightRegex\`)"
-            echo "$msg"
-            exit 1
-          else
-            echo "all files have a copyright header (have a match for \`$copyrightRegex\`)"
-          fi
-  whitespace:
-    runs-on: ubuntu-latest
-    steps:
-      - uses: actions/checkout@v2
-
-      - name: Check whitespace
-        run: scripts/whitespace.sh --github-ci
-
-  conda:
-    runs-on: ubuntu-latest
-    steps:
-      - uses: actions/checkout@v2
-      - uses: s-weigand/setup-conda@v1
-
-      - name: Install conda build tools
-        run: |
-          conda install conda-build
-          conda install conda-verify
-
-      - name: Conda build StellarGraph
-        run: conda build . --no-anaconda-upload
-
-      - name: Get conda package details
-        id: get_package
-        run: |
-          package_path=$(conda build . --output)
-          package_name=$(basename $package_path)
-          echo "::set-output name=package_path::${package_path}"
-          echo "::set-output name=package_name::${package_name}"
-
-      - name: Upload package
-        uses: actions/upload-artifact@v2
-        with:
-          name: ${{ steps.get_package.outputs.package_name }}
-          path: ${{ steps.get_package.outputs.package_path }}
-=======
   notebooks:
     runs-on: ubuntu-latest
 
@@ -243,4 +182,63 @@
       - uses: actions/checkout@v2
       - name: Run check
         run: python3 scripts/ci/ci_workflow_notebook_list.py
->>>>>>> 4ccd1f47
+
+  copyright:
+    runs-on: ubuntu-latest
+    steps:
+      - uses: actions/checkout@v2
+
+      - name: Checking that files have copyright headers
+        run: |
+          temp="$(mktemp)"
+          copyrightRegex="# Copyright [0-9-]*2020 Data61, CSIRO"
+          find . \( \
+            -name "*.py" \
+            -a ! -path "./demos/link-prediction/random-walks/utils/node2vec/node2vec.py" \
+            -a ! -path "./demos/link-prediction/random-walks/utils/node2vec/main.py" \
+            -a ! -path "./docs/conf.py" \
+            \) \
+            -exec grep -L "$copyrightRegex" {} + | tee "$temp"
+          if [ -s "$temp" ]; then
+            echo "^^^ +++"
+            msg="Found files without a copyright header (no matches for \`$copyrightRegex\`)"
+            echo "$msg"
+            exit 1
+          else
+            echo "all files have a copyright header (have a match for \`$copyrightRegex\`)"
+          fi
+  whitespace:
+    runs-on: ubuntu-latest
+    steps:
+      - uses: actions/checkout@v2
+
+      - name: Check whitespace
+        run: scripts/whitespace.sh --github-ci
+
+  conda:
+    runs-on: ubuntu-latest
+    steps:
+      - uses: actions/checkout@v2
+      - uses: s-weigand/setup-conda@v1
+
+      - name: Install conda build tools
+        run: |
+          conda install conda-build
+          conda install conda-verify
+
+      - name: Conda build StellarGraph
+        run: conda build . --no-anaconda-upload
+
+      - name: Get conda package details
+        id: get_package
+        run: |
+          package_path=$(conda build . --output)
+          package_name=$(basename $package_path)
+          echo "::set-output name=package_path::${package_path}"
+          echo "::set-output name=package_name::${package_name}"
+
+      - name: Upload package
+        uses: actions/upload-artifact@v2
+        with:
+          name: ${{ steps.get_package.outputs.package_name }}
+          path: ${{ steps.get_package.outputs.package_path }}