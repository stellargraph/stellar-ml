---
# Continuous Integration is too long for the GitHub view
name: CI

"on":
  push:
    # only build each push to develop and master, other branches are built through pull requests
    branches: [develop, master]
  pull_request:

jobs:
  build:
    strategy:
      matrix:
        python-version: [3.6, 3.7, 3.8]
        os: [ubuntu-latest, windows-latest]

    runs-on: ${{ matrix.os }}

    env:
      JUNIT_NAME: pytest-results-${{ matrix.python-version }}-${{ matrix.os }}

    steps:
      - uses: actions/checkout@v2

      - name: Setup Python
        uses: actions/setup-python@v2
        with:
          python-version: ${{ matrix.python-version }}

      - name: Restore cache
        uses: actions/cache@v2
        with:
          path: ~/.cache/pip
          key: ${{ runner.os }}-${{ matrix.python-version }}-pip-${{ hashFiles('setup.py') }}
          restore-keys: |
            ${{ runner.os }}-${{ matrix.python-version }}-pip-

      - name: Install dependencies
        run: |
          python -m pip install --upgrade pip
          pip install .[test,demos]

      - name: List dependency versions
        run: "pip freeze"

      - name: Run pytest tests
        run: |
          # benchmarks on shared infrastructure like the CI machines are usually unreliable (high
          # variance), so there's no point spending too much time, hence --benchmark-disable which
          # just runs them once (as a test)
          py.test -ra tests/ --doctest-modules \
              --cov=stellargraph --cov-report=xml \
              -p no:cacheprovider --junitxml="${{ env.JUNIT_NAME }}.xml" \
              --benchmark-disable
        # explicitly use bash on windows, for consistent command parsing
        shell: bash

      - name: Upload pytest test results
        uses: actions/upload-artifact@v1
        with:
          name: ${{ env.JUNIT_NAME }}
          path: ${{ env.JUNIT_NAME }}.xml
        if: ${{ always() }}

      - name: Upload coverage to Codecov
        uses: codecov/codecov-action@v1
        with:
          env_vars: OS,PYTHON

  notebooks:
    runs-on: ubuntu-latest

    strategy:
      # Each notebook is mostly independent, unlike testing on (for instance) different Python
      # versions
      fail-fast: false

      matrix:
        # MARKER: list of all notebooks
        notebook:
          - "demos/basics/loading-networkx.ipynb"
          - "demos/basics/loading-numpy.ipynb"
          - "demos/basics/loading-pandas.ipynb"
          - "demos/basics/loading-saving-neo4j.ipynb"
          - "demos/calibration/calibration-link-prediction.ipynb"
          - "demos/calibration/calibration-node-classification.ipynb"
          - "demos/community_detection/attacks_clustering_analysis.ipynb"
          - "demos/connector/neo4j/cluster-gcn-on-cora-neo4j-example.ipynb"
          - "demos/connector/neo4j/directed-graphsage-on-cora-neo4j-example.ipynb"
          - "demos/connector/neo4j/load-cora-into-neo4j.ipynb"
          - "demos/connector/neo4j/undirected-graphsage-on-cora-neo4j-example.ipynb"
          - "demos/embeddings/attri2vec-embeddings.ipynb"
          - "demos/embeddings/deep-graph-infomax-embeddings.ipynb"
          - "demos/embeddings/gcn-unsupervised-graph-embeddings.ipynb"
          - "demos/embeddings/graphsage-unsupervised-sampler-embeddings.ipynb"
          - "demos/embeddings/graphwave-embeddings.ipynb"
          - "demos/embeddings/keras-node2vec-embeddings.ipynb"
          - "demos/embeddings/metapath2vec-embeddings.ipynb"
          - "demos/embeddings/node2vec-embeddings.ipynb"
          - "demos/embeddings/watch-your-step-embeddings.ipynb"
          - "demos/ensembles/ensemble-link-prediction-example.ipynb"
          - "demos/ensembles/ensemble-node-classification-example.ipynb"
          - "demos/graph-classification/dgcnn-graph-classification.ipynb"
          - "demos/graph-classification/gcn-supervised-graph-classification.ipynb"
          - "demos/interpretability/gat-node-link-importance.ipynb"
          - "demos/interpretability/gcn-node-link-importance.ipynb"
          - "demos/interpretability/gcn-sparse-node-link-importance.ipynb"
          - "demos/interpretability/hateful-twitters-interpretability.ipynb"
          - "demos/link-prediction/attri2vec-link-prediction.ipynb"
          - "demos/link-prediction/complex-link-prediction.ipynb"
          - "demos/link-prediction/ctdne-link-prediction.ipynb"
          - "demos/link-prediction/distmult-link-prediction.ipynb"
          - "demos/link-prediction/gcn-link-prediction.ipynb"
          - "demos/link-prediction/graphsage-link-prediction.ipynb"
          - "demos/link-prediction/hinsage-link-prediction.ipynb"
          - "demos/link-prediction/homogeneous-comparison-link-prediction.ipynb"
          - "demos/link-prediction/metapath2vec-link-prediction.ipynb"
          - "demos/link-prediction/node2vec-link-prediction.ipynb"
          - "demos/node-classification/attri2vec-node-classification.ipynb"
          - "demos/node-classification/cluster-gcn-node-classification.ipynb"
          - "demos/node-classification/directed-graphsage-node-classification.ipynb"
          - "demos/node-classification/gat-node-classification.ipynb"
          - "demos/node-classification/gcn-deep-graph-infomax-fine-tuning-node-classification.ipynb"
          - "demos/node-classification/gcn-node-classification.ipynb"
          - "demos/node-classification/gcn/gcn-cora-node-classification-example.ipynb"
          - "demos/node-classification/graphsage-inductive-node-classification.ipynb"
          - "demos/node-classification/graphsage-node-classification.ipynb"
          - "demos/node-classification/keras-node2vec-node-classification.ipynb"
          - "demos/node-classification/node2vec-node-classification.ipynb"
          - "demos/node-classification/node2vec-weighted-node-classification.ipynb"
          - "demos/node-classification/ppnp-node-classification.ipynb"
          - "demos/node-classification/rgcn-node-classification.ipynb"
          - "demos/node-classification/sgc-node-classification.ipynb"
          - "demos/time-series/gcn-lstm-time-series.ipynb"
          - "demos/use-cases/hateful-twitters.ipynb"
          - "demos/zzz-internal-developers/graph-resource-usage.ipynb"
        exclude:
          # notebooks that require Neo4j, and are run separately
          - notebook: "demos/connector/neo4j/cluster-gcn-on-cora-neo4j-example.ipynb"
          - notebook: "demos/connector/neo4j/directed-graphsage-on-cora-neo4j-example.ipynb"
          - notebook: "demos/connector/neo4j/load-cora-into-neo4j.ipynb"
          - notebook: "demos/connector/neo4j/undirected-graphsage-on-cora-neo4j-example.ipynb"
          - notebook: "demos/basics/loading-saving-neo4j.ipynb"
          # notebooks that don't yet run on CI
          # FIXME #818: datasets can't be downloaded
          # FIXME #819: out-of-memory
          - notebook: "demos/community_detection/attacks_clustering_analysis.ipynb"
          - notebook: "demos/interpretability/gat-node-link-importance.ipynb"
          - notebook: "demos/interpretability/gcn-node-link-importance.ipynb"
          - notebook: "demos/interpretability/gcn-sparse-node-link-importance.ipynb"
          - notebook: "demos/interpretability/hateful-twitters-interpretability.ipynb"
          - notebook: "demos/link-prediction/attri2vec-link-prediction.ipynb"
          - notebook: "demos/node-classification/rgcn-node-classification.ipynb"
          - notebook: "demos/use-cases/hateful-twitters.ipynb"

    env:
      PYTHON_VERSION: 3.6

    steps:
      - uses: actions/checkout@v2

      - name: Setup Python
        uses: actions/setup-python@v2
        with:
          python-version: ${{ env.PYTHON_VERSION }}

      - name: Restore cache
        uses: actions/cache@v2
        with:
          path: ~/.cache/pip
          key: ${{ runner.os }}-${{ env.PYTHON_VERSION }}-pip-${{ hashFiles('setup.py') }}
          restore-keys: |
            ${{ runner.os }}-${{ env.PYTHON_VERSION }}-pip-

      - name: Install dependencies
        run: |
          python -m pip install --upgrade pip
          pip install .[test,demos]

      - name: List dependency versions
        run: "pip freeze"

      - name: Run notebook
        id: run_notebook
        run: scripts/ci/run_notebook.sh ${{ matrix.notebook }}

      - name: Upload artifact
        uses: actions/upload-artifact@v1
        with:
          name: ${{ steps.run_notebook.outputs.notebook_name }}
          path: ${{ matrix.notebook }}
        if: ${{ always() }}

  validate-notebooks-list:
    runs-on: ubuntu-latest

    steps:
      - uses: actions/checkout@v2
      - name: Run check
        run: python3 scripts/ci/ci_workflow_notebook_list.py

  neo4j-notebooks:
    runs-on: ubuntu-latest

    strategy:
      matrix:
        neo4j_version: ["3.5", "4.0"]

    env:
      STELLARGRAPH_NEO4J_HOST: localhost
      PYTHON_VERSION: 3.6

    steps:
      - uses: actions/checkout@v2

      - name: Start Neo4j
        run: |
          docker-compose -f scripts/ci/actions-docker-compose.yml --project-directory . \
            up --detach neo4j
        env:
          NEO4J_VERSION: ${{ matrix.neo4j_version }}

      - name: Setup Python
        uses: actions/setup-python@v2
        with:
          python-version: ${{ env.PYTHON_VERSION }}

      - name: Restore cache
        uses: actions/cache@v2
        with:
          path: ~/.cache/pip
          key: ${{ runner.os }}-${{ env.PYTHON_VERSION }}-pip-neo4j-${{ hashFiles('setup.py') }}
          restore-keys: |
            ${{ runner.os }}-${{ env.PYTHON_VERSION }}-pip-neo4j-

      - name: Install dependencies
        run: |
          python -m pip install --upgrade pip
          pip install .[test,neo4j]

      - name: List dependency versions
        run: "pip freeze"

      # Run each Neo4j notebook, and upload it as an artifact

      - name: Run loading-saving-neo4j.ipynb
        run: "scripts/ci/run_notebook.sh demos/basics/loading-saving-neo4j.ipynb"
      - name: Upload notebook
        uses: actions/upload-artifact@v1
        if: always()
        with:
          name: loading-saving-neo4j.ipynb
          path: "demos/basics/loading-saving-neo4j.ipynb"

      - name: Run load-cora-into-neo4j.ipynb
        run: "scripts/ci/run_notebook.sh demos/connector/neo4j/load-cora-into-neo4j.ipynb"
      - name: Upload notebook
        uses: actions/upload-artifact@v1
        if: always()
        with:
          name: load-cora-into-neo4j.ipynb
          path: "demos/connector/neo4j/load-cora-into-neo4j.ipynb"

      - name: Run directed-graphsage-on-cora-neo4j-example.ipynb
        run: |
          scripts/ci/run_notebook.sh \
            demos/connector/neo4j/directed-graphsage-on-cora-neo4j-example.ipynb
      - name: Upload notebook
        uses: actions/upload-artifact@v1
        if: always()
        with:
          name: directed-graphsage-on-cora-neo4j-example.ipynb
          path: "demos/connector/neo4j/directed-graphsage-on-cora-neo4j-example.ipynb"

      - name: Run undirected-graphsage-on-cora-neo4j-example.ipynb
        run: |
          scripts/ci/run_notebook.sh \
            demos/connector/neo4j/undirected-graphsage-on-cora-neo4j-example.ipynb
      - name: Upload notebook
        uses: actions/upload-artifact@v1
        if: always()
        with:
          name: undirected-graphsage-on-cora-neo4j-example.ipynb
          path: "demos/connector/neo4j/undirected-graphsage-on-cora-neo4j-example.ipynb"

      - name: Run cluster-gcn-on-cora-neo4j-example.ipynb
        run: |
          scripts/ci/run_notebook.sh demos/connector/neo4j/cluster-gcn-on-cora-neo4j-example.ipynb
      - name: Upload notebook
        uses: actions/upload-artifact@v1
        if: always()
        with:
          name: cluster-gcn-on-cora-neo4j-example.ipynb
          path: "demos/connector/neo4j/cluster-gcn-on-cora-neo4j-example.ipynb"

      # Clean up

      - name: Stop Neo4j
        run: |
          docker-compose -f scripts/ci/actions-docker-compose.yml --project-directory . down
        if: always()

  black:
    name: "Format Python"
    runs-on: ubuntu-latest
    steps:
      - uses: actions/checkout@v2
      - name: Install black
        run: |
          python3 -m pip install --upgrade pip
          python3 -m pip install black==19.10b0
          echo ::add-path::$HOME/.local/bin
      - name: Check formatting
        run: |
          if ! black --check --diff . ; then
              msg="file formatting does not match $(black --version); fix using \`black .\`"
              # convert the black output to syntax understood by GitHub Actions
              black --check . 2>&1 | sed "s/would reformat \(.*\)/::error file=\1::$msg/"
              exit 1
          fi

  check-linters:
    runs-on: ubuntu-latest
    steps:
      - uses: actions/checkout@v2
      - uses: reviewdog/action-shellcheck@v1
        with:
          filter_mode: file
      - uses: reviewdog/action-hadolint@v1
        with:
          filter_mode: file
      - uses: reviewdog/action-yamllint@v1
        with:
          github_token: ${{ github.token }}
          filter_mode: file

  copyright:
    runs-on: ubuntu-latest
    steps:
      - uses: actions/checkout@v2

      - name: Check that files have copyright headers
        run: scripts/ci/check-copyright-headers.sh

  whitespace:
    runs-on: ubuntu-latest
    steps:
      - uses: actions/checkout@v2

      - name: Check whitespace
        run: scripts/whitespace.sh --github-ci

  conda:
    runs-on: ubuntu-latest
    steps:
      - uses: actions/checkout@v2
      - uses: s-weigand/setup-conda@v1

      - name: Install conda build tools
        run: |
          conda install conda-build
          conda install conda-verify

      - name: Conda build StellarGraph
        run: conda build . --no-anaconda-upload

      - name: Get conda package details
        id: get_package
        run: |
          package_path=$(conda build . --output)
          package_name=$(basename $package_path)
          echo "::set-output name=package_path::${package_path}"
          echo "::set-output name=package_name::${package_name}"

      - name: Upload package
        uses: actions/upload-artifact@v2
        with:
          name: ${{ steps.get_package.outputs.package_name }}
          path: ${{ steps.get_package.outputs.package_path }}

<<<<<<< HEAD
  check-demo-indexing:
    runs-on: ubuntu-latest
=======
  check-notebook-format:
    runs-on: ubuntu-latest

>>>>>>> cf9c1668
    steps:
      - uses: actions/checkout@v2
      - uses: actions/setup-python@v2
        with:
<<<<<<< HEAD
          python-version: '3.x'
=======
          python-version: "3.x"
>>>>>>> cf9c1668

      - name: Install requirements
        run: |
          pip install --upgrade pip
<<<<<<< HEAD
          pip install nbformat

      - name: Check demo indexing
        run: python scripts/demo_indexing.py --action=compare

  check-documentation:
    runs-on: ubuntu-latest
=======
          pip install nbconvert nbformat black==19.10b0

      - name: Run check
        run: python scripts/format_notebooks.py --default --ci demos/

  check-notebook-text:
    runs-on: ubuntu-latest

>>>>>>> cf9c1668
    steps:
      - uses: actions/checkout@v2
      - uses: actions/setup-python@v2
        with:
<<<<<<< HEAD
          python-version: '3.x'

      - name: Install pandoc
        run: |
          sudo apt-get update
          sudo apt-get install -y pandoc enchant

      - name: Install python requirements
        run: |
          pip install --upgrade pip
          pip install .
          pip install -r docs/requirements.txt

      - name: Listing dependency versions
        run: pip freeze

      - name: Building docs
        run: make html SPHINXOPTS="-W --keep-going"
        working-directory: ./docs

      - name: Checking spelling
        run: make spelling SPHINXOPTS="-W --keep-going"
        working-directory: ./docs
=======
          python-version: "3.x"

      - name: Install requirements
        run: |
          pip install --upgrade pip
          pip install nbformat commonmark

      - name: Run check
        run: python scripts/notebook_text_checker.py demos/
>>>>>>> cf9c1668
<|MERGE_RESOLUTION|>--- conflicted
+++ resolved
@@ -378,29 +378,52 @@
         with:
           name: ${{ steps.get_package.outputs.package_name }}
           path: ${{ steps.get_package.outputs.package_path }}
-
-<<<<<<< HEAD
+git status
+  check-notebook-format:
+    runs-on: ubuntu-latest
+
+    steps:
+      - uses: actions/checkout@v2
+      - uses: actions/setup-python@v2
+        with:
+          python-version: "3.x"
+
+      - name: Install requirements
+        run: |
+          pip install --upgrade pip
+          pip install nbconvert nbformat black==19.10b0
+
+      - name: Run check
+        run: python scripts/format_notebooks.py --default --ci demos/
+
+  check-notebook-text:
+    runs-on: ubuntu-latest
+
+    steps:
+      - uses: actions/checkout@v2
+      - uses: actions/setup-python@v2
+        with:
+          python-version: "3.x"
+
+      - name: Install requirements
+        run: |
+          pip install --upgrade pip
+          pip install nbformat commonmark
+
+      - name: Run check
+        run: python scripts/notebook_text_checker.py demos/
+
   check-demo-indexing:
     runs-on: ubuntu-latest
-=======
-  check-notebook-format:
-    runs-on: ubuntu-latest
-
->>>>>>> cf9c1668
     steps:
       - uses: actions/checkout@v2
       - uses: actions/setup-python@v2
         with:
-<<<<<<< HEAD
           python-version: '3.x'
-=======
-          python-version: "3.x"
->>>>>>> cf9c1668
 
       - name: Install requirements
         run: |
           pip install --upgrade pip
-<<<<<<< HEAD
           pip install nbformat
 
       - name: Check demo indexing
@@ -408,21 +431,10 @@
 
   check-documentation:
     runs-on: ubuntu-latest
-=======
-          pip install nbconvert nbformat black==19.10b0
-
-      - name: Run check
-        run: python scripts/format_notebooks.py --default --ci demos/
-
-  check-notebook-text:
-    runs-on: ubuntu-latest
-
->>>>>>> cf9c1668
     steps:
       - uses: actions/checkout@v2
       - uses: actions/setup-python@v2
         with:
-<<<<<<< HEAD
           python-version: '3.x'
 
       - name: Install pandoc
@@ -445,15 +457,4 @@
 
       - name: Checking spelling
         run: make spelling SPHINXOPTS="-W --keep-going"
-        working-directory: ./docs
-=======
-          python-version: "3.x"
-
-      - name: Install requirements
-        run: |
-          pip install --upgrade pip
-          pip install nbformat commonmark
-
-      - name: Run check
-        run: python scripts/notebook_text_checker.py demos/
->>>>>>> cf9c1668
+        working-directory: ./docs