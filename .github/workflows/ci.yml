--- conflicted
+++ resolved
@@ -379,7 +379,40 @@
           name: ${{ steps.get_package.outputs.package_name }}
           path: ${{ steps.get_package.outputs.package_path }}
 
-<<<<<<< HEAD
+  check-notebook-format:
+    runs-on: ubuntu-latest
+
+    steps:
+      - uses: actions/checkout@v2
+      - uses: actions/setup-python@v2
+        with:
+          python-version: "3.x"
+
+      - name: Install requirements
+        run: |
+          pip install --upgrade pip
+          pip install nbconvert nbformat black==19.10b0
+
+      - name: Run check
+        run: python scripts/format_notebooks.py --default --ci demos/
+
+  check-notebook-text:
+    runs-on: ubuntu-latest
+
+    steps:
+      - uses: actions/checkout@v2
+      - uses: actions/setup-python@v2
+        with:
+          python-version: "3.x"
+
+      - name: Install requirements
+        run: |
+          pip install --upgrade pip
+          pip install nbformat commonmark
+
+      - name: Run check
+        run: python scripts/notebook_text_checker.py demos/
+
   shfmt:
     runs-on: ubuntu-latest
     steps:
@@ -426,39 +459,4 @@
 
           # meta.yaml is not valid YAML because of jinja templating
           prettier --list-different "**/*.yml" "**/*.yaml" "!meta.yaml" \
-            | sed "s/\(.*\)/::error file=\1::formatting of \1 $msg/"
-=======
-  check-notebook-format:
-    runs-on: ubuntu-latest
-
-    steps:
-      - uses: actions/checkout@v2
-      - uses: actions/setup-python@v2
-        with:
-          python-version: "3.x"
-
-      - name: Install requirements
-        run: |
-          pip install --upgrade pip
-          pip install nbconvert nbformat black==19.10b0
-
-      - name: Run check
-        run: python scripts/format_notebooks.py --default --ci demos/
-
-  check-notebook-text:
-    runs-on: ubuntu-latest
-
-    steps:
-      - uses: actions/checkout@v2
-      - uses: actions/setup-python@v2
-        with:
-          python-version: "3.x"
-
-      - name: Install requirements
-        run: |
-          pip install --upgrade pip
-          pip install nbformat commonmark
-
-      - name: Run check
-        run: python scripts/notebook_text_checker.py demos/
->>>>>>> ef5389c3
+            | sed "s/\(.*\)/::error file=\1::formatting of \1 $msg/"