--- conflicted
+++ resolved
@@ -169,47 +169,6 @@
     }
 
 
-<<<<<<< HEAD
-def _knowledge_graph_load(dataset, nodes, rels, train, test, valid):
-    g, train_df, test_df, valid_df = dataset.load()
-
-    assert g.number_of_nodes() == nodes
-    assert g.number_of_edges() == train + test + valid
-    assert len({et for _, _, et in g.edges(include_edge_type=True)}) == rels
-
-    assert len(train_df) == train
-    assert len(test_df) == test
-    assert len(valid_df) == valid
-
-    cols = {"source", "label", "target"}
-    assert set(train_df.columns) == cols
-    assert set(test_df.columns) == cols
-    assert set(valid_df.columns) == cols
-
-
-def test_wn18_load() -> None:
-    _knowledge_graph_load(
-        WN18(), nodes=40943, rels=18, train=141442, test=5000, valid=5000,
-    )
-
-
-def test_wn18rr_load() -> None:
-    _knowledge_graph_load(
-        WN18RR(), nodes=40943, rels=11, train=86835, test=3134, valid=3034,
-    )
-
-
-def test_fb15k_load() -> None:
-    _knowledge_graph_load(
-        FB15k(), nodes=14951, rels=1345, train=483142, test=59071, valid=50000,
-    )
-
-
-def test_fb15k_237_load() -> None:
-    _knowledge_graph_load(
-        FB15k_237(), nodes=14541, rels=237, train=272115, test=20466, valid=17535,
-    )
-=======
 def test_aifb_load() -> None:
     g, affiliation = AIFB().load()
 
@@ -240,4 +199,44 @@
     assert set(subjects.index) == set(g.nodes())
 
     assert set(subjects) == {"AI", "Agents", "DB", "HCI", "IR", "ML"}
->>>>>>> b97a5975
+
+
+def _knowledge_graph_load(dataset, nodes, rels, train, test, valid):
+    g, train_df, test_df, valid_df = dataset.load()
+
+    assert g.number_of_nodes() == nodes
+    assert g.number_of_edges() == train + test + valid
+    assert len({et for _, _, et in g.edges(include_edge_type=True)}) == rels
+
+    assert len(train_df) == train
+    assert len(test_df) == test
+    assert len(valid_df) == valid
+
+    cols = {"source", "label", "target"}
+    assert set(train_df.columns) == cols
+    assert set(test_df.columns) == cols
+    assert set(valid_df.columns) == cols
+
+
+def test_wn18_load() -> None:
+    _knowledge_graph_load(
+        WN18(), nodes=40943, rels=18, train=141442, test=5000, valid=5000,
+    )
+
+
+def test_wn18rr_load() -> None:
+    _knowledge_graph_load(
+        WN18RR(), nodes=40943, rels=11, train=86835, test=3134, valid=3034,
+    )
+
+
+def test_fb15k_load() -> None:
+    _knowledge_graph_load(
+        FB15k(), nodes=14951, rels=1345, train=483142, test=59071, valid=50000,
+    )
+
+
+def test_fb15k_237_load() -> None:
+    _knowledge_graph_load(
+        FB15k_237(), nodes=14541, rels=237, train=272115, test=20466, valid=17535,
+    )