--- conflicted
+++ resolved
@@ -201,20 +201,6 @@
     assert set(subjects) == {"AI", "Agents", "DB", "HCI", "IR", "ML"}
 
 
-<<<<<<< HEAD
-def test_pubmeddiabetes_load() -> None:
-    g, labels = PubMedDiabetes().load()
-
-    n_nodes = 19717
-
-    assert g.number_of_nodes() == n_nodes
-    assert g.number_of_edges() == 44338
-
-    assert g.node_feature_sizes() == {"paper": 500}
-
-    assert len(labels) == n_nodes
-    assert set(labels.index) == set(g.nodes())
-=======
 def _knowledge_graph_load(dataset, nodes, rels, train, test, valid):
     g, train_df, test_df, valid_df = dataset.load()
 
@@ -254,4 +240,17 @@
     _knowledge_graph_load(
         FB15k_237(), nodes=14541, rels=237, train=272115, test=20466, valid=17535,
     )
->>>>>>> 248d3d02
+
+
+def test_pubmeddiabetes_load() -> None:
+    g, labels = PubMedDiabetes().load()
+
+    n_nodes = 19717
+
+    assert g.number_of_nodes() == n_nodes
+    assert g.number_of_edges() == 44338
+
+    assert g.node_feature_sizes() == {"paper": 500}
+
+    assert len(labels) == n_nodes
+    assert set(labels.index) == set(g.nodes())