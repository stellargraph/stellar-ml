--- conflicted
+++ resolved
@@ -545,12 +545,6 @@
 
     r = {(src, dst, "R") for src, dst in [(0, 4), (1, 4), (1, 5), (2, 4), (3, 5)]}
     f = {(4, 5, "F")}
-<<<<<<< HEAD
-    expected = normalize_edges(r | f, directed=False)
-    assert (
-        normalize_edges(
-            list(zip(*g.edge_arrays(include_edge_type=True)[:3])), directed=False
-=======
 
     expected = r | f
     if use_ilocs:
@@ -559,7 +553,6 @@
     assert (
         normalize_edges(
             g.edges(include_edge_type=True, use_ilocs=use_ilocs), directed=False
->>>>>>> 13442772
         )
         == expected
     )
@@ -709,11 +702,7 @@
     # get the neigbours of every node in the graph
     def f():
         for i in range(num_nodes):
-<<<<<<< HEAD
-            sg.neighbor_arrays(i)
-=======
             sg.neighbors(i, use_ilocs=use_ilocs)
->>>>>>> 13442772
 
     benchmark(f)
 
@@ -851,12 +840,6 @@
 @pytest.mark.parametrize("is_directed", [True, False])
 def test_neighbors_weighted_hin(is_directed, use_ilocs):
     graph = example_weighted_hin(is_directed=is_directed)
-<<<<<<< HEAD
-    assert_items_equal(graph.neighbor_arrays(1), [0, 0, 2, 3])
-    assert_items_equal(
-        list(zip(*graph.neighbor_arrays(1, include_edge_weight=True))),
-        [(0, 0.0), (0, 1.0), (2, 10.0), (3, 10.0)],
-=======
 
     node = graph.node_ids_to_ilocs([1])[0] if use_ilocs else 1
     expected_nodes = (
@@ -868,23 +851,15 @@
     assert_items_equal(
         graph.neighbors(node, include_edge_weight=True, use_ilocs=use_ilocs),
         zip(expected_nodes, expected_weights),
->>>>>>> 13442772
     )
 
     expected_nodes = graph.node_ids_to_ilocs([2, 3]) if use_ilocs else [2, 3]
     expected_weights = [10.0, 10.0]
     assert_items_equal(
-<<<<<<< HEAD
-        list(
-            zip(*graph.neighbor_arrays(1, include_edge_weight=True, edge_types=["AB"]))
-        ),
-        [(2, 10.0), (3, 10.0)],
-=======
         graph.neighbors(
             node, include_edge_weight=True, edge_types=["AB"], use_ilocs=use_ilocs
         ),
         zip(expected_nodes, expected_weights),
->>>>>>> 13442772
     )
 
 
@@ -896,16 +871,6 @@
 @pytest.mark.parametrize("is_directed", [True, False])
 def test_neighbors_unweighted_hom(is_directed, use_ilocs):
     graph = example_unweighted_hom(is_directed=is_directed)
-<<<<<<< HEAD
-    assert_items_equal(graph.neighbor_arrays(1), [0, 0, 2, 3])
-    assert_items_equal(
-        list(zip(*graph.neighbor_arrays(1, include_edge_weight=True))),
-        [(0, 1), (0, 1), (2, 1), (3, 1)],
-    )
-    assert_items_equal(
-        list(
-            zip(*graph.neighbor_arrays(1, include_edge_weight=True, edge_types=["AB"]))
-=======
     node = graph.node_ids_to_ilocs([1])[0] if use_ilocs else 1
     expected_nodes = (
         graph.node_ids_to_ilocs([0, 0, 2, 3]) if use_ilocs else [0, 0, 2, 3]
@@ -920,7 +885,6 @@
     assert_items_equal(
         graph.neighbors(
             node, include_edge_weight=True, edge_types=["AB"], use_ilocs=use_ilocs
->>>>>>> 13442772
         ),
         [],
     )
@@ -929,10 +893,6 @@
 @pytest.mark.parametrize("use_ilocs", [True, False])
 def test_undirected_hin_neighbor_methods(use_ilocs):
     graph = example_weighted_hin(is_directed=False)
-<<<<<<< HEAD
-    assert_items_equal(graph.neighbor_arrays(1), graph.in_node_arrays(1))
-    assert_items_equal(graph.neighbor_arrays(1), graph.out_node_arrays(1))
-=======
     node = graph.node_ids_to_ilocs([1])[0] if use_ilocs else 1
     assert_items_equal(
         graph.neighbors(node, use_ilocs=use_ilocs),
@@ -942,22 +902,11 @@
         graph.neighbors(node, use_ilocs=use_ilocs),
         graph.out_nodes(node, use_ilocs=use_ilocs),
     )
->>>>>>> 13442772
 
 
 @pytest.mark.parametrize("use_ilocs", [True, False])
 def test_in_nodes_weighted_hin(use_ilocs):
     graph = example_weighted_hin()
-<<<<<<< HEAD
-    assert_items_equal(graph.in_node_arrays(1), [0, 0])
-    assert_items_equal(
-        list(zip(*graph.in_node_arrays(1, include_edge_weight=True))),
-        [(0, 0.0), (0, 1.0)],
-    )
-    assert_items_equal(
-        list(
-            zip(*graph.in_node_arrays(1, include_edge_weight=True, edge_types=["AB"]))
-=======
     node = graph.node_ids_to_ilocs([1])[0] if use_ilocs else 1
     expected_nodes = graph.node_ids_to_ilocs([0, 0]) if use_ilocs else [0, 0]
     expected_weighted = zip(expected_nodes, [0.0, 1.0])
@@ -970,7 +919,6 @@
     assert_items_equal(
         graph.in_nodes(
             node, include_edge_weight=True, edge_types=["AB"], use_ilocs=use_ilocs
->>>>>>> 13442772
         ),
         [],
     )
@@ -979,15 +927,6 @@
 @pytest.mark.parametrize("use_ilocs", [True, False])
 def test_in_nodes_unweighted_hom(use_ilocs):
     graph = example_unweighted_hom()
-<<<<<<< HEAD
-    assert_items_equal(graph.in_node_arrays(1), [0, 0])
-    assert_items_equal(
-        list(zip(*graph.in_node_arrays(1, include_edge_weight=True))), [(0, 1), (0, 1)]
-    )
-    assert_items_equal(
-        list(
-            zip(*graph.in_node_arrays(1, include_edge_weight=True, edge_types=["AA"]))
-=======
     node = graph.node_ids_to_ilocs([1])[0] if use_ilocs else 1
     expected_nodes = graph.node_ids_to_ilocs([0, 0]) if use_ilocs else [0, 0]
     expected_weighted = zip(expected_nodes, [1, 1])
@@ -1000,7 +939,6 @@
     assert_items_equal(
         graph.in_nodes(
             node, include_edge_weight=True, edge_types=["AA"], use_ilocs=use_ilocs
->>>>>>> 13442772
         ),
         [],
     )
@@ -1009,16 +947,6 @@
 @pytest.mark.parametrize("use_ilocs", [True, False])
 def test_out_nodes_weighted_hin(use_ilocs):
     graph = example_weighted_hin()
-<<<<<<< HEAD
-    assert_items_equal(graph.out_node_arrays(1), [2, 3])
-    assert_items_equal(
-        list(zip(*graph.out_node_arrays(1, include_edge_weight=True))),
-        [(2, 10.0), (3, 10.0)],
-    )
-    assert_items_equal(
-        list(
-            zip(*graph.out_node_arrays(1, include_edge_weight=True, edge_types=["AA"]))
-=======
     node = graph.node_ids_to_ilocs([1])[0] if use_ilocs else 1
     expected_nodes = graph.node_ids_to_ilocs([2, 3]) if use_ilocs else [2, 3]
     expected_weighted = zip(expected_nodes, [10.0, 10.0])
@@ -1031,7 +959,6 @@
     assert_items_equal(
         graph.out_nodes(
             node, include_edge_weight=True, edge_types=["AA"], use_ilocs=use_ilocs
->>>>>>> 13442772
         ),
         [],
     )
@@ -1040,15 +967,6 @@
 @pytest.mark.parametrize("use_ilocs", [True, False])
 def test_out_nodes_unweighted_hom(use_ilocs):
     graph = example_unweighted_hom()
-<<<<<<< HEAD
-    assert_items_equal(graph.out_node_arrays(1), [2, 3])
-    assert_items_equal(
-        list(zip(*graph.out_node_arrays(1, include_edge_weight=True))), [(2, 1), (3, 1)]
-    )
-    assert_items_equal(
-        list(
-            zip(*graph.out_node_arrays(1, include_edge_weight=True, edge_types=["AB"]))
-=======
     node = graph.node_ids_to_ilocs([1])[0] if use_ilocs else 1
     expected_nodes = graph.node_ids_to_ilocs([2, 3]) if use_ilocs else [2, 3]
     expected_weighted = zip(expected_nodes, [1, 1])
@@ -1061,7 +979,6 @@
     assert_items_equal(
         graph.out_nodes(
             node, include_edge_weight=True, edge_types=["AB"], use_ilocs=use_ilocs
->>>>>>> 13442772
         ),
         [],
     )
@@ -1074,17 +991,10 @@
     graph = cls(
         nodes=pd.DataFrame(index=[1]), edges=pd.DataFrame(columns=["source", "target"])
     )
-<<<<<<< HEAD
-
-    assert len(graph.neighbor_arrays(1)) == 0
-    assert len(graph.in_node_arrays(1)) == 0
-    assert len(graph.in_node_arrays(1)) == 0
-=======
     node = graph.node_ids_to_ilocs([1])[0] if use_ilocs else 1
     assert graph.neighbors(node, use_ilocs=use_ilocs) == []
     assert graph.in_nodes(node, use_ilocs=use_ilocs) == []
     assert graph.out_nodes(node, use_ilocs=use_ilocs) == []
->>>>>>> 13442772
 
 
 @pytest.mark.parametrize("is_directed", [False, True])
@@ -1495,13 +1405,13 @@
 
 def test_edges_include_weights():
     g = example_weighted_hin()
-    sources, targets, _, weights = g.edge_arrays(include_edge_weight=True)
-
+    edges, weights = g.edges(include_edge_weight=True)
     nxg = g.to_networkx()
-    assert len(sources) == len(targets) == len(weights) == len(nxg.edges())
+    assert len(edges) == len(weights) == len(nxg.edges())
 
     grouped = (
-        pd.DataFrame({"source": sources, "target": targets, "weight": weights})
+        pd.DataFrame(edges, columns=["source", "target"])
+        .assign(weight=weights)
         .groupby(["source", "target"])
         .agg(list)
     )
@@ -1801,16 +1711,15 @@
             assert f(from_nx) == f(raw)
 
     both(lambda g: sorted(g.nodes()))
-    both(lambda g: sorted(g.edge_arrays()[0]))
-    both(lambda g: sorted(g.edge_arrays()[1]))
-    both(lambda g: sorted(g.edge_arrays(include_edge_type=True)[2]))
-    both(lambda g: sorted(g.edge_arrays(include_edge_weight=True)[3]))
-
     nodes = raw.nodes()
 
     for n in nodes:
         both(lambda g: g.node_type(n))
         both(lambda g: g.node_features([n]), numpy=True)
+
+    both(
+        lambda g: dict(zip(*g.edges(include_edge_type=True, include_edge_weight=True)))
+    )
 
 
 @pytest.mark.parametrize("is_directed", [False, True])
@@ -1840,17 +1749,13 @@
 
     assert set(sub.nodes()) == set(expected.nodes())
 
-    sub_sources, sub_targets, _, sub_weights = sub.edge_arrays(
+    sub_edges, sub_weights = sub.edges(include_edge_type=True, include_edge_weight=True)
+    exp_edges, exp_weights = expected.edges(
         include_edge_type=True, include_edge_weight=True
     )
-    exp_sources, exp_targets, _, exp_weights = expected.edge_arrays(
-        include_edge_type=True, include_edge_weight=True
-    )
-
-    sub_edges = normalize_edges(list(zip(sub_sources, sub_targets)), is_directed)
-    exp_edges = normalize_edges(list(zip(exp_sources, exp_targets)), is_directed)
-
-    assert np.array_equal(sub_edges, exp_edges)
+    assert normalize_edges(sub_edges, is_directed) == normalize_edges(
+        exp_edges, is_directed
+    )
     np.testing.assert_array_equal(sub_weights, exp_weights)
 
     for node in nodes:
@@ -1884,7 +1789,7 @@
     assert set(c) == {3}
 
     # check that `connected_components` works with `subgraph`
-    assert set(list(zip(*g.subgraph(a).edge_arrays()[:2]))) == {(0, 2), (2, 5)}
+    assert set(g.subgraph(a).edges()) == {(0, 2), (2, 5)}
 
 
 @pytest.mark.parametrize("use_ilocs", [True, False])
@@ -1952,58 +1857,4 @@
     with pytest.raises(
         ValueError, match="^ABC custom message 'n-0', 'n-1', 'n-2', 'n-3' 123$"
     ):
-        many_types.unique_node_type("ABC custom message %(found)s 123")
-
-
-def test_toedges():
-
-    sources = np.zeros(10)
-    targets = np.ones(10)
-    types = None
-    weights = None
-    edges = StellarGraph()._to_edges((sources, targets, types, weights))
-    assert len(edges) == 10
-    assert all(e == (0, 1) for e in edges)
-
-    sources = np.zeros(10)
-    targets = np.ones(10)
-    types = 2 * np.ones(10)
-    weights = None
-    edges = StellarGraph()._to_edges((sources, targets, types, weights))
-    assert len(edges) == 10
-    assert all(e == (0, 1, 2) for e in edges)
-
-    sources = np.zeros(10)
-    targets = np.ones(10)
-    types = None
-    weights = 3 * np.ones(10)
-    edges, weights = StellarGraph()._to_edges((sources, targets, types, weights))
-    assert len(edges) == 10
-    assert len(weights) == 10
-    assert all(e == (0, 1) for e in edges)
-    assert (weights == 3).all()
-
-    sources = np.zeros(10)
-    targets = np.ones(10)
-    types = 2 * np.ones(10)
-    weights = 3 * np.ones(10)
-    edges, weights = StellarGraph()._to_edges((sources, targets, types, weights))
-    assert len(edges) == 10
-    assert len(weights) == 10
-    assert all(e == (0, 1, 2) for e in edges)
-    assert (weights == 3).all()
-
-
-def test_to_neighbors():
-    nodes = np.ones(5)
-    weights = np.zeros(5)
-
-    expected = [NeighbourWithWeight(n, w) for n, w in zip(nodes, weights)]
-    actual = StellarGraph()._to_neighbors((nodes, weights), include_edge_weight=True)
-
-    assert actual == expected
-
-    expected = list(nodes)
-    actual = StellarGraph()._to_neighbors(nodes, include_edge_weight=False)
-
-    assert actual == expected+        many_types.unique_node_type("ABC custom message %(found)s 123")