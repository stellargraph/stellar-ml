# -*- coding: utf-8 -*-
#
# Copyright 2017-2020 Data61, CSIRO
#
# Licensed under the Apache License, Version 2.0 (the "License");
# you may not use this file except in compliance with the License.
# You may obtain a copy of the License at
#
# http://www.apache.org/licenses/LICENSE-2.0
#
# Unless required by applicable law or agreed to in writing, software
# distributed under the License is distributed on an "AS IS" BASIS,
# WITHOUT WARRANTIES OR CONDITIONS OF ANY KIND, either express or implied.
# See the License for the specific language governing permissions and
# limitations under the License.

import networkx as nx
import numpy as np
import pandas as pd
import pytest
import random
from stellargraph.core.graph import *
from stellargraph.core.experimental import ExperimentalWarning
from ..test_utils.alloc import snapshot, allocation_benchmark
from ..test_utils.graphs import (
    example_graph_nx,
    example_graph,
    example_hin_1_nx,
    example_hin_1,
    line_graph,
    weighted_hin,
    example_graph_random,
)

from .. import test_utils


pytestmark = test_utils.ignore_stellargraph_experimental_mark


# FIXME (#535): Consider using graph fixtures
def create_graph_1(is_directed=False):
    nodes = {
        "movie": pd.DataFrame(index=[0, 1, 2, 3]),
        "user": pd.DataFrame(index=[4, 5]),
    }
    edges = {
        "rating": pd.DataFrame(
            [(4, 0), (4, 1), (5, 1), (4, 2), (5, 3)], columns=["source", "target"]
        )
    }
    return StellarDiGraph(nodes, edges) if is_directed else StellarGraph(nodes, edges)


def example_benchmark_graph(
    feature_size=None, n_nodes=100, n_edges=200, n_types=4, features_in_nodes=True
):
    node_ids = np.arange(n_nodes)
    edges = pd.DataFrame(
        np.random.randint(0, n_nodes, size=(n_edges, 2)), columns=["source", "target"]
    )

    if feature_size is None:
        features = []
    else:
        features = np.ones((n_nodes, feature_size))

    all_nodes = pd.DataFrame(features, index=node_ids)
    nodes = {ty: all_nodes[node_ids % n_types == ty] for ty in range(n_types)}

    return nodes, edges


def test_graph_constructor():
    graphs = [StellarGraph(), StellarGraph({}, {}), StellarGraph(nodes={}, edges={})]
    for sg in graphs:
        assert sg.is_directed() == False
        assert sg.number_of_nodes() == 0
        assert sg.number_of_edges() == 0


def test_graph_constructor_positional():
    # ok:
    StellarGraph({}, {}, is_directed=True)
    with pytest.raises(
        TypeError, match="takes from 1 to 3 positional arguments but 4 were given"
    ):
        # not ok:
        StellarGraph({}, {}, True)


def test_graph_constructor_legacy():
    # can't pass edges when using the legacy NetworkX form
    with pytest.raises(
        ValueError, match="edges: expected no value when using legacy NetworkX"
    ):
        StellarGraph(nx.Graph(), {})

    # can't pass graph when using one of the other arguments
    with pytest.raises(
        ValueError,
        match="graph: expected no value when using 'nodes' and 'edges' parameters",
    ):
        StellarGraph({}, graph=nx.Graph())


def test_digraph_constructor():
    graphs = [
        StellarDiGraph(),
        StellarDiGraph({}, {}),
        StellarDiGraph(nodes={}, edges={}),
    ]
    for sg in graphs:
        assert sg.is_directed() == True
        assert sg.number_of_nodes() == 0
        assert sg.number_of_edges() == 0


def test_legacy_constructor_warning():
    for cls in [StellarGraph, StellarDiGraph]:
        with pytest.warns(
            DeprecationWarning,
            match=r"Constructing a StellarGraph.*StellarGraph.from_networkx",
        ):
            cls(nx.Graph())

    # make sure that we're disabling new uses of the legacy constructor correctly in this repo (see
    # also: filterwarnings in pytest.ini, PYTHONWARNINGS in .buildkite/docker-compose.yml)
    with pytest.raises(DeprecationWarning):
        StellarGraph(nx.Graph())


def test_graph_constructor_extra_nodes_in_edges():
    nodes = pd.DataFrame(np.ones((5, 1)), index=[0, 1, 2, 3, 4])
    edges = {
        "a": pd.DataFrame({"source": [1], "target": [0]}, index=[0]),
        "b": pd.DataFrame({"source": [4, 5], "target": [0, 2]}, index=[1, 2]),
    }

    with pytest.raises(
        ValueError,
        match="^edges: expected all source and target node IDs to be contained in `nodes`, found some missing: 5$",
    ):
        g = StellarGraph(nodes, edges)

    # adding an extra node should fix things
    nodes = pd.DataFrame(np.ones((6, 1)), index=[0, 1, 2, 3, 4, 5])
    g = StellarGraph(nodes, edges)

    # removing the bad edge should also fix
    nodes = pd.DataFrame(np.ones((5, 1)), index=[0, 1, 2, 3, 4])
    edges = {
        "a": pd.DataFrame({"source": [1], "target": [0]}, index=[0]),
        "b": pd.DataFrame({"source": [4], "target": [0]}, index=[1]),
    }
    g = StellarGraph(nodes, edges)


def test_graph_constructor_nodes_from_edges():
    edges = {
        "a": pd.DataFrame({"source": [1], "target": [0]}, index=[0]),
        "b": pd.DataFrame({"source": [4, 5], "target": [0, 2]}, index=[1, 2]),
    }

    g = StellarGraph(edges=edges, node_type_default="abc")
    assert g.node_types == {"abc"}
    assert sorted(g.nodes()) == [0, 1, 2, 4, 5]

    # node inference shouldn't hide the real errors in an invalid 'edges' param
    # these tests indirectly check that `_infer_nodes_from_edges` doesn't throw errors
    # and allows errors to be picked up by ColumnarConverter
    with pytest.raises(TypeError, match="edges: expected dict, found <class 'int'>"):
        StellarGraph(edges=1)

    with pytest.raises(
        TypeError, match="edges.*: expected pandas DataFrame, found <class 'int'>"
    ):
        StellarGraph(edges={"a": 1})

    with pytest.raises(
        ValueError,
        match=r"edges.*: expected 'source', 'target', 'weight' columns, found: 'weight'",
    ):
        StellarGraph(edges=pd.DataFrame(columns=["x"]))


def test_graph_constructor_edge_labels():
    edges = pd.DataFrame(
        {"source": [4, 1, 5], "target": [0, 0, 2], "ET": ["b", "a", "b"]}
    )

    g = StellarGraph(edges=edges, edge_type_column="ET")
    assert sorted(g.edges(include_edge_type=True)) == [
        (1, 0, "a"),
        (4, 0, "b"),
        (5, 2, "b"),
    ]


def test_info():
    sg = create_graph_1()
    info_str = sg.info()
    info_str = sg.info(show_attributes=False)
    # How can we check this?


def test_homogeneous_graph_schema():
    nodes = pd.DataFrame(index=[0, 1])
    edges = pd.DataFrame({"source": 0, "target": 1}, index=[0])
    for sg in [
        StellarGraph(nodes, edges),
        StellarGraph(nodes, edges, node_type_name="type", edge_type_name="type"),
    ]:
        schema = sg.create_graph_schema()

        assert "default" in schema.schema
        assert len(schema.node_types) == 1
        assert len(schema.edge_types) == 1


def test_graph_schema():
    sg = create_graph_1()
    schema = sg.create_graph_schema()

    assert "movie" in schema.schema
    assert "user" in schema.schema
    assert len(schema.schema["movie"]) == 1
    assert len(schema.schema["user"]) == 1


def test_graph_schema_sampled():
    sg = create_graph_1()

    schema = sg.create_graph_schema(nodes=[0, 4])

    assert "movie" in schema.schema
    assert "user" in schema.schema
    assert len(schema.schema["movie"]) == 1
    assert len(schema.schema["user"]) == 1


def test_digraph_schema():
    sg = create_graph_1(is_directed=True)
    schema = sg.create_graph_schema()

    assert "movie" in schema.schema
    assert "user" in schema.schema
    assert len(schema.schema["user"]) == 1
    assert len(schema.schema["movie"]) == 0


def test_graph_schema_no_edges():
    nodes = pd.DataFrame(index=[0])
    g = StellarGraph(nodes=nodes, edges={})
    schema = g.create_graph_schema()
    assert len(schema.node_types) == 1
    assert len(schema.edge_types) == 0


@pytest.mark.benchmark(group="StellarGraph create_graph_schema")
@pytest.mark.parametrize("num_types", [1, 4])
def test_benchmark_graph_schema(benchmark, num_types):
    nodes, edges = example_benchmark_graph(
        n_nodes=1000, n_edges=5000, n_types=num_types
    )
    sg = StellarGraph(nodes=nodes, edges=edges)

    benchmark(sg.create_graph_schema)


def test_node_ids_to_ilocs():
    sg = example_graph(feature_size=8)
    aa = sg.node_ids_to_ilocs([1, 2, 3, 4])
    assert list(aa) == [0, 1, 2, 3]

    sg = example_hin_1(feature_sizes={}, reverse_order=True)
    aa = sg.node_ids_to_ilocs([0, 1, 2, 3])
    assert list(aa) == [3, 2, 1, 0]
    aa = sg.node_ids_to_ilocs([0, 1, 2, 3])
    assert list(aa) == [3, 2, 1, 0]
    aa = sg.node_ids_to_ilocs([4, 5, 6])
    assert list(aa) == [6, 5, 4]
    aa = sg.node_ids_to_ilocs([4, 5, 6])
    assert list(aa) == [6, 5, 4]
    aa = sg.node_ids_to_ilocs([1, 2, 5])
    assert list(aa) == [2, 1, 5]


def test_node_ilocs_to_ids():
    sg = example_graph(feature_size=8)

    node_ilocs = [0, 1, 2, 3]
    expected_node_ids = [1, 2, 3, 4]
    node_ids = sg.node_ilocs_to_ids(node_ilocs)
    assert (node_ids == expected_node_ids).all()


def test_feature_conversion_from_nodes():
    sg = example_graph(feature_size=8)
    aa = sg.node_features([1, 2, 3, 4])
    assert aa[:, 0] == pytest.approx([1, 2, 3, 4])

    assert aa.shape == (4, 8)
    assert sg.node_feature_sizes()["default"] == 8


def test_node_features():
    feature_sizes = {"A": 4, "B": 6}
    sg = example_hin_1(feature_sizes=feature_sizes)

    one_zero = np.array([[1] * 4, [0] * 4])

    # inference
    np.testing.assert_array_equal(sg.node_features(nodes=[1, 0]), one_zero)
    # specified
    np.testing.assert_array_equal(
        sg.node_features(nodes=[1, 0], node_type="A"), one_zero
    )

    # wrong type
    with pytest.raises(ValueError, match="unknown IDs"):
        sg.node_features(nodes=[1, 0], node_type="B")

    # mixed types, inference
    with pytest.raises(ValueError, match="all nodes must have the same type"):
        sg.node_features(nodes=[0, 4])

    # mixed types, specified
    with pytest.raises(ValueError, match="unknown IDs"):
        sg.node_features(nodes=[0, 4], node_type="A")


def test_node_features_node_type():
    feature_sizes = {"A": 4, "B": 6}
    sg = example_hin_1(feature_sizes=feature_sizes)

    np.testing.assert_array_equal(
        sg.node_features(node_type="A"), [[0] * 4, [1] * 4, [2] * 4, [3] * 4],
    )
    np.testing.assert_array_equal(
        sg.node_features(node_type="B"), [[4] * 6, [5] * 6, [6] * 6]
    )


def test_node_features_node_type_inference():
    one_type = example_graph(feature_size=4)
    np.testing.assert_array_equal(
        one_type.node_features(), [[1] * 4, [2] * 4, [3] * 4, [4] * 4]
    )

    # short-cut inference of the node type for a subset of the nodes with a homogenous graph
    np.testing.assert_array_equal(one_type.node_features([1]), [[1] * 4])

    # inference doesn't work for a heterogeneous graph:
    feature_sizes = {"A": 4, "B": 6}
    many_types = example_hin_1(feature_sizes=feature_sizes)

    with pytest.raises(
        ValueError,
        match="node_type: in a non-homogeneous graph, expected a node type and/or 'nodes' to be passed; found neither 'node_type' nor 'nodes', and the graph has node types: 'A', 'B'",
    ):
        many_types.node_features()


def test_node_features_missing_id():
    sg = example_graph(feature_size=6)
    with pytest.raises(KeyError, match=r"\[1000, 2000\]"):
        sg.node_features([1, 1000, None, 2000])


def test_null_node_feature():
    sg = example_graph(feature_size=6)
    aa = sg.node_features([1, None, 2, None])
    assert aa.shape == (4, 6)
    assert aa[:, 0] == pytest.approx([1, 0, 2, 0])

    sg = example_hin_1(feature_sizes={"A": 4, "B": 2}, reverse_order=True)

    # Test feature for null node, without node type
    ab = sg.node_features([None, 5, None])
    assert ab.shape == (3, 2)
    assert ab[:, 0] == pytest.approx([0, 5, 0])

    # Test feature for null node, node type
    ab = sg.node_features([None, 6, None], "B")
    assert ab.shape == (3, 2)
    assert ab[:, 0] == pytest.approx([0, 6, 0])

    # Test feature for null node, wrong type
    with pytest.raises(ValueError):
        sg.node_features([None, 5, None], "A")

    # Test null-node with no type
    with pytest.raises(ValueError):
        sg.node_features([None, None])


def test_node_types():
    sg = example_graph(feature_size=6)
    assert sg.node_types == {"default"}

    sg = example_hin_1(feature_sizes={"A": 4, "B": 2}, reverse_order=True)
    assert sg.node_types == {"A", "B"}

    sg = example_hin_1(reverse_order=True)
    assert sg.node_types == {"A", "B"}


def test_edge_types():
    sg = example_graph(feature_size=6)
    assert set(sg.edge_types) == {"default"}

    sg = example_hin_1()
    assert set(sg.edge_types) == {"F", "R"}


def test_feature_conversion_from_dataframe():
    g = example_graph_nx()

    # Create features for nodes
    df = pd.DataFrame({v: np.ones(10) * float(v) for v in list(g)}).T
    gs = StellarGraph.from_networkx(g, node_features=df)

    aa = gs.node_features([1, 2, 3, 4])
    assert aa[:, 0] == pytest.approx([1, 2, 3, 4])

    # Check None identifier
    aa = gs.node_features([1, 2, None, None])
    assert aa[:, 0] == pytest.approx([1, 2, 0, 0])

    g = example_hin_1_nx()

    df = {
        t: pd.DataFrame(
            {
                v: np.ones(10) * float(v)
                for v, vdata in g.nodes(data=True)
                if vdata["label"] == t
            }
        ).T
        for t in ["A", "B"]
    }
    gs = StellarGraph.from_networkx(g, node_features=df)

    aa = gs.node_features([0, 1, 2, 3], "A")
    assert aa[:, 0] == pytest.approx([0, 1, 2, 3])
    assert aa.shape == (4, 10)

    ab = gs.node_features([4, 5], "B")
    assert ab.shape == (2, 10)
    assert ab[:, 0] == pytest.approx([4, 5])

    # Test mixed types
    with pytest.raises(ValueError):
        ab = gs.node_features([1, 5])

    # Test incorrect manual node_type
    with pytest.raises(ValueError):
        ab = gs.node_features([4, 5], "A")

    # Test feature for node with no set attributes
    ab = gs.node_features([4, None, None], "B")
    assert ab.shape == (3, 10)
    assert ab[:, 0] == pytest.approx([4, 0, 0])


def test_feature_conversion_from_iterator():
    g = example_graph_nx()

    # Create features for nodes
    node_features = [(v, np.ones(10) * float(v)) for v in list(g)]
    gs = StellarGraph.from_networkx(g, node_features=node_features)

    aa = gs.node_features([1, 2, 3, 4])
    assert aa[:, 0] == pytest.approx([1, 2, 3, 4])

    # Check None identifier
    aa = gs.node_features([1, 2, None, None])
    assert aa[:, 0] == pytest.approx([1, 2, 0, 0])

    # Test adjacency matrix
    adj_expected = np.array([[0, 1, 0, 1], [1, 0, 1, 1], [0, 1, 0, 0], [1, 1, 0, 0]])

    A = gs.to_adjacency_matrix()
    assert A.dtype == "float32"
    assert np.allclose(A.toarray(), adj_expected)

    # Test adjacency matrix with node arguement
    A = gs.to_adjacency_matrix(nodes=[3, 2])
    assert A.dtype == "float32"
    assert np.allclose(A.toarray(), adj_expected[[2, 1]][:, [2, 1]])

    g = example_hin_1_nx()
    nf = {
        t: [
            (v, np.ones(10) * float(v))
            for v, vdata in g.nodes(data=True)
            if vdata["label"] == t
        ]
        for t in ["A", "B"]
    }
    gs = StellarGraph.from_networkx(g, node_features=nf)

    aa = gs.node_features([0, 1, 2, 3], "A")
    assert aa[:, 0] == pytest.approx([0, 1, 2, 3])
    assert aa.shape == (4, 10)

    ab = gs.node_features([4, 5], "B")
    assert ab.shape == (2, 10)
    assert ab[:, 0] == pytest.approx([4, 5])

    # Test mixed types
    with pytest.raises(ValueError):
        ab = gs.node_features([1, 5])

    # Test incorrect manual node_type
    with pytest.raises(ValueError):
        ab = gs.node_features([4, 5], "A")

    # Test feature for node with no set attributes
    ab = gs.node_features([4, None, None], "B")
    assert ab.shape == (3, 10)
    assert ab[:, 0] == pytest.approx([4, 0, 0])

    # Test an iterator over all types
    g = example_hin_1_nx()
    nf = [
        (v, np.ones(5 if vdata["label"] == "A" else 10) * float(v))
        for v, vdata in g.nodes(data=True)
    ]
    gs = StellarGraph.from_networkx(g, node_features=nf)

    aa = gs.node_features([0, 1, 2, 3], "A")
    assert aa[:, 0] == pytest.approx([0, 1, 2, 3])
    assert aa.shape == (4, 5)

    ab = gs.node_features([4, 5], "B")
    assert ab.shape == (2, 10)
    assert ab[:, 0] == pytest.approx([4, 5])


@pytest.mark.parametrize("use_ilocs", [True, False])
def test_edges_include_edge_type(use_ilocs):
    g = example_hin_1(reverse_order=True)

    r = {(src, dst, "R") for src, dst in [(0, 4), (1, 4), (1, 5), (2, 4), (3, 5)]}
    f = {(4, 5, "F")}

    expected = r | f
    if use_ilocs:
        expected = {tuple(g.node_ids_to_ilocs(x[:2])) + (x[2],) for x in expected}
    expected = normalize_edges(expected, directed=False)
    assert (
        normalize_edges(
            g.edges(include_edge_type=True, use_ilocs=use_ilocs), directed=False
        )
        == expected
    )


def numpy_to_list(x):
    if isinstance(x, np.ndarray):
        return list(x)
    if isinstance(x, dict):
        return {numpy_to_list(k): numpy_to_list(v) for k, v in x.items()}
    if isinstance(x, list):
        return [numpy_to_list(v) for v in x]
    if isinstance(x, tuple):
        return tuple(numpy_to_list(v) for v in x)
    return x


def normalize_edges(edges, directed):
    if directed:
        return {(src, tgt): data for src, tgt, *data in edges}
    return {(min(src, tgt), max(src, tgt)): data for src, tgt, *data in edges}


def assert_networkx(g_nx, expected_nodes, expected_edges, *, directed):
    assert numpy_to_list(dict(g_nx.nodes(data=True))) == expected_nodes

    computed_edges = numpy_to_list(normalize_edges(g_nx.edges(data=True), directed))
    assert computed_edges == normalize_edges(expected_edges, directed)


@pytest.mark.parametrize("has_features", [False, True])
@pytest.mark.parametrize("include_features", [False, True])
def test_to_networkx(has_features, include_features):
    if has_features:
        a_size = 4
        b_size = 5
        feature_sizes = {"A": a_size, "B": b_size}
    else:
        a_size = b_size = 0
        feature_sizes = None

    if include_features:
        feature_attr = "feature"
    else:
        feature_attr = None

    g = example_hin_1(feature_sizes)
    g_nx = g.to_networkx(feature_attr=feature_attr)

    node_def = {"A": (a_size, [0, 1, 2, 3]), "B": (b_size, [4, 5, 6])}

    def node_attrs(label, x, size):
        d = {"label": label}
        if feature_attr:
            d[feature_attr] = [x] * size
        return d

    expected_nodes = {
        x: node_attrs(label, x, size)
        for label, (size, ids) in node_def.items()
        for x in ids
    }

    edge_def = {"R": [(0, 4), (1, 4), (1, 5), (2, 4), (3, 5)], "F": [(4, 5)]}
    expected_edges = [
        (src, tgt, {"label": label, "weight": 1.0 if label == "R" else 10.0})
        for label, pairs in edge_def.items()
        for src, tgt in pairs
    ]

    assert_networkx(g_nx, expected_nodes, expected_edges, directed=False)


def test_to_networkx_edge_attributes():
    nodes = pd.DataFrame([], index=[1, 10, 100])
    edges = pd.DataFrame(
        [(1, 10, 11), (10, 100, 110)], columns=["source", "target", "weight"]
    )
    g = StellarGraph(nodes=nodes, edges={"foo": edges})
    g_nx = g.to_networkx()

    expected_nodes = {k: {"label": "default", "feature": []} for k in [1, 10, 100]}
    expected_edges = [
        (src, dst, {"label": "foo", "weight": src + dst})
        for src, dst in [(1, 10), (10, 100)]
    ]

    assert_networkx(g_nx, expected_nodes, expected_edges, directed=False)


def test_to_networkx_deprecation(line_graph):
    with pytest.warns(None) as record:
        line_graph.to_networkx(
            node_type_name="n",
            edge_type_name="e",
            edge_weight_label="w",
            feature_name="f",
        )

    assert len(record) == 4
    assert "node_type_name" in str(record.pop(DeprecationWarning).message)
    assert "edge_type_name" in str(record.pop(DeprecationWarning).message)
    assert "edge_weight_label" in str(record.pop(DeprecationWarning).message)
    assert "feature_name" in str(record.pop(DeprecationWarning).message)


def test_networkx_attribute_message():
    ug = StellarGraph()
    dg = StellarDiGraph()

    with pytest.raises(
        AttributeError, match="The 'StellarGraph' type no longer inherits"
    ):
        # this graph is undirected and the corresponding networkx type doesn't have this
        # attribute, but there's no reason to be too precise
        ug.successors

    with pytest.raises(
        AttributeError, match="The 'StellarDiGraph' type no longer inherits"
    ):
        dg.successors

    # make sure that the user doesn't get spammed with junk about networkx when they're just making
    # a normal typo with the new StellarGraph
    with pytest.raises(AttributeError, match="has no attribute 'not_networkx_attr'$"):
        ug.not_networkx_attr

    with pytest.raises(AttributeError, match="has no attribute 'not_networkx_attr'$"):
        dg.not_networkx_attr

    # getting an existing attribute via `getattr` should work fine
    assert getattr(ug, "is_directed")() == False
    assert getattr(dg, "is_directed")() == True

    # calling __getattr__ directly is... unconventional, but it should work
    assert ug.__getattr__("is_directed")() == False
    assert dg.__getattr__("is_directed")() == True


@pytest.mark.benchmark(group="StellarGraph neighbours")
@pytest.mark.parametrize("use_ilocs", [False, True])
def test_benchmark_get_neighbours(benchmark, use_ilocs):
    nodes, edges = example_benchmark_graph()
    sg = StellarGraph(nodes=nodes, edges=edges)
    num_nodes = sg.number_of_nodes()

    # get the neigbours of every node in the graph
    def f():
        for i in range(num_nodes):
            sg.neighbors(i, use_ilocs=use_ilocs)

    benchmark(f)


@pytest.mark.benchmark(group="StellarGraph node features")
@pytest.mark.parametrize("use_ilocs", [None, False, True])
@pytest.mark.parametrize("num_types", [1, 4])
@pytest.mark.parametrize("type_arg", ["infer", "specify"])
@pytest.mark.parametrize("feature_size", [10, 1000])
def test_benchmark_get_features(
    benchmark, use_ilocs, num_types, type_arg, feature_size
):
    SAMPLE_SIZE = 50
    N_NODES = 5000
    N_EDGES = 10000
    nodes, edges = example_benchmark_graph(
        feature_size=feature_size, n_nodes=N_NODES, n_edges=N_EDGES, n_types=num_types
    )

    sg = StellarGraph(nodes=nodes, edges=edges)
    num_nodes = sg.number_of_nodes()

    ty_ids = [(ty, range(ty, num_nodes, num_types)) for ty in range(num_types)]

    if type_arg == "specify":
        # pass through the type
        node_type = lambda ty: ty
    else:
        # leave the argument as None, and so use inference of the type
        node_type = lambda ty: None

    def f():
        # look up a random subset of the nodes for a random type, similar to what an algorithm that
        # does sampling might ask for
        ty, all_ids = random.choice(ty_ids)
        selected_ids = random.choices(all_ids, k=SAMPLE_SIZE)
        selected_ilocs = sg.node_ids_to_ilocs(selected_ids)

        if use_ilocs is True:
            sg.node_features(selected_ilocs, node_type(ty), use_ilocs=True)
        elif use_ilocs is False:
            sg.node_features(selected_ids, node_type(ty), use_ilocs=False)
        elif use_ilocs is None:
            # this measures the overhead of sampling the nodes and converting them to node ilocs
            # which at the time of this comment is about 80% of the total benchmark time
            # the random sampling is kept here to make the test more robust - it decreases
            # inter-run variance
            pass

    benchmark(f)


@pytest.mark.benchmark(group="StellarGraph creation (time)")
# various element counts, to give an indication of the relationship
# between those and memory use (0,0 gives the overhead of the
# StellarGraph object itself, without any data)
@pytest.mark.parametrize("num_nodes,num_edges", [(0, 0), (100, 200), (1000, 5000)])
# features or not, to capture their cost
@pytest.mark.parametrize("feature_size", [None, 100])
def test_benchmark_creation(benchmark, feature_size, num_nodes, num_edges):
    nodes, edges = example_benchmark_graph(
        feature_size, num_nodes, num_edges, features_in_nodes=True
    )

    def f():
        return StellarGraph(nodes=nodes, edges=edges)

    benchmark(f)


@pytest.mark.benchmark(group="StellarGraph creation", timer=snapshot)
# various element counts, to give an indication of the relationship
# between those and memory use (0,0 gives the overhead of the
# StellarGraph object itself, without any data)
@pytest.mark.parametrize("num_nodes,num_edges", [(0, 0), (100, 200), (1000, 5000)])
# features or not, to capture their cost
@pytest.mark.parametrize("feature_size", [None, 100])
def test_allocation_benchmark_creation(
    allocation_benchmark, feature_size, num_nodes, num_edges
):
    nodes, edges = example_benchmark_graph(
        feature_size, num_nodes, num_edges, features_in_nodes=True
    )

    def f():
        return StellarGraph(nodes=nodes, edges=edges)

    allocation_benchmark(f)


def example_weighted_hin(is_directed=True):
    edge_cols = ["source", "target", "weight"]
    cls = StellarDiGraph if is_directed else StellarGraph
    return cls(
        nodes={"B": pd.DataFrame(index=[2, 3]), "A": pd.DataFrame(index=[0, 1])},
        edges={
            "AA": pd.DataFrame(
                [(0, 1, 0.0), (0, 1, 1.0)], columns=edge_cols, index=[0, 1]
            ),
            "AB": pd.DataFrame(
                [(1, 2, 10.0), (1, 3, 10.0)], columns=edge_cols, index=[2, 3]
            ),
        },
    )


def example_unweighted_hom(is_directed=True):
    nodes = pd.DataFrame(index=[0, 1, 2, 3])
    edges = pd.DataFrame([(0, 1), (0, 1), (1, 2), (1, 3)], columns=["source", "target"])

    return StellarDiGraph(nodes, edges) if is_directed else StellarGraph(nodes, edges)


@pytest.mark.parametrize("use_ilocs", [True, False])
@pytest.mark.parametrize("is_directed", [True, False])
def test_neighbors_weighted_hin(is_directed, use_ilocs):
    graph = example_weighted_hin(is_directed=is_directed)

    node = graph.node_ids_to_ilocs([1])[0] if use_ilocs else 1
    expected_nodes = (
        graph.node_ids_to_ilocs([0, 0, 2, 3]) if use_ilocs else [0, 0, 2, 3]
    )
    expected_weights = [0.0, 1.0, 10.0, 10.0]

    assert_items_equal(graph.neighbors(node, use_ilocs=use_ilocs), expected_nodes)
    assert_items_equal(
        graph.neighbors(node, include_edge_weight=True, use_ilocs=use_ilocs),
        zip(expected_nodes, expected_weights),
    )

    expected_nodes = graph.node_ids_to_ilocs([2, 3]) if use_ilocs else [2, 3]
    expected_weights = [10.0, 10.0]
    assert_items_equal(
        graph.neighbors(
            node, include_edge_weight=True, edge_types=["AB"], use_ilocs=use_ilocs
        ),
        zip(expected_nodes, expected_weights),
    )


def assert_items_equal(l1, l2):
    assert sorted(l1) == sorted(l2)


@pytest.mark.parametrize("use_ilocs", [True, False])
@pytest.mark.parametrize("is_directed", [True, False])
def test_neighbors_unweighted_hom(is_directed, use_ilocs):
    graph = example_unweighted_hom(is_directed=is_directed)
    node = graph.node_ids_to_ilocs([1])[0] if use_ilocs else 1
    expected_nodes = (
        graph.node_ids_to_ilocs([0, 0, 2, 3]) if use_ilocs else [0, 0, 2, 3]
    )
    expected_weights = [1, 1, 1, 1]

    assert_items_equal(graph.neighbors(node, use_ilocs=use_ilocs), expected_nodes)
    assert_items_equal(
        graph.neighbors(node, include_edge_weight=True, use_ilocs=use_ilocs),
        zip(expected_nodes, expected_weights),
    )
    assert_items_equal(
        graph.neighbors(
            node, include_edge_weight=True, edge_types=["AB"], use_ilocs=use_ilocs
        ),
        [],
    )


@pytest.mark.parametrize("use_ilocs", [True, False])
def test_undirected_hin_neighbor_methods(use_ilocs):
    graph = example_weighted_hin(is_directed=False)
    node = graph.node_ids_to_ilocs([1])[0] if use_ilocs else 1
    assert_items_equal(
        graph.neighbors(node, use_ilocs=use_ilocs),
        graph.in_nodes(node, use_ilocs=use_ilocs),
    )
    assert_items_equal(
        graph.neighbors(node, use_ilocs=use_ilocs),
        graph.out_nodes(node, use_ilocs=use_ilocs),
    )


@pytest.mark.parametrize("use_ilocs", [True, False])
def test_in_nodes_weighted_hin(use_ilocs):
    graph = example_weighted_hin()
    node = graph.node_ids_to_ilocs([1])[0] if use_ilocs else 1
    expected_nodes = graph.node_ids_to_ilocs([0, 0]) if use_ilocs else [0, 0]
    expected_weighted = zip(expected_nodes, [0.0, 1.0])

    assert_items_equal(graph.in_nodes(node, use_ilocs=use_ilocs), expected_nodes)
    assert_items_equal(
        graph.in_nodes(node, include_edge_weight=True, use_ilocs=use_ilocs),
        expected_weighted,
    )
    assert_items_equal(
        graph.in_nodes(
            node, include_edge_weight=True, edge_types=["AB"], use_ilocs=use_ilocs
        ),
        [],
    )


@pytest.mark.parametrize("use_ilocs", [True, False])
def test_in_nodes_unweighted_hom(use_ilocs):
    graph = example_unweighted_hom()
    node = graph.node_ids_to_ilocs([1])[0] if use_ilocs else 1
    expected_nodes = graph.node_ids_to_ilocs([0, 0]) if use_ilocs else [0, 0]
    expected_weighted = zip(expected_nodes, [1, 1])

    assert_items_equal(graph.in_nodes(node, use_ilocs=use_ilocs), expected_nodes)
    assert_items_equal(
        graph.in_nodes(node, include_edge_weight=True, use_ilocs=use_ilocs),
        expected_weighted,
    )
    assert_items_equal(
        graph.in_nodes(
            node, include_edge_weight=True, edge_types=["AA"], use_ilocs=use_ilocs
        ),
        [],
    )


@pytest.mark.parametrize("use_ilocs", [True, False])
def test_out_nodes_weighted_hin(use_ilocs):
    graph = example_weighted_hin()
    node = graph.node_ids_to_ilocs([1])[0] if use_ilocs else 1
    expected_nodes = graph.node_ids_to_ilocs([2, 3]) if use_ilocs else [2, 3]
    expected_weighted = zip(expected_nodes, [10.0, 10.0])

    assert_items_equal(graph.out_nodes(node, use_ilocs=use_ilocs), expected_nodes)
    assert_items_equal(
        graph.out_nodes(node, include_edge_weight=True, use_ilocs=use_ilocs),
        expected_weighted,
    )
    assert_items_equal(
        graph.out_nodes(
            node, include_edge_weight=True, edge_types=["AA"], use_ilocs=use_ilocs
        ),
        [],
    )


@pytest.mark.parametrize("use_ilocs", [True, False])
def test_out_nodes_unweighted_hom(use_ilocs):
    graph = example_unweighted_hom()
    node = graph.node_ids_to_ilocs([1])[0] if use_ilocs else 1
    expected_nodes = graph.node_ids_to_ilocs([2, 3]) if use_ilocs else [2, 3]
    expected_weighted = zip(expected_nodes, [1, 1])

    assert_items_equal(graph.out_nodes(node, use_ilocs=use_ilocs), expected_nodes)
    assert_items_equal(
        graph.out_nodes(node, include_edge_weight=True, use_ilocs=use_ilocs),
        expected_weighted,
    )
    assert_items_equal(
        graph.out_nodes(
            node, include_edge_weight=True, edge_types=["AB"], use_ilocs=use_ilocs
        ),
        [],
    )


@pytest.mark.parametrize("use_ilocs", [True, False])
@pytest.mark.parametrize("is_directed", [False, True])
def test_isolated_node_neighbor_methods(is_directed, use_ilocs):
    cls = StellarDiGraph if is_directed else StellarGraph
    graph = cls(
        nodes=pd.DataFrame(index=[1]), edges=pd.DataFrame(columns=["source", "target"])
    )
    node = graph.node_ids_to_ilocs([1])[0] if use_ilocs else 1
    assert graph.neighbors(node, use_ilocs=use_ilocs) == []
    assert graph.in_nodes(node, use_ilocs=use_ilocs) == []
    assert graph.out_nodes(node, use_ilocs=use_ilocs) == []


@pytest.mark.parametrize("is_directed", [False, True])
def test_info_homogeneous(is_directed):

    g = example_graph(
        feature_size=12, node_label="ABC", edge_label="xyz", is_directed=is_directed
    )

    if is_directed:
        title = "StellarDiGraph: Directed multigraph"
    else:
        title = "StellarGraph: Undirected multigraph"

    # literal match to check the output is good for human consumption
    assert (
        g.info()
        == f"""\
{title}
 Nodes: 4, Edges: 4

 Node types:
  ABC: [4]
    Features: float32 vector, length 12
    Edge types: ABC-xyz->ABC

 Edge types:
    ABC-xyz->ABC: [4]
        Weights: all 1 (default)"""
    )


def test_info_heterogeneous():
    g = example_hin_1({"A": 0, "B": 34}, reverse_order=True)
    # literal match to check the output is good for human consumption
    assert (
        g.info()
        == """\
StellarGraph: Undirected multigraph
 Nodes: 7, Edges: 6

 Node types:
  A: [4]
    Features: none
    Edge types: A-R->B
  B: [3]
    Features: float32 vector, length 34
    Edge types: B-F->B, B-R->A

 Edge types:
    A-R->B: [3]
        Weights: all 1 (default)
    B-R->A: [2]
        Weights: all 1 (default)
    B-F->B: [1]
        Weights: all 10"""
    )


def test_info_weighted(weighted_hin):
    # literal match to check the output is good for human consumption
    assert (
        weighted_hin.info()
        == """\
StellarGraph: Undirected multigraph
 Nodes: 7, Edges: 12

 Node types:
  A: [4]
    Features: none
    Edge types: A-R->A, A-S->A, A-T->B, A-U->A, A-U->B
  B: [3]
    Features: none
    Edge types: B-T->A, B-U->A

 Edge types:
    A-T->B: [3]
        Weights: all 2
    A-U->B: [2]
        Weights: range=[4, 5], mean=4.5, std=0.707107
    A-U->A: [2]
        Weights: range=[2, 3], mean=2.5, std=0.707107
    A-S->A: [2]
        Weights: all 2
    A-R->A: [2]
        Weights: all 1 (default)
    B-U->A: [1]
        Weights: all 5"""
    )


def test_info_no_graph():
    nodes = pd.DataFrame(np.ones((5, 1)), index=[0, 1, 2, 3, 4])
    graph_nodes_only = StellarGraph(nodes=nodes)
    assert (
        graph_nodes_only.info()
        == """\
StellarGraph: Undirected multigraph
 Nodes: 5, Edges: 0

 Node types:
  default: [5]
    Features: float32 vector, length 1
    Edge types: none

 Edge types:"""
    )
    graph_nothing = StellarGraph(nodes={})
    assert (
        graph_nothing.info()
        == """\
StellarGraph: Undirected multigraph
 Nodes: 0, Edges: 0

 Node types:

 Edge types:"""
    )


def test_info_truncate():
    max_node_type = 21
    max_node = (max_node_type + 1) * (max_node_type + 1) - 1

    def edges(i):
        ids = range(i * i, (i + 1) * (i + 1))
        return pd.DataFrame(
            {"source": max_node - i, "target": max_node - i - 1}, index=ids
        )

    graph = StellarGraph(
        {
            f"n_{i}": pd.DataFrame(index=range(i * i, (i + 1) * (i + 1)))
            for i in range(max_node_type + 1)
        },
        {f"e_{i}": edges(i) for i in range(23)},
    )

    # literal matches to check the output is good for human consumption
    assert (
        graph.info()
        == """\
StellarGraph: Undirected multigraph
 Nodes: 484, Edges: 529

 Node types:
  n_21: [43]
    Features: none
    Edge types: n_21-e_0->n_21, n_21-e_1->n_21, n_21-e_10->n_21, n_21-e_11->n_21, n_21-e_12->n_21, ... (18 more)
  n_20: [41]
    Features: none
    Edge types: none
  n_19: [39]
    Features: none
    Edge types: none
  n_18: [37]
    Features: none
    Edge types: none
  n_17: [35]
    Features: none
    Edge types: none
  n_16: [33]
    Features: none
    Edge types: none
  n_15: [31]
    Features: none
    Edge types: none
  n_14: [29]
    Features: none
    Edge types: none
  n_13: [27]
    Features: none
    Edge types: none
  n_12: [25]
    Features: none
    Edge types: none
  n_11: [23]
    Features: none
    Edge types: none
  n_10: [21]
    Features: none
    Edge types: none
  n_9: [19]
    Features: none
    Edge types: none
  n_8: [17]
    Features: none
    Edge types: none
  n_7: [15]
    Features: none
    Edge types: none
  n_6: [13]
    Features: none
    Edge types: none
  n_5: [11]
    Features: none
    Edge types: none
  n_4: [9]
    Features: none
    Edge types: none
  n_3: [7]
    Features: none
    Edge types: none
  n_2: [5]
    Features: none
    Edge types: none
  ... (2 more)

 Edge types:
    n_21-e_22->n_21: [45]
        Weights: all 1 (default)
    n_21-e_21->n_21: [43]
        Weights: all 1 (default)
    n_21-e_20->n_21: [41]
        Weights: all 1 (default)
    n_21-e_19->n_21: [39]
        Weights: all 1 (default)
    n_21-e_18->n_21: [37]
        Weights: all 1 (default)
    n_21-e_17->n_21: [35]
        Weights: all 1 (default)
    n_21-e_16->n_21: [33]
        Weights: all 1 (default)
    n_21-e_15->n_21: [31]
        Weights: all 1 (default)
    n_21-e_14->n_21: [29]
        Weights: all 1 (default)
    n_21-e_13->n_21: [27]
        Weights: all 1 (default)
    n_21-e_12->n_21: [25]
        Weights: all 1 (default)
    n_21-e_11->n_21: [23]
        Weights: all 1 (default)
    n_21-e_10->n_21: [21]
        Weights: all 1 (default)
    n_21-e_9->n_21: [19]
        Weights: all 1 (default)
    n_21-e_8->n_21: [17]
        Weights: all 1 (default)
    n_21-e_7->n_21: [15]
        Weights: all 1 (default)
    n_21-e_6->n_21: [13]
        Weights: all 1 (default)
    n_21-e_5->n_21: [11]
        Weights: all 1 (default)
    n_21-e_4->n_21: [9]
        Weights: all 1 (default)
    n_21-e_3->n_21: [7]
        Weights: all 1 (default)
    ... (3 more)"""
    )

    assert (
        graph.info(truncate=2)
        == """\
StellarGraph: Undirected multigraph
 Nodes: 484, Edges: 529

 Node types:
  n_21: [43]
    Features: none
    Edge types: n_21-e_0->n_21, n_21-e_1->n_21, ... (21 more)
  n_20: [41]
    Features: none
    Edge types: none
  ... (20 more)

 Edge types:
    n_21-e_22->n_21: [45]
        Weights: all 1 (default)
    n_21-e_21->n_21: [43]
        Weights: all 1 (default)
    ... (21 more)"""
    )

    assert (
        graph.info(truncate=None)
        == """\
StellarGraph: Undirected multigraph
 Nodes: 484, Edges: 529

 Node types:
  n_21: [43]
    Features: none
    Edge types: n_21-e_0->n_21, n_21-e_1->n_21, n_21-e_10->n_21, n_21-e_11->n_21, n_21-e_12->n_21, ... (18 more)
  n_20: [41]
    Features: none
    Edge types: none
  n_19: [39]
    Features: none
    Edge types: none
  n_18: [37]
    Features: none
    Edge types: none
  n_17: [35]
    Features: none
    Edge types: none
  n_16: [33]
    Features: none
    Edge types: none
  n_15: [31]
    Features: none
    Edge types: none
  n_14: [29]
    Features: none
    Edge types: none
  n_13: [27]
    Features: none
    Edge types: none
  n_12: [25]
    Features: none
    Edge types: none
  n_11: [23]
    Features: none
    Edge types: none
  n_10: [21]
    Features: none
    Edge types: none
  n_9: [19]
    Features: none
    Edge types: none
  n_8: [17]
    Features: none
    Edge types: none
  n_7: [15]
    Features: none
    Edge types: none
  n_6: [13]
    Features: none
    Edge types: none
  n_5: [11]
    Features: none
    Edge types: none
  n_4: [9]
    Features: none
    Edge types: none
  n_3: [7]
    Features: none
    Edge types: none
  n_2: [5]
    Features: none
    Edge types: none
  n_1: [3]
    Features: none
    Edge types: none
  n_0: [1]
    Features: none
    Edge types: none

 Edge types:
    n_21-e_22->n_21: [45]
        Weights: all 1 (default)
    n_21-e_21->n_21: [43]
        Weights: all 1 (default)
    n_21-e_20->n_21: [41]
        Weights: all 1 (default)
    n_21-e_19->n_21: [39]
        Weights: all 1 (default)
    n_21-e_18->n_21: [37]
        Weights: all 1 (default)
    n_21-e_17->n_21: [35]
        Weights: all 1 (default)
    n_21-e_16->n_21: [33]
        Weights: all 1 (default)
    n_21-e_15->n_21: [31]
        Weights: all 1 (default)
    n_21-e_14->n_21: [29]
        Weights: all 1 (default)
    n_21-e_13->n_21: [27]
        Weights: all 1 (default)
    n_21-e_12->n_21: [25]
        Weights: all 1 (default)
    n_21-e_11->n_21: [23]
        Weights: all 1 (default)
    n_21-e_10->n_21: [21]
        Weights: all 1 (default)
    n_21-e_9->n_21: [19]
        Weights: all 1 (default)
    n_21-e_8->n_21: [17]
        Weights: all 1 (default)
    n_21-e_7->n_21: [15]
        Weights: all 1 (default)
    n_21-e_6->n_21: [13]
        Weights: all 1 (default)
    n_21-e_5->n_21: [11]
        Weights: all 1 (default)
    n_21-e_4->n_21: [9]
        Weights: all 1 (default)
    n_21-e_3->n_21: [7]
        Weights: all 1 (default)
    n_21-e_2->n_21: [5]
        Weights: all 1 (default)
    n_21-e_1->n_21: [3]
        Weights: all 1 (default)
    n_21-e_0->n_21: [1]
        Weights: all 1 (default)"""
    )


def test_info_deprecated():
    g = example_graph()
    with pytest.warns(DeprecationWarning, match="'show_attributes' is no longer used"):
        g.info(show_attributes=True)

    with pytest.warns(DeprecationWarning, match="'sample' is no longer used"):
        g.info(sample=10)


def test_edges_include_weights():
    g = example_weighted_hin()
    edges, weights = g.edges(include_edge_weight=True)
    nxg = g.to_networkx()
    assert len(edges) == len(weights) == len(nxg.edges())

    grouped = (
        pd.DataFrame(edges, columns=["source", "target"])
        .assign(weight=weights)
        .groupby(["source", "target"])
        .agg(list)
    )
    for (src, tgt), row in grouped.iterrows():
        assert sorted(row["weight"]) == sorted(
            [data["weight"] for data in nxg.get_edge_data(src, tgt).values()]
        )


@pytest.mark.parametrize("use_ilocs", [True, False])
def test_adjacency_types_undirected(use_ilocs):
    g = example_hin_1(is_directed=False, reverse_order=True)
    adj = g._adjacency_types(g.create_graph_schema(), use_ilocs=use_ilocs)

    expected = {
        ("A", "R", "B"): {0: [4], 1: [4, 5], 2: [4], 3: [5]},
        ("B", "R", "A"): {4: [0, 1, 2], 5: [1, 3]},
        ("B", "F", "B"): {4: [5], 5: [4]},
    }

    if use_ilocs:
        for key in expected.keys():
            expected[key] = dict(
                (g.node_ids_to_ilocs([subkey])[0], list(g.node_ids_to_ilocs(subvalue)),)
                for subkey, subvalue in expected[key].items()
            )

    _assert_dict_equal(adj, expected)


def _assert_dict_equal(d1, d2):

    assert sorted(d1.keys()) == sorted(d2.keys())
    _comp_func = (
        _assert_dict_equal
        if isinstance(next(iter(d1.values())), dict)
        else assert_items_equal
    )
    for key in d1.keys():
        _comp_func(d1[key], d2[key])


@pytest.mark.parametrize("use_ilocs", [True, False])
def test_adjacency_types_directed(use_ilocs):
    g = example_hin_1(is_directed=True, reverse_order=True)
    adj = g._adjacency_types(g.create_graph_schema(), use_ilocs=use_ilocs)

    expected = {
        ("A", "R", "B"): {1: [4, 5], 2: [4]},
        ("B", "R", "A"): {4: [0], 5: [3]},
        ("B", "F", "B"): {4: [5]},
    }

    if use_ilocs:
        for key in expected.keys():
            expected[key] = dict(
                (g.node_ids_to_ilocs([subkey])[0], list(g.node_ids_to_ilocs(subvalue)),)
                for subkey, subvalue in expected[key].items()
            )

    _assert_dict_equal(adj, expected)


def test_to_adjacency_matrix_weighted_undirected():
    g = example_hin_1(is_directed=False, self_loop=True, reverse_order=True)

    matrix = g.to_adjacency_matrix(weighted=True).todense()
    actual = np.zeros((7, 7), dtype=matrix.dtype)
<<<<<<< HEAD
    actual[3, 6] = actual[6, 3] = 1
    actual[2, 5] = actual[5, 2] = 1
    actual[2, 6] = actual[6, 2] = 1
    actual[1, 6] = actual[6, 1] = 1
    actual[0, 5] = actual[5, 0] = 1
    actual[6, 5] = actual[5, 6] = 10
    actual[5, 5] = 11 + 12
=======
    actual[0, 4] = actual[4, 0] = 1
    actual[1, 5] = actual[5, 1] = 1
    actual[1, 4] = actual[4, 1] = 1
    actual[2, 4] = actual[4, 2] = 1
    actual[3, 5] = actual[5, 3] = 1
    actual[4, 5] = actual[5, 4] = 10
    actual[5, 5] = 1 + 11 + 12
>>>>>>> 3f7b0c3c
    assert np.array_equal(matrix, actual)

    # just to confirm, it should be symmetric
    assert np.array_equal(matrix, matrix.T)

    # use a funny order to verify order
    subgraph = g.to_adjacency_matrix([1, 6, 5], weighted=True).todense()
    # indices are relative to the specified list
    one, six, five = 0, 1, 2
    actual = np.zeros((3, 3), dtype=subgraph.dtype)
    actual[one, five] = actual[five, one] = 1
    actual[five, five] = 1 + 11 + 12
    assert np.array_equal(subgraph, actual)


def test_to_adjacency_matrix_weighted_directed():
    g = example_hin_1(is_directed=True, self_loop=True, reverse_order=True)

    matrix = g.to_adjacency_matrix(weighted=True).todense()
    actual = np.zeros((7, 7))
<<<<<<< HEAD
    actual[6, 3] = 1
    actual[2, 5] = 1
    actual[2, 6] = 1
    actual[1, 6] = 1
    actual[5, 0] = 1
    actual[6, 5] = 10
    actual[5, 5] = 11 + 12
=======
    actual[4, 0] = 1
    actual[1, 5] = 1
    actual[1, 4] = 1
    actual[2, 4] = 1
    actual[5, 3] = 1
    actual[4, 5] = 10
    actual[5, 5] = 1 + 11 + 12
>>>>>>> 3f7b0c3c

    assert np.array_equal(matrix, actual)

    # use a funny order to verify order
    subgraph = g.to_adjacency_matrix([1, 6, 5], weighted=True).todense()
    # indices are relative to the specified list
    one, six, five = 0, 1, 2
    actual = np.zeros((3, 3), dtype=subgraph.dtype)
    actual[one, five] = 1
    actual[five, five] = 1 + 11 + 12
    assert np.array_equal(subgraph, actual)


def test_to_adjacency_matrix():
    g = example_hin_1(is_directed=False, self_loop=True, reverse_order=True)

    matrix = g.to_adjacency_matrix().todense()
    actual = np.zeros((7, 7), dtype=matrix.dtype)
<<<<<<< HEAD
    actual[3, 6] = actual[6, 3] = 1
    actual[2, 5] = actual[5, 2] = 1
    actual[2, 6] = actual[6, 2] = 1
    actual[1, 6] = actual[6, 1] = 1
    actual[0, 5] = actual[5, 0] = 1
    actual[6, 5] = actual[5, 6] = 1
    actual[5, 5] = 2
=======
    actual[0, 4] = actual[4, 0] = 1
    actual[1, 5] = actual[5, 1] = 1
    actual[1, 4] = actual[4, 1] = 1
    actual[2, 4] = actual[4, 2] = 1
    actual[3, 5] = actual[5, 3] = 1
    actual[4, 5] = actual[5, 4] = 1
    actual[5, 5] = 3
>>>>>>> 3f7b0c3c
    assert np.array_equal(matrix, actual)


def test_to_adjacency_matrix_edge_type():
    g = example_hin_1(is_directed=False, self_loop=True)

    matrix_r = g.to_adjacency_matrix(edge_type="R").todense()
    actual_r = np.zeros((7, 7), dtype=matrix_r.dtype)
    actual_r[0, 4] = actual_r[4, 0] = 1
    actual_r[1, 5] = actual_r[5, 1] = 1
    actual_r[1, 4] = actual_r[4, 1] = 1
    actual_r[2, 4] = actual_r[4, 2] = 1
    actual_r[3, 5] = actual_r[5, 3] = 1
    actual_r[5, 5] = 1
    np.testing.assert_array_equal(np.asarray(matrix_r), actual_r)

    matrix_f = g.to_adjacency_matrix(edge_type="F").todense()
    actual_f = np.zeros((7, 7), dtype=matrix_r.dtype)
    actual_f[4, 5] = actual_f[5, 4] = 1
    actual_f[5, 5] = 2
    np.testing.assert_array_equal(np.asarray(matrix_f), actual_f)


def test_to_adjacency_matrix_edge_type_subgraph():
    g = example_hin_1(is_directed=False, self_loop=True)

    nodes = [5, 4, 1, 0]
    # indices in the final matrix
    five = 0
    four = 1
    one = 2
    zero = 3

    matrix_r = g.to_adjacency_matrix(nodes=nodes, edge_type="R").todense()
    actual_r = np.zeros((4, 4), dtype=matrix_r.dtype)
    actual_r[zero, four] = actual_r[four, zero] = 1
    actual_r[one, five] = actual_r[five, one] = 1
    actual_r[one, four] = actual_r[four, one] = 1
    actual_r[five, five] = 1
    np.testing.assert_array_equal(np.asarray(matrix_r), actual_r)

    matrix_f = g.to_adjacency_matrix(nodes=nodes, edge_type="F").todense()
    actual_f = np.zeros((4, 4), dtype=matrix_r.dtype)
    actual_f[four, five] = actual_f[five, four] = 1
    actual_f[five, five] = 2
    np.testing.assert_array_equal(matrix_f, actual_f)


@pytest.mark.parametrize("is_directed", [False, True])
def test_to_adjacency_matrix_empty(is_directed):
    cls = StellarDiGraph if is_directed else StellarGraph
    g = cls()
    assert g.to_adjacency_matrix().shape == (0, 0)

    g = example_hin_1(is_directed=is_directed, self_loop=True)
    assert g.to_adjacency_matrix(nodes=[]).shape == (0, 0)


@pytest.mark.benchmark(group="StellarGraph to_adjacency_matrix")
@pytest.mark.parametrize("is_directed", [False, True])
def test_benchmark_to_adjacency_matrix(is_directed, benchmark):
    nodes, edges = example_benchmark_graph(n_nodes=1000, n_edges=5000)
    cls = StellarDiGraph if is_directed else StellarGraph
    g = cls(nodes, edges)

    benchmark(lambda: g.to_adjacency_matrix())


@pytest.mark.parametrize("use_ilocs", [True, False])
def test_edge_weights_undirected(use_ilocs):
    g = example_hin_1(is_directed=False, self_loop=True, reverse_order=True)

    edges = [(5, 5), (4, 5), (5, 4), (0, 4), (4, 0)]
    weights = [[11.0, 12.0], [10.0], [10.0], [1], [1]]

    if use_ilocs:
        edges = [g.node_ids_to_ilocs(edge) for edge in edges]

    for edge, weight in zip(edges, weights):
        assert g._edge_weights(*edge, use_ilocs=use_ilocs) == weight

<<<<<<< HEAD
=======
    assert g._edge_weights(5, 5) == [11.0, 12.0, 1.0]
    assert g._edge_weights(4, 5) == [10.0]
    assert g._edge_weights(5, 4) == [10.0]
    assert g._edge_weights(0, 4) == [1]
    assert g._edge_weights(4, 0) == [1]
>>>>>>> 3f7b0c3c

@pytest.mark.parametrize("use_ilocs", [True, False])
def test_edge_weights_directed(use_ilocs):
    g = example_hin_1(is_directed=True, self_loop=True, reverse_order=True)

    edges = [(5, 5), (4, 5), (5, 4), (0, 4), (4, 0)]
    weights = [[11.0, 12.0], [10.0], [], [], [1]]

<<<<<<< HEAD
    if use_ilocs:
        edges = [g.node_ids_to_ilocs(edge) for edge in edges]

    for edge, weight in zip(edges, weights):
        assert g._edge_weights(*edge, use_ilocs=use_ilocs) == weight
=======
    assert g._edge_weights(5, 5) == [11.0, 12.0, 1.0]
    assert g._edge_weights(4, 5) == [10.0]
    assert g._edge_weights(5, 4) == []
    assert g._edge_weights(0, 4) == []
    assert g._edge_weights(4, 0) == [1]
>>>>>>> 3f7b0c3c


def test_node_type():
    g = example_hin_1()
    assert g.node_type(0) == "A"
    assert g.node_type(4) == "B"

    assert g.node_type(g.node_ids_to_ilocs([0])[0], use_ilocs=True) == "A"
    assert g.node_type(g.node_ids_to_ilocs([4])[0], use_ilocs=True) == "B"

    with pytest.raises(KeyError, match="1234"):
        g.node_type(1234)


def test_from_networkx_empty():
    empty = StellarGraph.from_networkx(nx.Graph())
    assert not empty.is_directed()
    assert empty.node_types == set()
    assert isinstance(empty, StellarGraph)

    empty = StellarGraph.from_networkx(nx.DiGraph())
    assert empty.is_directed()
    assert empty.node_types == set()
    assert isinstance(empty, StellarDiGraph)

    # https://github.com/stellargraph/stellargraph/issues/1339
    features = pd.DataFrame(columns=range(10))
    empty_with_features = StellarGraph.from_networkx(nx.Graph(), node_features=features)
    assert empty_with_features.node_types == set()


def test_from_networkx_smoke():
    g = nx.MultiGraph()
    g.add_node(1, node_label="a", features=[1])
    g.add_node(2)
    g.add_node(3, features=[2, 3, 4, 5])
    g.add_edge(1, 2, weight_attr=123)
    g.add_edge(2, 2, edge_label="X", weight_attr=456)
    g.add_edge(1, 2, edge_label="Y")
    g.add_edge(1, 1)

    with pytest.warns(
        UserWarning,
        match=r"found the following nodes \(of type 'b'\) without features, using 4-dimensional zero vector: 2",
    ):
        from_nx = StellarGraph.from_networkx(
            g,
            edge_weight_attr="weight_attr",
            node_type_attr="node_label",
            edge_type_attr="edge_label",
            node_type_default="b",
            edge_type_default="X",
            node_features="features",
        )

    raw = StellarGraph(
        nodes={
            "a": pd.DataFrame([1], index=[1]),
            "b": pd.DataFrame([(0, 0, 0, 0), (2, 3, 4, 5)], index=[2, 3]),
        },
        edges={
            "X": pd.DataFrame(
                [(1, 2, 123.0), (2, 2, 456.0), (1, 1, 1.0)],
                columns=["source", "target", "weight"],
            ),
            "Y": pd.DataFrame(
                [(1, 2, 1.0)], columns=["source", "target", "weight"], index=[3]
            ),
        },
    )

    def both(f, numpy=False):
        if numpy:
            assert np.array_equal(f(from_nx), f(raw))
        else:
            assert f(from_nx) == f(raw)

    both(lambda g: sorted(g.nodes()))
    nodes = raw.nodes()

    for n in nodes:
        both(lambda g: g.node_type(n))
        both(lambda g: g.node_features([n]), numpy=True)

    both(
        lambda g: dict(zip(*g.edges(include_edge_type=True, include_edge_weight=True)))
    )


@pytest.mark.parametrize("is_directed", [False, True])
@pytest.mark.parametrize(
    "nodes",
    [
        # no nodes = empty subgraph
        [],
        # no edges
        [0],
        # self loop
        [5],
        # various nodes with various edges, in a few different common types that might be used
        [0, 1, 4, 5],
        np.array([0, 1, 4, 5]),
        pd.Index([0, 1, 4, 5]),
    ],
)
def test_subgraph(is_directed, nodes):
    g = example_hin_1(feature_sizes={}, is_directed=is_directed, self_loop=True)
    sub = g.subgraph(nodes)

    # assume NetworkX's subgraph algorithm works
    expected = StellarGraph.from_networkx(g.to_networkx().subgraph(nodes))

    assert sub.is_directed() == is_directed

    assert set(sub.nodes()) == set(expected.nodes())

    sub_edges, sub_weights = sub.edges(include_edge_type=True, include_edge_weight=True)
    exp_edges, exp_weights = expected.edges(
        include_edge_type=True, include_edge_weight=True
    )
    assert normalize_edges(sub_edges, is_directed) == normalize_edges(
        exp_edges, is_directed
    )
    np.testing.assert_array_equal(sub_weights, exp_weights)

    for node in nodes:
        assert sub.node_type(node) == g.node_type(node)
        np.testing.assert_array_equal(
            sub.node_features([node]), g.node_features([node])
        )


def test_subgraph_missing_node():
    g = example_hin_1()
    with pytest.raises(KeyError, match="12345"):
        sub = g.subgraph([0, 1, 12345])


@pytest.mark.parametrize("is_directed", [False, True])
def test_connected_components(is_directed):
    nodes = pd.DataFrame(index=range(6))
    edges = pd.DataFrame([(0, 2), (2, 5), (1, 4)], columns=["source", "target"])

    if is_directed:
        g = StellarDiGraph(nodes, edges)
    else:
        g = StellarGraph(nodes, edges)

    a, b, c = g.connected_components()

    # (weak) connected components are the same for both directed and undirected graphs
    assert set(a) == {0, 2, 5}
    assert set(b) == {1, 4}
    assert set(c) == {3}

    # check that `connected_components` works with `subgraph`
    assert set(g.subgraph(a).edges()) == {(0, 2), (2, 5)}


@pytest.mark.parametrize("use_ilocs", [True, False])
def test_nodes_node_type_filter(use_ilocs):
    g = example_hin_1(reverse_order=True)

    if use_ilocs:
        assert sorted(g.nodes(node_type="A", use_ilocs=use_ilocs)) == sorted(
            g.node_ids_to_ilocs([0, 1, 2, 3])
        )
        assert sorted(g.nodes(node_type="B", use_ilocs=use_ilocs)) == sorted(
            g.node_ids_to_ilocs([4, 5, 6])
        )
    else:
        assert sorted(g.nodes(node_type="A", use_ilocs=use_ilocs)) == [0, 1, 2, 3]
        assert sorted(g.nodes(node_type="B", use_ilocs=use_ilocs)) == [4, 5, 6]

    assert sorted(g.nodes(node_type=None, use_ilocs=use_ilocs)) == list(range(7))
    with pytest.raises(KeyError, match="'C'"):
        g.nodes(node_type="C")


def test_nodes_of_type_deprecation():
    g = example_hin_1(reverse_order=True)
    with pytest.warns(DeprecationWarning, match="'nodes_of_type' is deprecated"):
        empty = g.nodes_of_type()
    assert all(empty == g.nodes())

    with pytest.warns(DeprecationWarning, match="'nodes_of_type' is deprecated"):
        a = g.nodes_of_type("A")
    assert all(a == g.nodes(node_type="A"))


<<<<<<< HEAD
@pytest.mark.parametrize("use_ilocs", [True, False])
def test_node_degrees(use_ilocs):
    g = example_hin_1(reverse_order=True)
    degrees = g.node_degrees(use_ilocs=use_ilocs)

    # expected node degrees - keys are node ids
    expected = {0: 1, 1: 2, 2: 1, 3: 1, 4: 4, 5: 3}
    if use_ilocs:
        for node_id in expected.keys():
            node_iloc = g.node_ids_to_ilocs([node_id])[0]
            assert expected[node_id] == degrees[node_iloc]
    else:
        assert expected == degrees
=======
def test_unique_node_type():
    one_type = example_graph_random(node_types=1, edge_types=10)

    assert one_type.unique_node_type() == "n-0"

    many_types = example_graph_random(node_types=4, edge_types=1)

    with pytest.raises(
        ValueError,
        match="Expected only one node type for 'unique_node_type', found: 'n-0', 'n-1', 'n-2', 'n-3'",
    ):
        many_types.unique_node_type()

    with pytest.raises(ValueError, match="^ABC custom message 123$"):
        many_types.unique_node_type("ABC custom message 123")

    with pytest.raises(
        ValueError, match="^ABC custom message 'n-0', 'n-1', 'n-2', 'n-3' 123$"
    ):
        many_types.unique_node_type("ABC custom message %(found)s 123")
>>>>>>> 3f7b0c3c
<|MERGE_RESOLUTION|>--- conflicted
+++ resolved
@@ -1460,7 +1460,6 @@
 
     matrix = g.to_adjacency_matrix(weighted=True).todense()
     actual = np.zeros((7, 7), dtype=matrix.dtype)
-<<<<<<< HEAD
     actual[3, 6] = actual[6, 3] = 1
     actual[2, 5] = actual[5, 2] = 1
     actual[2, 6] = actual[6, 2] = 1
@@ -1468,15 +1467,6 @@
     actual[0, 5] = actual[5, 0] = 1
     actual[6, 5] = actual[5, 6] = 10
     actual[5, 5] = 11 + 12
-=======
-    actual[0, 4] = actual[4, 0] = 1
-    actual[1, 5] = actual[5, 1] = 1
-    actual[1, 4] = actual[4, 1] = 1
-    actual[2, 4] = actual[4, 2] = 1
-    actual[3, 5] = actual[5, 3] = 1
-    actual[4, 5] = actual[5, 4] = 10
-    actual[5, 5] = 1 + 11 + 12
->>>>>>> 3f7b0c3c
     assert np.array_equal(matrix, actual)
 
     # just to confirm, it should be symmetric
@@ -1497,23 +1487,13 @@
 
     matrix = g.to_adjacency_matrix(weighted=True).todense()
     actual = np.zeros((7, 7))
-<<<<<<< HEAD
     actual[6, 3] = 1
     actual[2, 5] = 1
     actual[2, 6] = 1
     actual[1, 6] = 1
     actual[5, 0] = 1
     actual[6, 5] = 10
-    actual[5, 5] = 11 + 12
-=======
-    actual[4, 0] = 1
-    actual[1, 5] = 1
-    actual[1, 4] = 1
-    actual[2, 4] = 1
-    actual[5, 3] = 1
-    actual[4, 5] = 10
     actual[5, 5] = 1 + 11 + 12
->>>>>>> 3f7b0c3c
 
     assert np.array_equal(matrix, actual)
 
@@ -1532,23 +1512,13 @@
 
     matrix = g.to_adjacency_matrix().todense()
     actual = np.zeros((7, 7), dtype=matrix.dtype)
-<<<<<<< HEAD
     actual[3, 6] = actual[6, 3] = 1
     actual[2, 5] = actual[5, 2] = 1
     actual[2, 6] = actual[6, 2] = 1
     actual[1, 6] = actual[6, 1] = 1
     actual[0, 5] = actual[5, 0] = 1
     actual[6, 5] = actual[5, 6] = 1
-    actual[5, 5] = 2
-=======
-    actual[0, 4] = actual[4, 0] = 1
-    actual[1, 5] = actual[5, 1] = 1
-    actual[1, 4] = actual[4, 1] = 1
-    actual[2, 4] = actual[4, 2] = 1
-    actual[3, 5] = actual[5, 3] = 1
-    actual[4, 5] = actual[5, 4] = 1
     actual[5, 5] = 3
->>>>>>> 3f7b0c3c
     assert np.array_equal(matrix, actual)
 
 
@@ -1622,7 +1592,7 @@
     g = example_hin_1(is_directed=False, self_loop=True, reverse_order=True)
 
     edges = [(5, 5), (4, 5), (5, 4), (0, 4), (4, 0)]
-    weights = [[11.0, 12.0], [10.0], [10.0], [1], [1]]
+    weights = [[11.0, 12.0, 1.0], [10.0], [10.0], [1], [1]]
 
     if use_ilocs:
         edges = [g.node_ids_to_ilocs(edge) for edge in edges]
@@ -1630,35 +1600,19 @@
     for edge, weight in zip(edges, weights):
         assert g._edge_weights(*edge, use_ilocs=use_ilocs) == weight
 
-<<<<<<< HEAD
-=======
-    assert g._edge_weights(5, 5) == [11.0, 12.0, 1.0]
-    assert g._edge_weights(4, 5) == [10.0]
-    assert g._edge_weights(5, 4) == [10.0]
-    assert g._edge_weights(0, 4) == [1]
-    assert g._edge_weights(4, 0) == [1]
->>>>>>> 3f7b0c3c
 
 @pytest.mark.parametrize("use_ilocs", [True, False])
 def test_edge_weights_directed(use_ilocs):
     g = example_hin_1(is_directed=True, self_loop=True, reverse_order=True)
 
     edges = [(5, 5), (4, 5), (5, 4), (0, 4), (4, 0)]
-    weights = [[11.0, 12.0], [10.0], [], [], [1]]
-
-<<<<<<< HEAD
+    weights = [[11.0, 12.0, 1.0], [10.0], [], [], [1]]
+
     if use_ilocs:
         edges = [g.node_ids_to_ilocs(edge) for edge in edges]
 
     for edge, weight in zip(edges, weights):
         assert g._edge_weights(*edge, use_ilocs=use_ilocs) == weight
-=======
-    assert g._edge_weights(5, 5) == [11.0, 12.0, 1.0]
-    assert g._edge_weights(4, 5) == [10.0]
-    assert g._edge_weights(5, 4) == []
-    assert g._edge_weights(0, 4) == []
-    assert g._edge_weights(4, 0) == [1]
->>>>>>> 3f7b0c3c
 
 
 def test_node_type():
@@ -1849,7 +1803,6 @@
     assert all(a == g.nodes(node_type="A"))
 
 
-<<<<<<< HEAD
 @pytest.mark.parametrize("use_ilocs", [True, False])
 def test_node_degrees(use_ilocs):
     g = example_hin_1(reverse_order=True)
@@ -1863,7 +1816,8 @@
             assert expected[node_id] == degrees[node_iloc]
     else:
         assert expected == degrees
-=======
+
+
 def test_unique_node_type():
     one_type = example_graph_random(node_types=1, edge_types=10)
 
@@ -1883,5 +1837,4 @@
     with pytest.raises(
         ValueError, match="^ABC custom message 'n-0', 'n-1', 'n-2', 'n-3' 123$"
     ):
-        many_types.unique_node_type("ABC custom message %(found)s 123")
->>>>>>> 3f7b0c3c
+        many_types.unique_node_type("ABC custom message %(found)s 123")