# -*- coding: utf-8 -*-
#
# Copyright 2017-2020 Data61, CSIRO
#
# Licensed under the Apache License, Version 2.0 (the "License");
# you may not use this file except in compliance with the License.
# You may obtain a copy of the License at
#
# http://www.apache.org/licenses/LICENSE-2.0
#
# Unless required by applicable law or agreed to in writing, software
# distributed under the License is distributed on an "AS IS" BASIS,
# WITHOUT WARRANTIES OR CONDITIONS OF ANY KIND, either express or implied.
# See the License for the specific language governing permissions and
# limitations under the License.

import networkx as nx
import numpy as np
import pandas as pd
import pytest
import random
from stellargraph.core.graph import *
from stellargraph.core.indexed_array import IndexedArray
from stellargraph.core.experimental import ExperimentalWarning
from ..test_utils.alloc import snapshot, peak, allocation_benchmark
from ..test_utils.graphs import (
    example_graph_nx,
    example_graph,
    example_hin_1_nx,
    example_hin_1,
    line_graph,
    weighted_hin,
    example_graph_random,
    knowledge_graph,
)

from .. import test_utils


pytestmark = test_utils.ignore_stellargraph_experimental_mark


# FIXME (#535): Consider using graph fixtures
def create_graph_1(is_directed=False):
    nodes = {
        "movie": pd.DataFrame(index=[0, 1, 2, 3]),
        "user": pd.DataFrame(index=[4, 5]),
    }
    edges = {
        "rating": pd.DataFrame(
            [(4, 0), (4, 1), (5, 1), (4, 2), (5, 3)], columns=["source", "target"]
        )
    }
    return StellarDiGraph(nodes, edges) if is_directed else StellarGraph(nodes, edges)


def example_benchmark_graph(
    feature_size=None,
    n_nodes=100,
    n_edges=200,
    n_types=4,
    features_in_nodes=True,
    pandas_node_data=True,
):
    node_ids = np.arange(n_nodes)
    edges = pd.DataFrame(
        np.random.randint(0, n_nodes, size=(n_edges, 2)), columns=["source", "target"]
    )

    features = np.ones((n_nodes, 0 if feature_size is None else feature_size))

    feature_cls = pd.DataFrame if pandas_node_data else IndexedArray

    def select_ty(ty):
        idx = node_ids % n_types == ty
        return feature_cls(features[idx, :], index=node_ids[idx])

    nodes = {ty: select_ty(ty) for ty in range(n_types)}

    return nodes, edges


def test_graph_constructor():
    graphs = [StellarGraph(), StellarGraph({}, {}), StellarGraph(nodes={}, edges={})]
    for sg in graphs:
        assert sg.is_directed() == False
        assert sg.number_of_nodes() == 0
        assert sg.number_of_edges() == 0


def test_graph_constructor_positional():
    # ok:
    StellarGraph({}, {}, is_directed=True)
    with pytest.raises(
        TypeError, match="takes from 1 to 3 positional arguments but 4 were given"
    ):
        # not ok:
        StellarGraph({}, {}, True)


def test_graph_constructor_legacy():
    # can't pass edges when using the legacy NetworkX form
    with pytest.raises(
        ValueError, match="edges: expected no value when using legacy NetworkX"
    ):
        StellarGraph(nx.Graph(), {})

    # can't pass graph when using one of the other arguments
    with pytest.raises(
        ValueError,
        match="graph: expected no value when using 'nodes' and 'edges' parameters",
    ):
        StellarGraph({}, graph=nx.Graph())


def test_digraph_constructor():
    graphs = [
        StellarDiGraph(),
        StellarDiGraph({}, {}),
        StellarDiGraph(nodes={}, edges={}),
    ]
    for sg in graphs:
        assert sg.is_directed() == True
        assert sg.number_of_nodes() == 0
        assert sg.number_of_edges() == 0


def test_legacy_constructor_warning():
    for cls in [StellarGraph, StellarDiGraph]:
        with pytest.warns(
            DeprecationWarning,
            match=r"Constructing a StellarGraph.*StellarGraph.from_networkx",
        ):
            cls(nx.Graph())

    # make sure that we're disabling new uses of the legacy constructor correctly in this repo (see
    # also: filterwarnings in pytest.ini, PYTHONWARNINGS in .buildkite/docker-compose.yml)
    with pytest.raises(DeprecationWarning):
        StellarGraph(nx.Graph())


def test_graph_constructor_extra_nodes_in_edges():
    nodes = pd.DataFrame(np.ones((5, 1)), index=[0, 1, 2, 3, 4])
    edges = {
        "a": pd.DataFrame({"source": [1], "target": [0]}, index=[0]),
        "b": pd.DataFrame({"source": [4, 5], "target": [0, 2]}, index=[1, 2]),
    }

    with pytest.raises(
        ValueError,
        match="^edges: expected all source and target node IDs to be contained in `nodes`, found some missing: 5$",
    ):
        g = StellarGraph(nodes, edges)

    # adding an extra node should fix things
    nodes = pd.DataFrame(np.ones((6, 1)), index=[0, 1, 2, 3, 4, 5])
    g = StellarGraph(nodes, edges)

    # removing the bad edge should also fix
    nodes = pd.DataFrame(np.ones((5, 1)), index=[0, 1, 2, 3, 4])
    edges = {
        "a": pd.DataFrame({"source": [1], "target": [0]}, index=[0]),
        "b": pd.DataFrame({"source": [4], "target": [0]}, index=[1]),
    }
    g = StellarGraph(nodes, edges)


def test_graph_constructor_nodes_from_edges():
    edges = {
        "a": pd.DataFrame({"source": [1], "target": [0]}, index=[0]),
        "b": pd.DataFrame({"source": [4, 5], "target": [0, 2]}, index=[1, 2]),
    }

    g = StellarGraph(edges=edges, node_type_default="abc")
    assert g.node_types == {"abc"}
    assert sorted(g.nodes()) == [0, 1, 2, 4, 5]

    # node inference shouldn't hide the real errors in an invalid 'edges' param
    # these tests indirectly check that `_infer_nodes_from_edges` doesn't throw errors
    # and allows errors to be picked up by ColumnarConverter
    with pytest.raises(TypeError, match="edges: expected dict, found int"):
        StellarGraph(edges=1)

    with pytest.raises(
        TypeError, match="edges.*: expected IndexedArray or pandas DataFrame, found int"
    ):
        StellarGraph(edges={"a": 1})

    with pytest.raises(
        ValueError,
        match=r"edges.*: expected 'source', 'target', 'weight' columns, found: 'x'",
    ):
        StellarGraph(edges=pd.DataFrame(columns=["x"]))


def test_graph_constructor_edge_labels():
    edges = pd.DataFrame(
        {"source": [4, 1, 5], "target": [0, 0, 2], "ET": ["b", "a", "b"]}
    )

    g = StellarGraph(edges=edges, edge_type_column="ET")
    assert sorted(g.edges(include_edge_type=True)) == [
        (1, 0, "a"),
        (4, 0, "b"),
        (5, 2, "b"),
    ]


<<<<<<< HEAD
@pytest.fixture(params=["IndexedArray", "NumPy"])
def rowframe_convert(request):
    return IndexedArray if request.param == "IndexedArray" else (lambda arr: arr)


def test_graph_constructor_rowframe_numpy_homogeneous(rowframe_convert):
    empty = np.empty((0, 0))
    g = StellarGraph(rowframe_convert(empty))
    np.testing.assert_array_equal(g.nodes(), [])
    assert g.node_features() is empty

    arr = np.random.rand(3, 4)
    edges = pd.DataFrame({"source": [0, 1], "target": [2, 2]})
    g = StellarGraph(rowframe_convert(arr), edges)
    np.testing.assert_array_equal(g.nodes(), [0, 1, 2])
    assert g.node_features() is arr


def test_graph_constructor_rowframe_numpy_heterogeneous(rowframe_convert):
    arr1 = np.random.rand(3, 4)
    arr2 = np.random.rand(6, 7)
    frame2 = IndexedArray(arr2, index=range(100, 106))

    g = StellarGraph({"a": rowframe_convert(arr1), "b": frame2})
    np.testing.assert_array_equal(g.nodes(), [0, 1, 2, 100, 101, 102, 103, 104, 105])
    assert g.node_features(node_type="a") is arr1
    assert g.node_features(node_type="b") is arr2


def test_graph_constructor_rowframe_numpy_invalid():
    arr1 = np.random.rand(3, 4)
    arr2 = np.random.rand(6, 7)

    with pytest.raises(ValueError, match="expected IDs .*, found .* more: 0, 1, 2"):
        # using an array directly twice will cause the auto-range-IDs to overlap
        StellarGraph({"a": arr1, "b": arr2})

    with pytest.raises(ValueError, match="expected IDs .*, found .* more: 1"):
        StellarGraph(IndexedArray(index=[1, 1]))

    with pytest.raises(
        ValueError, match="edges: expected all source .* found some missing: 'a'"
    ):
        StellarGraph(arr1, pd.DataFrame({"source": ["a"], "target": ["b"]}))

    with pytest.raises(
        ValueError, match="edges: expected all source .* found some missing: 'b'"
    ):
        StellarGraph(
            IndexedArray(index=["a", "c"]), pd.DataFrame({"source": ["a"], "target": ["b"]})
        )

    # FIXME(#1524): this restriction on the shape should be lifted
    with pytest.raises(
        ValueError, match=r"features\['default'\]: expected 2 dimensions, found 3"
    ):
        StellarGraph(np.random.rand(3, 4, 5))
=======
def test_graph_constructor_internal():
    orig = example_graph_random(node_types=3, edge_types=3, is_directed=True)
    undir_g = StellarGraph(orig._nodes, orig._edges)
    dir_g = StellarDiGraph(orig._nodes, orig._edges)

    assert not undir_g.is_directed()
    assert dir_g.is_directed()
    for g in [undir_g, dir_g]:
        assert g.node_types == orig.node_types
        for t in orig.node_types:
            np.testing.assert_array_equal(
                g.node_features(node_type=t), orig.node_features(node_type=t)
            )
        assert g.edges(include_edge_type=True) == orig.edges(include_edge_type=True)

    with pytest.raises(
        TypeError, match="edges: expected type 'EdgeData' .* found dict"
    ):
        StellarGraph(orig._nodes, {})

    with pytest.raises(
        TypeError, match="nodes: expected type 'NodeData' .* found DataFrame"
    ):
        StellarGraph(pd.DataFrame(index=[0]), orig._edges)

    # check that each parameter is validated as being the default. This explicitly lists the
    # parameters, to not rely on `__kwdefaults__` since the internal implementation uses that too
    # (at the time of writing).
    non_default = [
        "source_column",
        "target_column",
        "edge_weight_column",
        "node_type_default",
        "edge_type_default",
        "edge_type_column",
        "dtype",
    ]
    unchecked = {
        # is_directed is allowed to be specified
        "is_directed",
        # don't check the legacy forms
        "graph",
        "node_type_name",
        "edge_type_name",
        "node_features",
    }
    # check that we seem to be covering all the relevant parameters. Also, if something fundamental
    # changes with the class this will hopefully catch the testing being invalidated.
    assert set(non_default) == set(StellarGraph.__init__.__kwdefaults__) - unchecked

    for param in non_default:
        with pytest.raises(
            ValueError, match=f"{param}: expected the default value .* found <object"
        ):
            # specify a junk object
            StellarGraph(orig._nodes, orig._edges, **{param: object()})
>>>>>>> e2086659


def test_info():
    sg = create_graph_1()
    info_str = sg.info()
    info_str = sg.info(show_attributes=False)
    # How can we check this?


def test_homogeneous_graph_schema():
    nodes = pd.DataFrame(index=[0, 1])
    edges = pd.DataFrame({"source": 0, "target": 1}, index=[0])
    for sg in [
        StellarGraph(nodes, edges),
        StellarGraph(nodes, edges, node_type_name="type", edge_type_name="type"),
    ]:
        schema = sg.create_graph_schema()

        assert "default" in schema.schema
        assert len(schema.node_types) == 1
        assert len(schema.edge_types) == 1


def test_graph_schema():
    sg = create_graph_1()
    schema = sg.create_graph_schema()

    assert "movie" in schema.schema
    assert "user" in schema.schema
    assert len(schema.schema["movie"]) == 1
    assert len(schema.schema["user"]) == 1


def test_graph_schema_sampled():
    sg = create_graph_1()

    schema = sg.create_graph_schema(nodes=[0, 4])

    assert "movie" in schema.schema
    assert "user" in schema.schema
    assert len(schema.schema["movie"]) == 1
    assert len(schema.schema["user"]) == 1


def test_digraph_schema():
    sg = create_graph_1(is_directed=True)
    schema = sg.create_graph_schema()

    assert "movie" in schema.schema
    assert "user" in schema.schema
    assert len(schema.schema["user"]) == 1
    assert len(schema.schema["movie"]) == 0


def test_graph_schema_no_edges():
    nodes = pd.DataFrame(index=[0])
    g = StellarGraph(nodes=nodes, edges={})
    schema = g.create_graph_schema()
    assert len(schema.node_types) == 1
    assert len(schema.edge_types) == 0


@pytest.mark.benchmark(group="StellarGraph create_graph_schema")
@pytest.mark.parametrize("num_types", [1, 4])
def test_benchmark_graph_schema(benchmark, num_types):
    nodes, edges = example_benchmark_graph(
        n_nodes=1000, n_edges=5000, n_types=num_types
    )
    sg = StellarGraph(nodes=nodes, edges=edges)

    benchmark(sg.create_graph_schema)


def test_node_ids_to_ilocs():
    sg = example_graph(feature_size=8)
    aa = sg.node_ids_to_ilocs([1, 2, 3, 4])
    assert list(aa) == [0, 1, 2, 3]

    sg = example_hin_1(feature_sizes={}, reverse_order=True)
    aa = sg.node_ids_to_ilocs([0, 1, 2, 3])
    assert list(aa) == [3, 2, 1, 0]
    aa = sg.node_ids_to_ilocs([0, 1, 2, 3])
    assert list(aa) == [3, 2, 1, 0]
    aa = sg.node_ids_to_ilocs([4, 5, 6])
    assert list(aa) == [6, 5, 4]
    aa = sg.node_ids_to_ilocs([4, 5, 6])
    assert list(aa) == [6, 5, 4]
    aa = sg.node_ids_to_ilocs([1, 2, 5])
    assert list(aa) == [2, 1, 5]


def test_node_ilocs_to_ids():
    sg = example_graph(feature_size=8)

    node_ilocs = [0, 1, 2, 3]
    expected_node_ids = [1, 2, 3, 4]
    node_ids = sg.node_ilocs_to_ids(node_ilocs)
    assert (node_ids == expected_node_ids).all()


def test_node_type_names_to_from_ilocs():
    sg = example_hin_1()

    def both_ways(names, ilocs):
        np.testing.assert_array_equal(sg.node_type_names_to_ilocs(names), ilocs)
        np.testing.assert_array_equal(sg.node_type_ilocs_to_names(ilocs), names)

    both_ways([], [])
    both_ways(["A"], [0])
    both_ways(["B", "A", "A", "B"], [1, 0, 0, 1])

    with pytest.raises(KeyError, match="'C'.*0"):
        sg.node_type_names_to_ilocs(["C", "A", 0])

    with pytest.raises(IndexError, match="index 100 .* size 2"):
        sg.node_type_ilocs_to_names([100])

    with pytest.raises(IndexError, match="index -100 .* size 2"):
        sg.node_type_ilocs_to_names([-100])


def test_edge_type_names_to_from_ilocs(knowledge_graph):
    def both_ways(names, ilocs):
        np.testing.assert_array_equal(
            knowledge_graph.edge_type_names_to_ilocs(names), ilocs
        )
        np.testing.assert_array_equal(
            knowledge_graph.edge_type_ilocs_to_names(ilocs), names
        )

    both_ways([], [])
    both_ways(["W"], [0])
    both_ways(["Z", "X", "W", "W", "Z", "Z"], [3, 1, 0, 0, 3, 3])

    with pytest.raises(KeyError, match="'U'.*0"):
        knowledge_graph.edge_type_names_to_ilocs(["U", "W", 0])

    with pytest.raises(IndexError, match="index 100 .* size 4"):
        knowledge_graph.edge_type_ilocs_to_names([100])

    with pytest.raises(IndexError, match="index -100 .* size 4"):
        knowledge_graph.edge_type_ilocs_to_names([-100])


def test_feature_conversion_from_nodes():
    sg = example_graph(feature_size=8)
    aa = sg.node_features([1, 2, 3, 4])
    assert aa[:, 0] == pytest.approx([1, 2, 3, 4])

    assert aa.shape == (4, 8)
    assert sg.node_feature_sizes()["default"] == 8


def test_node_features():
    feature_sizes = {"A": 4, "B": 6}
    sg = example_hin_1(feature_sizes=feature_sizes)

    one_zero = np.array([[1] * 4, [0] * 4])

    # inference
    np.testing.assert_array_equal(sg.node_features(nodes=[1, 0]), one_zero)
    # specified
    np.testing.assert_array_equal(
        sg.node_features(nodes=[1, 0], node_type="A"), one_zero
    )

    # wrong type
    with pytest.raises(ValueError, match="unknown IDs"):
        sg.node_features(nodes=[1, 0], node_type="B")

    # mixed types, inference
    with pytest.raises(ValueError, match="all nodes must have the same type"):
        sg.node_features(nodes=[0, 4])

    # mixed types, specified
    with pytest.raises(ValueError, match="unknown IDs"):
        sg.node_features(nodes=[0, 4], node_type="A")


def test_node_features_node_type():
    feature_sizes = {"A": 4, "B": 6}
    sg = example_hin_1(feature_sizes=feature_sizes)

    np.testing.assert_array_equal(
        sg.node_features(node_type="A"), [[0] * 4, [1] * 4, [2] * 4, [3] * 4],
    )
    np.testing.assert_array_equal(
        sg.node_features(node_type="B"), [[4] * 6, [5] * 6, [6] * 6]
    )


def test_node_features_node_type_inference():
    one_type = example_graph(feature_size=4)
    np.testing.assert_array_equal(
        one_type.node_features(), [[1] * 4, [2] * 4, [3] * 4, [4] * 4]
    )

    # short-cut inference of the node type for a subset of the nodes with a homogenous graph
    np.testing.assert_array_equal(one_type.node_features([1]), [[1] * 4])

    # inference doesn't work for a heterogeneous graph:
    feature_sizes = {"A": 4, "B": 6}
    many_types = example_hin_1(feature_sizes=feature_sizes)

    with pytest.raises(
        ValueError,
        match="node_type: in a non-homogeneous graph, expected a node type and/or 'nodes' to be passed; found neither 'node_type' nor 'nodes', and the graph has node types: 'A', 'B'",
    ):
        many_types.node_features()


def test_node_features_missing_id():
    sg = example_graph(feature_size=6)
    with pytest.raises(KeyError, match=r"\[1000, 2000\]"):
        sg.node_features([1, 1000, None, 2000])


def test_null_node_feature():
    sg = example_graph(feature_size=6)
    aa = sg.node_features([1, None, 2, None])
    assert aa.shape == (4, 6)
    assert aa[:, 0] == pytest.approx([1, 0, 2, 0])

    sg = example_hin_1(feature_sizes={"A": 4, "B": 2}, reverse_order=True)

    # Test feature for null node, without node type
    ab = sg.node_features([None, 5, None])
    assert ab.shape == (3, 2)
    assert ab[:, 0] == pytest.approx([0, 5, 0])

    # Test feature for null node, node type
    ab = sg.node_features([None, 6, None], "B")
    assert ab.shape == (3, 2)
    assert ab[:, 0] == pytest.approx([0, 6, 0])

    # Test feature for null node, wrong type
    with pytest.raises(ValueError):
        sg.node_features([None, 5, None], "A")

    # Test null-node with no type
    with pytest.raises(ValueError):
        sg.node_features([None, None])


def test_node_types():
    sg = example_graph(feature_size=6)
    assert sg.node_types == {"default"}

    sg = example_hin_1(feature_sizes={"A": 4, "B": 2}, reverse_order=True)
    assert sg.node_types == {"A", "B"}

    sg = example_hin_1(reverse_order=True)
    assert sg.node_types == {"A", "B"}


def test_edge_types():
    sg = example_graph(feature_size=6)
    assert set(sg.edge_types) == {"default"}

    sg = example_hin_1()
    assert set(sg.edge_types) == {"F", "R"}


def test_feature_conversion_from_dataframe():
    g = example_graph_nx()

    # Create features for nodes
    df = pd.DataFrame({v: np.ones(10) * float(v) for v in list(g)}).T
    gs = StellarGraph.from_networkx(g, node_features=df)

    aa = gs.node_features([1, 2, 3, 4])
    assert aa[:, 0] == pytest.approx([1, 2, 3, 4])

    # Check None identifier
    aa = gs.node_features([1, 2, None, None])
    assert aa[:, 0] == pytest.approx([1, 2, 0, 0])

    g = example_hin_1_nx()

    df = {
        t: pd.DataFrame(
            {
                v: np.ones(10) * float(v)
                for v, vdata in g.nodes(data=True)
                if vdata["label"] == t
            }
        ).T
        for t in ["A", "B"]
    }
    gs = StellarGraph.from_networkx(g, node_features=df)

    aa = gs.node_features([0, 1, 2, 3], "A")
    assert aa[:, 0] == pytest.approx([0, 1, 2, 3])
    assert aa.shape == (4, 10)

    ab = gs.node_features([4, 5], "B")
    assert ab.shape == (2, 10)
    assert ab[:, 0] == pytest.approx([4, 5])

    # Test mixed types
    with pytest.raises(ValueError):
        ab = gs.node_features([1, 5])

    # Test incorrect manual node_type
    with pytest.raises(ValueError):
        ab = gs.node_features([4, 5], "A")

    # Test feature for node with no set attributes
    ab = gs.node_features([4, None, None], "B")
    assert ab.shape == (3, 10)
    assert ab[:, 0] == pytest.approx([4, 0, 0])


def test_feature_conversion_from_iterator():
    g = example_graph_nx()

    # Create features for nodes
    node_features = [(v, np.ones(10) * float(v)) for v in list(g)]
    gs = StellarGraph.from_networkx(g, node_features=node_features)

    aa = gs.node_features([1, 2, 3, 4])
    assert aa[:, 0] == pytest.approx([1, 2, 3, 4])

    # Check None identifier
    aa = gs.node_features([1, 2, None, None])
    assert aa[:, 0] == pytest.approx([1, 2, 0, 0])

    # Test adjacency matrix
    adj_expected = np.array([[0, 1, 0, 1], [1, 0, 1, 1], [0, 1, 0, 0], [1, 1, 0, 0]])

    A = gs.to_adjacency_matrix()
    assert A.dtype == "float32"
    assert np.allclose(A.toarray(), adj_expected)

    # Test adjacency matrix with node arguement
    A = gs.to_adjacency_matrix(nodes=[3, 2])
    assert A.dtype == "float32"
    assert np.allclose(A.toarray(), adj_expected[[2, 1]][:, [2, 1]])

    g = example_hin_1_nx()
    nf = {
        t: [
            (v, np.ones(10) * float(v))
            for v, vdata in g.nodes(data=True)
            if vdata["label"] == t
        ]
        for t in ["A", "B"]
    }
    gs = StellarGraph.from_networkx(g, node_features=nf)

    aa = gs.node_features([0, 1, 2, 3], "A")
    assert aa[:, 0] == pytest.approx([0, 1, 2, 3])
    assert aa.shape == (4, 10)

    ab = gs.node_features([4, 5], "B")
    assert ab.shape == (2, 10)
    assert ab[:, 0] == pytest.approx([4, 5])

    # Test mixed types
    with pytest.raises(ValueError):
        ab = gs.node_features([1, 5])

    # Test incorrect manual node_type
    with pytest.raises(ValueError):
        ab = gs.node_features([4, 5], "A")

    # Test feature for node with no set attributes
    ab = gs.node_features([4, None, None], "B")
    assert ab.shape == (3, 10)
    assert ab[:, 0] == pytest.approx([4, 0, 0])

    # Test an iterator over all types
    g = example_hin_1_nx()
    nf = [
        (v, np.ones(5 if vdata["label"] == "A" else 10) * float(v))
        for v, vdata in g.nodes(data=True)
    ]
    gs = StellarGraph.from_networkx(g, node_features=nf)

    aa = gs.node_features([0, 1, 2, 3], "A")
    assert aa[:, 0] == pytest.approx([0, 1, 2, 3])
    assert aa.shape == (4, 5)

    ab = gs.node_features([4, 5], "B")
    assert ab.shape == (2, 10)
    assert ab[:, 0] == pytest.approx([4, 5])


@pytest.mark.parametrize("use_ilocs", [True, False])
def test_edges_include_edge_type(use_ilocs):
    g = example_hin_1(reverse_order=True)

    r = {(src, dst, "R") for src, dst in [(0, 4), (1, 4), (1, 5), (2, 4), (3, 5)]}
    f = {(4, 5, "F")}

    expected = r | f
    if use_ilocs:
        expected = {
            tuple(g.node_ids_to_ilocs(x[:2]))
            + tuple(g.edge_type_names_to_ilocs([x[2]]))
            for x in expected
        }

    expected = normalize_edges(expected, directed=False)
    assert (
        normalize_edges(
            g.edges(include_edge_type=True, use_ilocs=use_ilocs), directed=False
        )
        == expected
    )


def numpy_to_list(x):
    if isinstance(x, np.ndarray):
        return list(x)
    if isinstance(x, dict):
        return {numpy_to_list(k): numpy_to_list(v) for k, v in x.items()}
    if isinstance(x, list):
        return [numpy_to_list(v) for v in x]
    if isinstance(x, tuple):
        return tuple(numpy_to_list(v) for v in x)
    return x


def normalize_edges(edges, directed):
    if directed:
        return {(src, tgt): data for src, tgt, *data in edges}
    return {(min(src, tgt), max(src, tgt)): data for src, tgt, *data in edges}


def assert_networkx(g_nx, expected_nodes, expected_edges, *, directed):
    assert numpy_to_list(dict(g_nx.nodes(data=True))) == expected_nodes

    computed_edges = numpy_to_list(normalize_edges(g_nx.edges(data=True), directed))
    assert computed_edges == normalize_edges(expected_edges, directed)


@pytest.mark.parametrize("has_features", [False, True])
@pytest.mark.parametrize("include_features", [False, True])
def test_to_networkx(has_features, include_features):
    if has_features:
        a_size = 4
        b_size = 5
        feature_sizes = {"A": a_size, "B": b_size}
    else:
        a_size = b_size = 0
        feature_sizes = None

    if include_features:
        feature_attr = "feature"
    else:
        feature_attr = None

    g = example_hin_1(feature_sizes)
    g_nx = g.to_networkx(feature_attr=feature_attr)

    node_def = {"A": (a_size, [0, 1, 2, 3]), "B": (b_size, [4, 5, 6])}

    def node_attrs(label, x, size):
        d = {"label": label}
        if feature_attr:
            d[feature_attr] = [x] * size
        return d

    expected_nodes = {
        x: node_attrs(label, x, size)
        for label, (size, ids) in node_def.items()
        for x in ids
    }

    edge_def = {"R": [(0, 4), (1, 4), (1, 5), (2, 4), (3, 5)], "F": [(4, 5)]}
    expected_edges = [
        (src, tgt, {"label": label, "weight": 1.0 if label == "R" else 10.0})
        for label, pairs in edge_def.items()
        for src, tgt in pairs
    ]

    assert_networkx(g_nx, expected_nodes, expected_edges, directed=False)


def test_to_networkx_edge_attributes():
    nodes = pd.DataFrame([], index=[1, 10, 100])
    edges = pd.DataFrame(
        [(1, 10, 11), (10, 100, 110)], columns=["source", "target", "weight"]
    )
    g = StellarGraph(nodes=nodes, edges={"foo": edges})
    g_nx = g.to_networkx()

    expected_nodes = {k: {"label": "default", "feature": []} for k in [1, 10, 100]}
    expected_edges = [
        (src, dst, {"label": "foo", "weight": src + dst})
        for src, dst in [(1, 10), (10, 100)]
    ]

    assert_networkx(g_nx, expected_nodes, expected_edges, directed=False)


def test_to_networkx_deprecation(line_graph):
    with pytest.warns(None) as record:
        line_graph.to_networkx(
            node_type_name="n",
            edge_type_name="e",
            edge_weight_label="w",
            feature_name="f",
        )

    assert len(record) == 4
    assert "node_type_name" in str(record.pop(DeprecationWarning).message)
    assert "edge_type_name" in str(record.pop(DeprecationWarning).message)
    assert "edge_weight_label" in str(record.pop(DeprecationWarning).message)
    assert "feature_name" in str(record.pop(DeprecationWarning).message)


def test_networkx_attribute_message():
    ug = StellarGraph()
    dg = StellarDiGraph()

    with pytest.raises(
        AttributeError, match="The 'StellarGraph' type no longer inherits"
    ):
        # this graph is undirected and the corresponding networkx type doesn't have this
        # attribute, but there's no reason to be too precise
        ug.successors

    with pytest.raises(
        AttributeError, match="The 'StellarDiGraph' type no longer inherits"
    ):
        dg.successors

    # make sure that the user doesn't get spammed with junk about networkx when they're just making
    # a normal typo with the new StellarGraph
    with pytest.raises(AttributeError, match="has no attribute 'not_networkx_attr'$"):
        ug.not_networkx_attr

    with pytest.raises(AttributeError, match="has no attribute 'not_networkx_attr'$"):
        dg.not_networkx_attr

    # getting an existing attribute via `getattr` should work fine
    assert getattr(ug, "is_directed")() == False
    assert getattr(dg, "is_directed")() == True

    # calling __getattr__ directly is... unconventional, but it should work
    assert ug.__getattr__("is_directed")() == False
    assert dg.__getattr__("is_directed")() == True


@pytest.mark.benchmark(group="StellarGraph neighbours")
@pytest.mark.parametrize("use_ilocs", [False, True])
def test_benchmark_get_neighbours(benchmark, use_ilocs):
    nodes, edges = example_benchmark_graph()
    sg = StellarGraph(nodes=nodes, edges=edges)
    num_nodes = sg.number_of_nodes()

    # get the neigbours of every node in the graph
    def f():
        for i in range(num_nodes):
            sg.neighbor_arrays(i, use_ilocs=use_ilocs)

    benchmark(f)


@pytest.mark.benchmark(group="StellarGraph node features")
@pytest.mark.parametrize("use_ilocs", [None, False, True])
@pytest.mark.parametrize("num_types", [1, 4])
@pytest.mark.parametrize("type_arg", ["infer", "specify"])
@pytest.mark.parametrize("feature_size", [10, 1000])
def test_benchmark_get_features(
    benchmark, use_ilocs, num_types, type_arg, feature_size
):
    SAMPLE_SIZE = 50
    N_NODES = 5000
    N_EDGES = 10000
    nodes, edges = example_benchmark_graph(
        feature_size=feature_size, n_nodes=N_NODES, n_edges=N_EDGES, n_types=num_types
    )

    sg = StellarGraph(nodes=nodes, edges=edges)
    num_nodes = sg.number_of_nodes()

    ty_ids = [(ty, range(ty, num_nodes, num_types)) for ty in range(num_types)]

    if type_arg == "specify":
        # pass through the type
        node_type = lambda ty: ty
    else:
        # leave the argument as None, and so use inference of the type
        node_type = lambda ty: None

    def f():
        # look up a random subset of the nodes for a random type, similar to what an algorithm that
        # does sampling might ask for
        ty, all_ids = random.choice(ty_ids)
        selected_ids = random.choices(all_ids, k=SAMPLE_SIZE)
        selected_ilocs = sg.node_ids_to_ilocs(selected_ids)

        if use_ilocs is True:
            sg.node_features(selected_ilocs, node_type(ty), use_ilocs=True)
        elif use_ilocs is False:
            sg.node_features(selected_ids, node_type(ty), use_ilocs=False)
        elif use_ilocs is None:
            # this measures the overhead of sampling the nodes and converting them to node ilocs
            # which at the time of this comment is about 80% of the total benchmark time
            # the random sampling is kept here to make the test more robust - it decreases
            # inter-run variance
            pass

    benchmark(f)


def _run_creation_benchmark(
    benchmarker, input_data, feature_size, num_nodes, num_edges
):
    nodes, edges = example_benchmark_graph(
        feature_size=feature_size,
        n_nodes=num_nodes,
        n_edges=num_edges,
        pandas_node_data=input_data == "pandas",
    )

    def f():
        return StellarGraph(nodes=nodes, edges=edges)

    benchmarker(f)


@pytest.mark.benchmark(group="StellarGraph creation (time)")
@pytest.mark.parametrize("input_data", ["pandas", "rowframe"])
# various element counts, to give an indication of the relationship
# between those and memory use (0,0 gives the overhead of the
# StellarGraph object itself, without any data)
@pytest.mark.parametrize("num_nodes,num_edges", [(0, 0), (1000, 5000), (20000, 100000)])
# features or not, to capture their cost
@pytest.mark.parametrize("feature_size", [None, 100])
def test_benchmark_creation(benchmark, input_data, feature_size, num_nodes, num_edges):
    _run_creation_benchmark(benchmark, input_data, feature_size, num_nodes, num_edges)


@pytest.mark.benchmark(group="StellarGraph creation (size)", timer=snapshot)
@pytest.mark.parametrize("input_data", ["pandas", "rowframe"])
@pytest.mark.parametrize("num_nodes,num_edges", [(0, 0), (100, 200), (1000, 5000)])
@pytest.mark.parametrize("feature_size", [None, 100])
def test_allocation_benchmark_creation(
    allocation_benchmark, input_data, feature_size, num_nodes, num_edges
):
    _run_creation_benchmark(
        allocation_benchmark, input_data, feature_size, num_nodes, num_edges
    )


@pytest.mark.benchmark(group="StellarGraph creation (peak)", timer=peak)
@pytest.mark.parametrize("input_data", ["pandas", "rowframe"])
@pytest.mark.parametrize("num_nodes,num_edges", [(0, 0), (100, 200), (1000, 5000)])
@pytest.mark.parametrize("feature_size", [None, 100])
def test_allocation_benchmark_creation_peak(
    allocation_benchmark, input_data, feature_size, num_nodes, num_edges
):
    _run_creation_benchmark(
        allocation_benchmark, input_data, feature_size, num_nodes, num_edges
    )


def _run_adj_list_benchmark(benchmarker, num_nodes, num_edges, force_adj_lists):
    nodes, edges = example_benchmark_graph(n_nodes=num_nodes, n_edges=num_edges)

    sg = StellarGraph(nodes=nodes, edges=edges)

    def f():
        if force_adj_lists == "directed":
            return sg._edges._create_undirected_adj_lists()
        elif force_adj_lists == "undirected":
            return sg._edges._create_directed_adj_lists()

    benchmarker(f)


@pytest.mark.benchmark(group="StellarGraph adjacency lists (time)")
@pytest.mark.parametrize(
    "num_nodes,num_edges", [(100, 200), (1000, 5000), (20000, 100000)]
)
@pytest.mark.parametrize("force_adj_lists", ["directed", "undirected"])
def test_benchmark_adj_list(benchmark, num_nodes, num_edges, force_adj_lists):
    _run_adj_list_benchmark(benchmark, num_nodes, num_edges, force_adj_lists)


@pytest.mark.benchmark(group="StellarGraph adjacency lists (size)", timer=snapshot)
@pytest.mark.parametrize("num_nodes,num_edges", [(100, 200), (1000, 5000)])
@pytest.mark.parametrize("force_adj_lists", ["directed", "undirected"])
def test_allocation_benchmark_adj_list(
    allocation_benchmark, num_nodes, num_edges, force_adj_lists
):
    _run_adj_list_benchmark(allocation_benchmark, num_nodes, num_edges, force_adj_lists)


@pytest.mark.benchmark(group="StellarGraph adjacency lists (peak)", timer=peak)
@pytest.mark.parametrize("num_nodes,num_edges", [(100, 200), (1000, 5000)])
@pytest.mark.parametrize("force_adj_lists", ["directed", "undirected"])
def test_allocation_benchmark_adj_list_peak(
    allocation_benchmark, num_nodes, num_edges, force_adj_lists
):
    _run_adj_list_benchmark(allocation_benchmark, num_nodes, num_edges, force_adj_lists)


def example_weighted_hin(is_directed=True):
    edge_cols = ["source", "target", "weight"]
    cls = StellarDiGraph if is_directed else StellarGraph
    return cls(
        nodes={"B": pd.DataFrame(index=[2, 3]), "A": pd.DataFrame(index=[0, 1])},
        edges={
            "AA": pd.DataFrame(
                [(0, 1, 0.0), (0, 1, 1.0)], columns=edge_cols, index=[0, 1]
            ),
            "AB": pd.DataFrame(
                [(1, 2, 10.0), (1, 3, 10.0)], columns=edge_cols, index=[2, 3]
            ),
        },
    )


def example_unweighted_hom(is_directed=True):
    nodes = pd.DataFrame(index=[0, 1, 2, 3])
    edges = pd.DataFrame([(0, 1), (0, 1), (1, 2), (1, 3)], columns=["source", "target"])

    return StellarDiGraph(nodes, edges) if is_directed else StellarGraph(nodes, edges)


def _edge_types_or_ilocs(graph, use_ilocs, names):
    if use_ilocs:
        return graph.edge_type_names_to_ilocs(names)

    return names


@pytest.mark.parametrize("use_ilocs", [True, False])
@pytest.mark.parametrize("is_directed", [True, False])
def test_neighbors_weighted_hin(is_directed, use_ilocs):
    graph = example_weighted_hin(is_directed=is_directed)

    node = graph.node_ids_to_ilocs([1])[0] if use_ilocs else 1
    expected_nodes = (
        graph.node_ids_to_ilocs([0, 0, 2, 3]) if use_ilocs else [0, 0, 2, 3]
    )
    expected_weights = [0.0, 1.0, 10.0, 10.0]

    assert_items_equal(graph.neighbors(node, use_ilocs=use_ilocs), expected_nodes)
    assert_items_equal(
        graph.neighbors(node, include_edge_weight=True, use_ilocs=use_ilocs),
        zip(expected_nodes, expected_weights),
    )

    edge_types = _edge_types_or_ilocs(graph, use_ilocs, ["AB"])
    expected_nodes = graph.node_ids_to_ilocs([2, 3]) if use_ilocs else [2, 3]
    expected_weights = [10.0, 10.0]
    assert_items_equal(
        graph.neighbors(
            node, include_edge_weight=True, edge_types=edge_types, use_ilocs=use_ilocs
        ),
        zip(expected_nodes, expected_weights),
    )


def assert_items_equal(l1, l2):
    assert sorted(l1) == sorted(l2)


@pytest.mark.parametrize("use_ilocs", [True, False])
@pytest.mark.parametrize("is_directed", [True, False])
def test_neighbors_unweighted_hom(is_directed, use_ilocs):
    graph = example_unweighted_hom(is_directed=is_directed)
    node = graph.node_ids_to_ilocs([1])[0] if use_ilocs else 1
    expected_nodes = (
        graph.node_ids_to_ilocs([0, 0, 2, 3]) if use_ilocs else [0, 0, 2, 3]
    )
    expected_weights = [1, 1, 1, 1]

    assert_items_equal(graph.neighbors(node, use_ilocs=use_ilocs), expected_nodes)
    assert_items_equal(
        graph.neighbors(node, include_edge_weight=True, use_ilocs=use_ilocs),
        zip(expected_nodes, expected_weights),
    )

    assert_items_equal(
        graph.neighbors(
            node, include_edge_weight=True, edge_types=[10], use_ilocs=use_ilocs
        ),
        [],
    )


@pytest.mark.parametrize("use_ilocs", [True, False])
def test_undirected_hin_neighbor_methods(use_ilocs):
    graph = example_weighted_hin(is_directed=False)
    node = graph.node_ids_to_ilocs([1])[0] if use_ilocs else 1
    assert_items_equal(
        graph.neighbors(node, use_ilocs=use_ilocs),
        graph.in_nodes(node, use_ilocs=use_ilocs),
    )
    assert_items_equal(
        graph.neighbors(node, use_ilocs=use_ilocs),
        graph.out_nodes(node, use_ilocs=use_ilocs),
    )


@pytest.mark.parametrize("use_ilocs", [True, False])
def test_in_nodes_weighted_hin(use_ilocs):
    graph = example_weighted_hin()
    node = graph.node_ids_to_ilocs([1])[0] if use_ilocs else 1
    expected_nodes = graph.node_ids_to_ilocs([0, 0]) if use_ilocs else [0, 0]
    expected_weighted = zip(expected_nodes, [0.0, 1.0])
    edge_types = _edge_types_or_ilocs(graph, use_ilocs, ["AB"])

    assert_items_equal(graph.in_nodes(node, use_ilocs=use_ilocs), expected_nodes)
    assert_items_equal(
        graph.in_nodes(node, include_edge_weight=True, use_ilocs=use_ilocs),
        expected_weighted,
    )
    assert_items_equal(
        graph.in_nodes(
            node, include_edge_weight=True, edge_types=edge_types, use_ilocs=use_ilocs
        ),
        [],
    )


@pytest.mark.parametrize("use_ilocs", [True, False])
def test_in_nodes_unweighted_hom(use_ilocs):
    graph = example_unweighted_hom()
    node = graph.node_ids_to_ilocs([1])[0] if use_ilocs else 1
    expected_nodes = graph.node_ids_to_ilocs([0, 0]) if use_ilocs else [0, 0]
    expected_weighted = zip(expected_nodes, [1, 1])

    assert_items_equal(graph.in_nodes(node, use_ilocs=use_ilocs), expected_nodes)
    assert_items_equal(
        graph.in_nodes(node, include_edge_weight=True, use_ilocs=use_ilocs),
        expected_weighted,
    )
    assert_items_equal(
        graph.in_nodes(
            node, include_edge_weight=True, edge_types=[10], use_ilocs=use_ilocs
        ),
        [],
    )


@pytest.mark.parametrize("use_ilocs", [True, False])
def test_out_nodes_weighted_hin(use_ilocs):
    graph = example_weighted_hin()
    node = graph.node_ids_to_ilocs([1])[0] if use_ilocs else 1
    expected_nodes = graph.node_ids_to_ilocs([2, 3]) if use_ilocs else [2, 3]
    expected_weighted = zip(expected_nodes, [10.0, 10.0])

    assert_items_equal(graph.out_nodes(node, use_ilocs=use_ilocs), expected_nodes)
    assert_items_equal(
        graph.out_nodes(node, include_edge_weight=True, use_ilocs=use_ilocs),
        expected_weighted,
    )
    assert_items_equal(
        graph.out_nodes(
            node, include_edge_weight=True, edge_types=[10], use_ilocs=use_ilocs
        ),
        [],
    )


@pytest.mark.parametrize("use_ilocs", [True, False])
def test_out_nodes_unweighted_hom(use_ilocs):
    graph = example_unweighted_hom()
    node = graph.node_ids_to_ilocs([1])[0] if use_ilocs else 1
    expected_nodes = graph.node_ids_to_ilocs([2, 3]) if use_ilocs else [2, 3]
    expected_weighted = zip(expected_nodes, [1, 1])

    assert_items_equal(graph.out_nodes(node, use_ilocs=use_ilocs), expected_nodes)
    assert_items_equal(
        graph.out_nodes(node, include_edge_weight=True, use_ilocs=use_ilocs),
        expected_weighted,
    )
    assert_items_equal(
        graph.out_nodes(
            node, include_edge_weight=True, edge_types=[10], use_ilocs=use_ilocs
        ),
        [],
    )


@pytest.mark.parametrize("use_ilocs", [True, False])
@pytest.mark.parametrize("is_directed", [False, True])
def test_isolated_node_neighbor_methods(is_directed, use_ilocs):
    cls = StellarDiGraph if is_directed else StellarGraph
    graph = cls(
        nodes=pd.DataFrame(index=[1]), edges=pd.DataFrame(columns=["source", "target"])
    )
    node = graph.node_ids_to_ilocs([1])[0] if use_ilocs else 1
    assert graph.neighbors(node, use_ilocs=use_ilocs) == []
    assert graph.in_nodes(node, use_ilocs=use_ilocs) == []
    assert graph.out_nodes(node, use_ilocs=use_ilocs) == []


@pytest.mark.parametrize("is_directed", [False, True])
def test_info_homogeneous(is_directed):

    g = example_graph(
        feature_size=12, node_label="ABC", edge_label="xyz", is_directed=is_directed
    )

    if is_directed:
        title = "StellarDiGraph: Directed multigraph"
    else:
        title = "StellarGraph: Undirected multigraph"

    # literal match to check the output is good for human consumption
    assert (
        g.info()
        == f"""\
{title}
 Nodes: 4, Edges: 4

 Node types:
  ABC: [4]
    Features: float32 vector, length 12
    Edge types: ABC-xyz->ABC

 Edge types:
    ABC-xyz->ABC: [4]
        Weights: all 1 (default)"""
    )


def test_info_heterogeneous():
    g = example_hin_1({"A": 0, "B": 34}, reverse_order=True)
    # literal match to check the output is good for human consumption
    assert (
        g.info()
        == """\
StellarGraph: Undirected multigraph
 Nodes: 7, Edges: 6

 Node types:
  A: [4]
    Features: none
    Edge types: A-R->B
  B: [3]
    Features: float32 vector, length 34
    Edge types: B-F->B, B-R->A

 Edge types:
    A-R->B: [3]
        Weights: all 1 (default)
    B-R->A: [2]
        Weights: all 1 (default)
    B-F->B: [1]
        Weights: all 10"""
    )


def test_info_weighted(weighted_hin):
    # literal match to check the output is good for human consumption
    assert (
        weighted_hin.info()
        == """\
StellarGraph: Undirected multigraph
 Nodes: 7, Edges: 12

 Node types:
  A: [4]
    Features: none
    Edge types: A-R->A, A-S->A, A-T->B, A-U->A, A-U->B
  B: [3]
    Features: none
    Edge types: B-T->A, B-U->A

 Edge types:
    A-T->B: [3]
        Weights: all 2
    A-U->B: [2]
        Weights: range=[4, 5], mean=4.5, std=0.707107
    A-U->A: [2]
        Weights: range=[2, 3], mean=2.5, std=0.707107
    A-S->A: [2]
        Weights: all 2
    A-R->A: [2]
        Weights: all 1 (default)
    B-U->A: [1]
        Weights: all 5"""
    )


def test_info_no_graph():
    nodes = pd.DataFrame(np.ones((5, 1)), index=[0, 1, 2, 3, 4])
    graph_nodes_only = StellarGraph(nodes=nodes)
    assert (
        graph_nodes_only.info()
        == """\
StellarGraph: Undirected multigraph
 Nodes: 5, Edges: 0

 Node types:
  default: [5]
    Features: float32 vector, length 1
    Edge types: none

 Edge types:"""
    )
    graph_nothing = StellarGraph(nodes={})
    assert (
        graph_nothing.info()
        == """\
StellarGraph: Undirected multigraph
 Nodes: 0, Edges: 0

 Node types:

 Edge types:"""
    )


def test_info_truncate():
    max_node_type = 21
    max_node = (max_node_type + 1) * (max_node_type + 1) - 1

    def edges(i):
        ids = range(i * i, (i + 1) * (i + 1))
        return pd.DataFrame(
            {"source": max_node - i, "target": max_node - i - 1}, index=ids
        )

    graph = StellarGraph(
        {
            f"n_{i}": pd.DataFrame(index=range(i * i, (i + 1) * (i + 1)))
            for i in range(max_node_type + 1)
        },
        {f"e_{i}": edges(i) for i in range(23)},
    )

    # literal matches to check the output is good for human consumption
    assert (
        graph.info()
        == """\
StellarGraph: Undirected multigraph
 Nodes: 484, Edges: 529

 Node types:
  n_21: [43]
    Features: none
    Edge types: n_21-e_0->n_21, n_21-e_1->n_21, n_21-e_10->n_21, n_21-e_11->n_21, n_21-e_12->n_21, ... (18 more)
  n_20: [41]
    Features: none
    Edge types: none
  n_19: [39]
    Features: none
    Edge types: none
  n_18: [37]
    Features: none
    Edge types: none
  n_17: [35]
    Features: none
    Edge types: none
  n_16: [33]
    Features: none
    Edge types: none
  n_15: [31]
    Features: none
    Edge types: none
  n_14: [29]
    Features: none
    Edge types: none
  n_13: [27]
    Features: none
    Edge types: none
  n_12: [25]
    Features: none
    Edge types: none
  n_11: [23]
    Features: none
    Edge types: none
  n_10: [21]
    Features: none
    Edge types: none
  n_9: [19]
    Features: none
    Edge types: none
  n_8: [17]
    Features: none
    Edge types: none
  n_7: [15]
    Features: none
    Edge types: none
  n_6: [13]
    Features: none
    Edge types: none
  n_5: [11]
    Features: none
    Edge types: none
  n_4: [9]
    Features: none
    Edge types: none
  n_3: [7]
    Features: none
    Edge types: none
  n_2: [5]
    Features: none
    Edge types: none
  ... (2 more)

 Edge types:
    n_21-e_22->n_21: [45]
        Weights: all 1 (default)
    n_21-e_21->n_21: [43]
        Weights: all 1 (default)
    n_21-e_20->n_21: [41]
        Weights: all 1 (default)
    n_21-e_19->n_21: [39]
        Weights: all 1 (default)
    n_21-e_18->n_21: [37]
        Weights: all 1 (default)
    n_21-e_17->n_21: [35]
        Weights: all 1 (default)
    n_21-e_16->n_21: [33]
        Weights: all 1 (default)
    n_21-e_15->n_21: [31]
        Weights: all 1 (default)
    n_21-e_14->n_21: [29]
        Weights: all 1 (default)
    n_21-e_13->n_21: [27]
        Weights: all 1 (default)
    n_21-e_12->n_21: [25]
        Weights: all 1 (default)
    n_21-e_11->n_21: [23]
        Weights: all 1 (default)
    n_21-e_10->n_21: [21]
        Weights: all 1 (default)
    n_21-e_9->n_21: [19]
        Weights: all 1 (default)
    n_21-e_8->n_21: [17]
        Weights: all 1 (default)
    n_21-e_7->n_21: [15]
        Weights: all 1 (default)
    n_21-e_6->n_21: [13]
        Weights: all 1 (default)
    n_21-e_5->n_21: [11]
        Weights: all 1 (default)
    n_21-e_4->n_21: [9]
        Weights: all 1 (default)
    n_21-e_3->n_21: [7]
        Weights: all 1 (default)
    ... (3 more)"""
    )

    assert (
        graph.info(truncate=2)
        == """\
StellarGraph: Undirected multigraph
 Nodes: 484, Edges: 529

 Node types:
  n_21: [43]
    Features: none
    Edge types: n_21-e_0->n_21, n_21-e_1->n_21, ... (21 more)
  n_20: [41]
    Features: none
    Edge types: none
  ... (20 more)

 Edge types:
    n_21-e_22->n_21: [45]
        Weights: all 1 (default)
    n_21-e_21->n_21: [43]
        Weights: all 1 (default)
    ... (21 more)"""
    )

    assert (
        graph.info(truncate=None)
        == """\
StellarGraph: Undirected multigraph
 Nodes: 484, Edges: 529

 Node types:
  n_21: [43]
    Features: none
    Edge types: n_21-e_0->n_21, n_21-e_1->n_21, n_21-e_10->n_21, n_21-e_11->n_21, n_21-e_12->n_21, ... (18 more)
  n_20: [41]
    Features: none
    Edge types: none
  n_19: [39]
    Features: none
    Edge types: none
  n_18: [37]
    Features: none
    Edge types: none
  n_17: [35]
    Features: none
    Edge types: none
  n_16: [33]
    Features: none
    Edge types: none
  n_15: [31]
    Features: none
    Edge types: none
  n_14: [29]
    Features: none
    Edge types: none
  n_13: [27]
    Features: none
    Edge types: none
  n_12: [25]
    Features: none
    Edge types: none
  n_11: [23]
    Features: none
    Edge types: none
  n_10: [21]
    Features: none
    Edge types: none
  n_9: [19]
    Features: none
    Edge types: none
  n_8: [17]
    Features: none
    Edge types: none
  n_7: [15]
    Features: none
    Edge types: none
  n_6: [13]
    Features: none
    Edge types: none
  n_5: [11]
    Features: none
    Edge types: none
  n_4: [9]
    Features: none
    Edge types: none
  n_3: [7]
    Features: none
    Edge types: none
  n_2: [5]
    Features: none
    Edge types: none
  n_1: [3]
    Features: none
    Edge types: none
  n_0: [1]
    Features: none
    Edge types: none

 Edge types:
    n_21-e_22->n_21: [45]
        Weights: all 1 (default)
    n_21-e_21->n_21: [43]
        Weights: all 1 (default)
    n_21-e_20->n_21: [41]
        Weights: all 1 (default)
    n_21-e_19->n_21: [39]
        Weights: all 1 (default)
    n_21-e_18->n_21: [37]
        Weights: all 1 (default)
    n_21-e_17->n_21: [35]
        Weights: all 1 (default)
    n_21-e_16->n_21: [33]
        Weights: all 1 (default)
    n_21-e_15->n_21: [31]
        Weights: all 1 (default)
    n_21-e_14->n_21: [29]
        Weights: all 1 (default)
    n_21-e_13->n_21: [27]
        Weights: all 1 (default)
    n_21-e_12->n_21: [25]
        Weights: all 1 (default)
    n_21-e_11->n_21: [23]
        Weights: all 1 (default)
    n_21-e_10->n_21: [21]
        Weights: all 1 (default)
    n_21-e_9->n_21: [19]
        Weights: all 1 (default)
    n_21-e_8->n_21: [17]
        Weights: all 1 (default)
    n_21-e_7->n_21: [15]
        Weights: all 1 (default)
    n_21-e_6->n_21: [13]
        Weights: all 1 (default)
    n_21-e_5->n_21: [11]
        Weights: all 1 (default)
    n_21-e_4->n_21: [9]
        Weights: all 1 (default)
    n_21-e_3->n_21: [7]
        Weights: all 1 (default)
    n_21-e_2->n_21: [5]
        Weights: all 1 (default)
    n_21-e_1->n_21: [3]
        Weights: all 1 (default)
    n_21-e_0->n_21: [1]
        Weights: all 1 (default)"""
    )


def test_info_deprecated():
    g = example_graph()
    with pytest.warns(DeprecationWarning, match="'show_attributes' is no longer used"):
        g.info(show_attributes=True)

    with pytest.warns(DeprecationWarning, match="'sample' is no longer used"):
        g.info(sample=10)


def test_edges_include_weights():
    g = example_weighted_hin()
    edges, weights = g.edges(include_edge_weight=True)
    nxg = g.to_networkx()
    assert len(edges) == len(weights) == len(nxg.edges())

    grouped = (
        pd.DataFrame(edges, columns=["source", "target"])
        .assign(weight=weights)
        .groupby(["source", "target"])
        .agg(list)
    )
    for (src, tgt), row in grouped.iterrows():
        assert sorted(row["weight"]) == sorted(
            [data["weight"] for data in nxg.get_edge_data(src, tgt).values()]
        )


@pytest.mark.parametrize("use_ilocs", [True, False])
def test_adjacency_types_undirected(use_ilocs):
    g = example_hin_1(is_directed=False, reverse_order=True)
    adj = g._adjacency_types(g.create_graph_schema(), use_ilocs=use_ilocs)

    expected = {
        ("A", "R", "B"): {0: [4], 1: [4, 5], 2: [4], 3: [5]},
        ("B", "R", "A"): {4: [0, 1, 2], 5: [1, 3]},
        ("B", "F", "B"): {4: [5], 5: [4]},
    }

    if use_ilocs:
        for key in expected.keys():
            expected[key] = dict(
                (g.node_ids_to_ilocs([subkey])[0], list(g.node_ids_to_ilocs(subvalue)),)
                for subkey, subvalue in expected[key].items()
            )

    _assert_dict_equal(adj, expected)


def _assert_dict_equal(d1, d2):

    assert sorted(d1.keys()) == sorted(d2.keys())
    _comp_func = (
        _assert_dict_equal
        if isinstance(next(iter(d1.values())), dict)
        else assert_items_equal
    )
    for key in d1.keys():
        _comp_func(d1[key], d2[key])


@pytest.mark.parametrize("use_ilocs", [True, False])
def test_adjacency_types_directed(use_ilocs):
    g = example_hin_1(is_directed=True, reverse_order=True)
    adj = g._adjacency_types(g.create_graph_schema(), use_ilocs=use_ilocs)

    expected = {
        ("A", "R", "B"): {1: [4, 5], 2: [4]},
        ("B", "R", "A"): {4: [0], 5: [3]},
        ("B", "F", "B"): {4: [5]},
    }

    if use_ilocs:
        for key in expected.keys():
            expected[key] = dict(
                (g.node_ids_to_ilocs([subkey])[0], list(g.node_ids_to_ilocs(subvalue)),)
                for subkey, subvalue in expected[key].items()
            )

    _assert_dict_equal(adj, expected)


def test_to_adjacency_matrix_weighted_undirected():
    g = example_hin_1(is_directed=False, self_loop=True, reverse_order=True)

    matrix = g.to_adjacency_matrix(weighted=True).todense()
    actual = np.zeros((7, 7), dtype=matrix.dtype)
    actual[3, 6] = actual[6, 3] = 1
    actual[2, 5] = actual[5, 2] = 1
    actual[2, 6] = actual[6, 2] = 1
    actual[1, 6] = actual[6, 1] = 1
    actual[0, 5] = actual[5, 0] = 1
    actual[6, 5] = actual[5, 6] = 10
    actual[5, 5] = 1 + 11 + 12
    assert np.array_equal(matrix, actual)

    # just to confirm, it should be symmetric
    assert np.array_equal(matrix, matrix.T)

    # use a funny order to verify order
    subgraph = g.to_adjacency_matrix([1, 6, 5], weighted=True).todense()
    # indices are relative to the specified list
    one, six, five = 0, 1, 2
    actual = np.zeros((3, 3), dtype=subgraph.dtype)
    actual[one, five] = actual[five, one] = 1
    actual[five, five] = 1 + 11 + 12
    assert np.array_equal(subgraph, actual)


def test_to_adjacency_matrix_weighted_directed():
    g = example_hin_1(is_directed=True, self_loop=True, reverse_order=True)

    matrix = g.to_adjacency_matrix(weighted=True).todense()
    actual = np.zeros((7, 7))
    actual[6, 3] = 1
    actual[2, 5] = 1
    actual[2, 6] = 1
    actual[1, 6] = 1
    actual[5, 0] = 1
    actual[6, 5] = 10
    actual[5, 5] = 1 + 11 + 12

    assert np.array_equal(matrix, actual)

    # use a funny order to verify order
    subgraph = g.to_adjacency_matrix([1, 6, 5], weighted=True).todense()
    # indices are relative to the specified list
    one, six, five = 0, 1, 2
    actual = np.zeros((3, 3), dtype=subgraph.dtype)
    actual[one, five] = 1
    actual[five, five] = 1 + 11 + 12
    assert np.array_equal(subgraph, actual)


def test_to_adjacency_matrix():
    g = example_hin_1(is_directed=False, self_loop=True, reverse_order=True)

    matrix = g.to_adjacency_matrix().todense()
    actual = np.zeros((7, 7), dtype=matrix.dtype)
    actual[3, 6] = actual[6, 3] = 1
    actual[2, 5] = actual[5, 2] = 1
    actual[2, 6] = actual[6, 2] = 1
    actual[1, 6] = actual[6, 1] = 1
    actual[0, 5] = actual[5, 0] = 1
    actual[6, 5] = actual[5, 6] = 1
    actual[5, 5] = 3
    assert np.array_equal(matrix, actual)


def test_to_adjacency_matrix_edge_type():
    g = example_hin_1(is_directed=False, self_loop=True)

    matrix_r = g.to_adjacency_matrix(edge_type="R").todense()
    actual_r = np.zeros((7, 7), dtype=matrix_r.dtype)
    actual_r[0, 4] = actual_r[4, 0] = 1
    actual_r[1, 5] = actual_r[5, 1] = 1
    actual_r[1, 4] = actual_r[4, 1] = 1
    actual_r[2, 4] = actual_r[4, 2] = 1
    actual_r[3, 5] = actual_r[5, 3] = 1
    actual_r[5, 5] = 1
    np.testing.assert_array_equal(np.asarray(matrix_r), actual_r)

    matrix_f = g.to_adjacency_matrix(edge_type="F").todense()
    actual_f = np.zeros((7, 7), dtype=matrix_r.dtype)
    actual_f[4, 5] = actual_f[5, 4] = 1
    actual_f[5, 5] = 2
    np.testing.assert_array_equal(np.asarray(matrix_f), actual_f)


def test_to_adjacency_matrix_edge_type_subgraph():
    g = example_hin_1(is_directed=False, self_loop=True)

    nodes = [5, 4, 1, 0]
    # indices in the final matrix
    five = 0
    four = 1
    one = 2
    zero = 3

    matrix_r = g.to_adjacency_matrix(nodes=nodes, edge_type="R").todense()
    actual_r = np.zeros((4, 4), dtype=matrix_r.dtype)
    actual_r[zero, four] = actual_r[four, zero] = 1
    actual_r[one, five] = actual_r[five, one] = 1
    actual_r[one, four] = actual_r[four, one] = 1
    actual_r[five, five] = 1
    np.testing.assert_array_equal(np.asarray(matrix_r), actual_r)

    matrix_f = g.to_adjacency_matrix(nodes=nodes, edge_type="F").todense()
    actual_f = np.zeros((4, 4), dtype=matrix_r.dtype)
    actual_f[four, five] = actual_f[five, four] = 1
    actual_f[five, five] = 2
    np.testing.assert_array_equal(matrix_f, actual_f)


@pytest.mark.parametrize("is_directed", [False, True])
def test_to_adjacency_matrix_empty(is_directed):
    cls = StellarDiGraph if is_directed else StellarGraph
    g = cls()
    assert g.to_adjacency_matrix().shape == (0, 0)

    g = example_hin_1(is_directed=is_directed, self_loop=True)
    assert g.to_adjacency_matrix(nodes=[]).shape == (0, 0)


@pytest.mark.benchmark(group="StellarGraph to_adjacency_matrix")
@pytest.mark.parametrize("is_directed", [False, True])
def test_benchmark_to_adjacency_matrix(is_directed, benchmark):
    nodes, edges = example_benchmark_graph(n_nodes=1000, n_edges=5000)
    cls = StellarDiGraph if is_directed else StellarGraph
    g = cls(nodes, edges)

    benchmark(lambda: g.to_adjacency_matrix())


@pytest.mark.parametrize("use_ilocs", [True, False])
def test_edge_weights_undirected(use_ilocs):
    g = example_hin_1(is_directed=False, self_loop=True, reverse_order=True)

    edges = [(5, 5), (4, 5), (5, 4), (0, 4), (4, 0)]
    weights = [[11.0, 12.0, 1.0], [10.0], [10.0], [1], [1]]

    if use_ilocs:
        edges = [g.node_ids_to_ilocs(edge) for edge in edges]

    for edge, weight in zip(edges, weights):
        assert g._edge_weights(*edge, use_ilocs=use_ilocs) == weight


@pytest.mark.parametrize("use_ilocs", [True, False])
def test_edge_weights_directed(use_ilocs):
    g = example_hin_1(is_directed=True, self_loop=True, reverse_order=True)

    edges = [(5, 5), (4, 5), (5, 4), (0, 4), (4, 0)]
    weights = [[11.0, 12.0, 1.0], [10.0], [], [], [1]]

    if use_ilocs:
        edges = [g.node_ids_to_ilocs(edge) for edge in edges]

    for edge, weight in zip(edges, weights):
        assert g._edge_weights(*edge, use_ilocs=use_ilocs) == weight


def test_node_type():
    g = example_hin_1()
    assert g.node_type(0) == "A"
    assert g.node_type(4) == "B"

    assert g.node_type(g.node_ids_to_ilocs([0])[0], use_ilocs=True) == "A"
    assert g.node_type(g.node_ids_to_ilocs([4])[0], use_ilocs=True) == "B"

    with pytest.raises(KeyError, match="1234"):
        g.node_type(1234)


def test_from_networkx_empty():
    empty = StellarGraph.from_networkx(nx.Graph())
    assert not empty.is_directed()
    assert empty.node_types == set()
    assert isinstance(empty, StellarGraph)

    empty = StellarGraph.from_networkx(nx.DiGraph())
    assert empty.is_directed()
    assert empty.node_types == set()
    assert isinstance(empty, StellarDiGraph)

    # https://github.com/stellargraph/stellargraph/issues/1339
    features = pd.DataFrame(columns=range(10))
    empty_with_features = StellarGraph.from_networkx(nx.Graph(), node_features=features)
    assert empty_with_features.node_types == set()


def test_from_networkx_smoke():
    g = nx.MultiGraph()
    g.add_node(1, node_label="a", features=[1])
    g.add_node(2)
    g.add_node(3, features=[2, 3, 4, 5])
    g.add_edge(1, 2, weight_attr=123)
    g.add_edge(2, 2, edge_label="X", weight_attr=456)
    g.add_edge(1, 2, edge_label="Y")
    g.add_edge(1, 1)

    with pytest.warns(
        UserWarning,
        match=r"found the following nodes \(of type 'b'\) without features, using 4-dimensional zero vector: 2",
    ):
        from_nx = StellarGraph.from_networkx(
            g,
            edge_weight_attr="weight_attr",
            node_type_attr="node_label",
            edge_type_attr="edge_label",
            node_type_default="b",
            edge_type_default="X",
            node_features="features",
        )

    raw = StellarGraph(
        nodes={
            "a": pd.DataFrame([1], index=[1]),
            "b": pd.DataFrame([(0, 0, 0, 0), (2, 3, 4, 5)], index=[2, 3]),
        },
        edges={
            "X": pd.DataFrame(
                [(1, 2, 123.0), (2, 2, 456.0), (1, 1, 1.0)],
                columns=["source", "target", "weight"],
            ),
            "Y": pd.DataFrame(
                [(1, 2, 1.0)], columns=["source", "target", "weight"], index=[3]
            ),
        },
    )

    def both(f, numpy=False):
        if numpy:
            assert np.array_equal(f(from_nx), f(raw))
        else:
            assert f(from_nx) == f(raw)

    both(lambda g: sorted(g.nodes()))
    nodes = raw.nodes()

    for n in nodes:
        both(lambda g: g.node_type(n))
        both(lambda g: g.node_features([n]), numpy=True)

    both(
        lambda g: dict(zip(*g.edges(include_edge_type=True, include_edge_weight=True)))
    )


@pytest.mark.parametrize("is_directed", [False, True])
@pytest.mark.parametrize(
    "nodes",
    [
        # no nodes = empty subgraph
        [],
        # no edges
        [0],
        # self loop
        [5],
        # various nodes with various edges, in a few different common types that might be used
        [0, 1, 4, 5],
        np.array([0, 1, 4, 5]),
        pd.Index([0, 1, 4, 5]),
    ],
)
def test_subgraph(is_directed, nodes):
    g = example_hin_1(feature_sizes={}, is_directed=is_directed, self_loop=True)
    sub = g.subgraph(nodes)

    # assume NetworkX's subgraph algorithm works
    expected = StellarGraph.from_networkx(g.to_networkx().subgraph(nodes))

    assert sub.is_directed() == is_directed

    assert set(sub.nodes()) == set(expected.nodes())

    sub_edges, sub_weights = sub.edges(include_edge_type=True, include_edge_weight=True)
    exp_edges, exp_weights = expected.edges(
        include_edge_type=True, include_edge_weight=True
    )
    assert normalize_edges(sub_edges, is_directed) == normalize_edges(
        exp_edges, is_directed
    )
    np.testing.assert_array_equal(sub_weights, exp_weights)

    for node in nodes:
        assert sub.node_type(node) == g.node_type(node)
        np.testing.assert_array_equal(
            sub.node_features([node]), g.node_features([node])
        )


def test_subgraph_missing_node():
    g = example_hin_1()
    with pytest.raises(KeyError, match="12345"):
        sub = g.subgraph([0, 1, 12345])


@pytest.mark.parametrize("is_directed", [False, True])
def test_connected_components(is_directed):
    nodes = pd.DataFrame(index=range(6))
    edges = pd.DataFrame([(0, 2), (2, 5), (1, 4)], columns=["source", "target"])

    if is_directed:
        g = StellarDiGraph(nodes, edges)
    else:
        g = StellarGraph(nodes, edges)

    a, b, c = g.connected_components()

    # (weak) connected components are the same for both directed and undirected graphs
    assert set(a) == {0, 2, 5}
    assert set(b) == {1, 4}
    assert set(c) == {3}

    # check that `connected_components` works with `subgraph`
    assert set(g.subgraph(a).edges()) == {(0, 2), (2, 5)}


@pytest.mark.parametrize("use_ilocs", [True, False])
def test_nodes_node_type_filter(use_ilocs):
    g = example_hin_1(reverse_order=True)

    if use_ilocs:
        assert sorted(g.nodes(node_type="A", use_ilocs=use_ilocs)) == sorted(
            g.node_ids_to_ilocs([0, 1, 2, 3])
        )
        assert sorted(g.nodes(node_type="B", use_ilocs=use_ilocs)) == sorted(
            g.node_ids_to_ilocs([4, 5, 6])
        )
    else:
        assert sorted(g.nodes(node_type="A", use_ilocs=use_ilocs)) == [0, 1, 2, 3]
        assert sorted(g.nodes(node_type="B", use_ilocs=use_ilocs)) == [4, 5, 6]

    assert sorted(g.nodes(node_type=None, use_ilocs=use_ilocs)) == list(range(7))
    with pytest.raises(KeyError, match="'C'"):
        g.nodes(node_type="C")


def test_nodes_of_type_deprecation():
    g = example_hin_1(reverse_order=True)
    with pytest.warns(DeprecationWarning, match="'nodes_of_type' is deprecated"):
        empty = g.nodes_of_type()
    assert all(empty == g.nodes())

    with pytest.warns(DeprecationWarning, match="'nodes_of_type' is deprecated"):
        a = g.nodes_of_type("A")
    assert all(a == g.nodes(node_type="A"))


@pytest.mark.parametrize("use_ilocs", [True, False])
def test_node_degrees(use_ilocs):
    g = example_hin_1(reverse_order=True)
    degrees = g.node_degrees(use_ilocs=use_ilocs)

    # expected node degrees - keys are node ids
    expected = {0: 1, 1: 2, 2: 1, 3: 1, 4: 4, 5: 3}
    if use_ilocs:
        for node_id in expected.keys():
            node_iloc = g.node_ids_to_ilocs([node_id])[0]
            assert expected[node_id] == degrees[node_iloc]
    else:
        assert expected == degrees


def test_unique_node_type():
    one_type = example_graph_random(node_types=1, edge_types=10)

    assert one_type.unique_node_type() == "n-0"

    many_types = example_graph_random(node_types=4, edge_types=1)

    with pytest.raises(
        ValueError,
        match="Expected only one node type for 'unique_node_type', found: 'n-0', 'n-1', 'n-2', 'n-3'",
    ):
        many_types.unique_node_type()

    with pytest.raises(ValueError, match="^ABC custom message 123$"):
        many_types.unique_node_type("ABC custom message 123")

    with pytest.raises(
        ValueError, match="^ABC custom message 'n-0', 'n-1', 'n-2', 'n-3' 123$"
    ):
        many_types.unique_node_type("ABC custom message %(found)s 123")


def test_bulk_node_types():
    sg = example_hin_1(feature_sizes={}, reverse_order=True)
    node_ilocs = sg.nodes(use_ilocs=True)
    node_types = sg.node_type(node_ilocs, use_ilocs=True)
    assert (node_types[:4] == "A").all()
    assert (node_types[4:] == "B").all()<|MERGE_RESOLUTION|>--- conflicted
+++ resolved
@@ -206,65 +206,6 @@
     ]
 
 
-<<<<<<< HEAD
-@pytest.fixture(params=["IndexedArray", "NumPy"])
-def rowframe_convert(request):
-    return IndexedArray if request.param == "IndexedArray" else (lambda arr: arr)
-
-
-def test_graph_constructor_rowframe_numpy_homogeneous(rowframe_convert):
-    empty = np.empty((0, 0))
-    g = StellarGraph(rowframe_convert(empty))
-    np.testing.assert_array_equal(g.nodes(), [])
-    assert g.node_features() is empty
-
-    arr = np.random.rand(3, 4)
-    edges = pd.DataFrame({"source": [0, 1], "target": [2, 2]})
-    g = StellarGraph(rowframe_convert(arr), edges)
-    np.testing.assert_array_equal(g.nodes(), [0, 1, 2])
-    assert g.node_features() is arr
-
-
-def test_graph_constructor_rowframe_numpy_heterogeneous(rowframe_convert):
-    arr1 = np.random.rand(3, 4)
-    arr2 = np.random.rand(6, 7)
-    frame2 = IndexedArray(arr2, index=range(100, 106))
-
-    g = StellarGraph({"a": rowframe_convert(arr1), "b": frame2})
-    np.testing.assert_array_equal(g.nodes(), [0, 1, 2, 100, 101, 102, 103, 104, 105])
-    assert g.node_features(node_type="a") is arr1
-    assert g.node_features(node_type="b") is arr2
-
-
-def test_graph_constructor_rowframe_numpy_invalid():
-    arr1 = np.random.rand(3, 4)
-    arr2 = np.random.rand(6, 7)
-
-    with pytest.raises(ValueError, match="expected IDs .*, found .* more: 0, 1, 2"):
-        # using an array directly twice will cause the auto-range-IDs to overlap
-        StellarGraph({"a": arr1, "b": arr2})
-
-    with pytest.raises(ValueError, match="expected IDs .*, found .* more: 1"):
-        StellarGraph(IndexedArray(index=[1, 1]))
-
-    with pytest.raises(
-        ValueError, match="edges: expected all source .* found some missing: 'a'"
-    ):
-        StellarGraph(arr1, pd.DataFrame({"source": ["a"], "target": ["b"]}))
-
-    with pytest.raises(
-        ValueError, match="edges: expected all source .* found some missing: 'b'"
-    ):
-        StellarGraph(
-            IndexedArray(index=["a", "c"]), pd.DataFrame({"source": ["a"], "target": ["b"]})
-        )
-
-    # FIXME(#1524): this restriction on the shape should be lifted
-    with pytest.raises(
-        ValueError, match=r"features\['default'\]: expected 2 dimensions, found 3"
-    ):
-        StellarGraph(np.random.rand(3, 4, 5))
-=======
 def test_graph_constructor_internal():
     orig = example_graph_random(node_types=3, edge_types=3, is_directed=True)
     undir_g = StellarGraph(orig._nodes, orig._edges)
@@ -321,7 +262,65 @@
         ):
             # specify a junk object
             StellarGraph(orig._nodes, orig._edges, **{param: object()})
->>>>>>> e2086659
+
+
+@pytest.fixture(params=["IndexedArray", "NumPy"])
+def rowframe_convert(request):
+    return IndexedArray if request.param == "IndexedArray" else (lambda arr: arr)
+
+
+def test_graph_constructor_rowframe_numpy_homogeneous(rowframe_convert):
+    empty = np.empty((0, 0))
+    g = StellarGraph(rowframe_convert(empty))
+    np.testing.assert_array_equal(g.nodes(), [])
+    assert g.node_features() is empty
+
+    arr = np.random.rand(3, 4)
+    edges = pd.DataFrame({"source": [0, 1], "target": [2, 2]})
+    g = StellarGraph(rowframe_convert(arr), edges)
+    np.testing.assert_array_equal(g.nodes(), [0, 1, 2])
+    assert g.node_features() is arr
+
+
+def test_graph_constructor_rowframe_numpy_heterogeneous(rowframe_convert):
+    arr1 = np.random.rand(3, 4)
+    arr2 = np.random.rand(6, 7)
+    frame2 = IndexedArray(arr2, index=range(100, 106))
+
+    g = StellarGraph({"a": rowframe_convert(arr1), "b": frame2})
+    np.testing.assert_array_equal(g.nodes(), [0, 1, 2, 100, 101, 102, 103, 104, 105])
+    assert g.node_features(node_type="a") is arr1
+    assert g.node_features(node_type="b") is arr2
+
+
+def test_graph_constructor_rowframe_numpy_invalid():
+    arr1 = np.random.rand(3, 4)
+    arr2 = np.random.rand(6, 7)
+
+    with pytest.raises(ValueError, match="expected IDs .*, found .* more: 0, 1, 2"):
+        # using an array directly twice will cause the auto-range-IDs to overlap
+        StellarGraph({"a": arr1, "b": arr2})
+
+    with pytest.raises(ValueError, match="expected IDs .*, found .* more: 1"):
+        StellarGraph(IndexedArray(index=[1, 1]))
+
+    with pytest.raises(
+        ValueError, match="edges: expected all source .* found some missing: 'a'"
+    ):
+        StellarGraph(arr1, pd.DataFrame({"source": ["a"], "target": ["b"]}))
+
+    with pytest.raises(
+        ValueError, match="edges: expected all source .* found some missing: 'b'"
+    ):
+        StellarGraph(
+            IndexedArray(index=["a", "c"]), pd.DataFrame({"source": ["a"], "target": ["b"]})
+        )
+
+    # FIXME(#1524): this restriction on the shape should be lifted
+    with pytest.raises(
+        ValueError, match=r"features\['default'\]: expected 2 dimensions, found 3"
+    ):
+        StellarGraph(np.random.rand(3, 4, 5))
 
 
 def test_info():
