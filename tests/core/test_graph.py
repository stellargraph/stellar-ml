# -*- coding: utf-8 -*-
#
# Copyright 2017-2020 Data61, CSIRO
#
# Licensed under the Apache License, Version 2.0 (the "License");
# you may not use this file except in compliance with the License.
# You may obtain a copy of the License at
#
# http://www.apache.org/licenses/LICENSE-2.0
#
# Unless required by applicable law or agreed to in writing, software
# distributed under the License is distributed on an "AS IS" BASIS,
# WITHOUT WARRANTIES OR CONDITIONS OF ANY KIND, either express or implied.
# See the License for the specific language governing permissions and
# limitations under the License.

import networkx as nx
import numpy as np
import pandas as pd
import pytest
import random
from stellargraph.core.graph import *
from stellargraph.core.experimental import ExperimentalWarning
from ..test_utils.alloc import snapshot, allocation_benchmark
from ..test_utils.graphs import (
    example_graph_nx,
    example_graph,
    example_hin_1_nx,
    example_hin_1,
)

from .. import test_utils


pytestmark = test_utils.ignore_stellargraph_experimental_mark


# FIXME (#535): Consider using graph fixtures
def create_graph_1(is_directed=False, return_nx=False):
    g = nx.DiGraph() if is_directed else nx.Graph()
    g.add_nodes_from([0, 1, 2, 3], label="movie")
    g.add_nodes_from([4, 5], label="user")
    g.add_edges_from([(4, 0), (4, 1), (5, 1), (4, 2), (5, 3)], label="rating")
    if return_nx:
        return nx.MultiDiGraph(g) if is_directed else nx.MultiGraph(g)
    return StellarDiGraph(g) if is_directed else StellarGraph(g)


def example_benchmark_graph(
    feature_size=None, n_nodes=100, n_edges=200, n_types=4, features_in_nodes=True
):
    node_ids = np.arange(n_nodes)
    edges = pd.DataFrame(
        np.random.randint(0, n_nodes, size=(n_edges, 2)), columns=["source", "target"]
    )

    if feature_size is None:
        features = []
    else:
        features = np.ones((n_nodes, feature_size))

    all_nodes = pd.DataFrame(features, index=node_ids)
    nodes = {ty: all_nodes[node_ids % n_types == ty] for ty in range(n_types)}

    return nodes, edges


def example_benchmark_graph_nx(
    feature_size=None, n_nodes=100, n_edges=200, n_types=4, features_in_nodes=True
):
    G = nx.Graph()

    G.add_nodes_from(range(n_nodes))
    edges = [
        (random.randint(0, n_nodes - 1), random.randint(0, n_nodes - 1))
        for _ in range(n_edges)
    ]
    G.add_edges_from(edges)

    for v in G.nodes():
        G.nodes[v]["label"] = v % n_types

    # Add example features
    if feature_size is None:
        node_features = None
    elif features_in_nodes:
        node_features = "feature"
        for v in G.nodes():
            G.nodes[v][node_features] = np.ones(feature_size)
    else:
        node_features = {}
        for ty in range(n_types):
            type_nodes = range(ty, n_nodes, n_types)
            if len(type_nodes) > 0:
                node_features[ty] = pd.DataFrame(
                    [np.ones(feature_size)] * len(type_nodes), index=type_nodes
                )

    return G, node_features


def test_graph_constructor():
    graphs = [StellarGraph(), StellarGraph({}, {}), StellarGraph(nodes={}, edges={})]
    for sg in graphs:
        assert sg.is_directed() == False
        assert sg.number_of_nodes() == 0
        assert sg.number_of_edges() == 0


def test_graph_constructor_positional():
    # ok:
    StellarGraph({}, {}, is_directed=True)
    with pytest.raises(
        TypeError, match="takes from 1 to 3 positional arguments but 4 were given"
    ):
        # not ok:
        StellarGraph({}, {}, True)


def test_graph_constructor_legacy():
    with pytest.warns(DeprecationWarning, match="edge_weight_label"):
        StellarGraph(edge_weight_label="x")

    # can't pass edges when using the legacy NetworkX form
    with pytest.raises(
        ValueError, match="edges: expected no value when using legacy NetworkX"
    ):
        StellarGraph(nx.Graph(), {})

    # can't pass graph when using one of the other arguments
    with pytest.raises(
        ValueError,
        match="graph: expected no value when using 'nodes' and 'edges' parameters",
    ):
        StellarGraph({}, graph=nx.Graph())


def test_digraph_constructor():
    graphs = [
        StellarDiGraph(),
        StellarDiGraph({}, {}),
        StellarDiGraph(nodes={}, edges={}),
    ]
    for sg in graphs:
        assert sg.is_directed() == True
        assert sg.number_of_nodes() == 0
        assert sg.number_of_edges() == 0


def test_info():
    sg = create_graph_1()
    info_str = sg.info()
    info_str = sg.info(show_attributes=False)
    # How can we check this?


def test_graph_from_nx():
    Gnx = nx.karate_club_graph()
    sg = StellarGraph(Gnx)

    nodes_1 = sorted(Gnx.nodes(data=False))
    nodes_2 = sorted(sg.nodes())
    assert nodes_1 == nodes_2

    edges_1 = sorted(Gnx.edges(data=False))
    edges_2 = sorted(sg.edges())
    assert edges_1 == edges_2


def test_homogeneous_graph_schema():
    Gnx = nx.karate_club_graph()
    for sg in [
        StellarGraph(Gnx),
        StellarGraph(Gnx, node_type_name="type", edge_type_name="type"),
    ]:
        schema = sg.create_graph_schema()

        assert "default" in schema.schema
        assert len(schema.node_types) == 1
        assert len(schema.edge_types) == 1


def test_graph_schema():
    g = create_graph_1(return_nx=True)
    sg = StellarGraph(g)
    schema = sg.create_graph_schema()

    assert "movie" in schema.schema
    assert "user" in schema.schema
    assert len(schema.schema["movie"]) == 1
    assert len(schema.schema["user"]) == 1


def test_graph_schema_sampled():
    sg = create_graph_1()

    schema = sg.create_graph_schema(nodes=[0, 4])

    assert "movie" in schema.schema
    assert "user" in schema.schema
    assert len(schema.schema["movie"]) == 1
    assert len(schema.schema["user"]) == 1


def test_digraph_schema():
    g = create_graph_1(is_directed=True, return_nx=True)
    sg = StellarDiGraph(g)
    schema = sg.create_graph_schema()

    assert "movie" in schema.schema
    assert "user" in schema.schema
    assert len(schema.schema["user"]) == 1
    assert len(schema.schema["movie"]) == 0


def test_graph_schema_no_edges():
    nodes = pd.DataFrame(index=[0])
    g = StellarGraph(nodes=nodes, edges={})
    schema = g.create_graph_schema()
    assert len(schema.node_types) == 1
    assert len(schema.edge_types) == 0


@pytest.mark.benchmark(group="StellarGraph create_graph_schema")
@pytest.mark.parametrize("num_types", [1, 4])
def test_benchmark_graph_schema(benchmark, num_types):
    nodes, edges = example_benchmark_graph(
        n_nodes=1000, n_edges=5000, n_types=num_types
    )
    sg = StellarGraph(nodes=nodes, edges=edges)

    benchmark(sg.create_graph_schema)


def test_get_index_for_nodes():
    sg = example_graph(feature_size=8)
    aa = sg._get_index_for_nodes([1, 2, 3, 4])
    assert list(aa) == [0, 1, 2, 3]

    sg = example_hin_1(feature_sizes={})
    aa = sg._get_index_for_nodes([0, 1, 2, 3])
    assert list(aa) == [0, 1, 2, 3]
    aa = sg._get_index_for_nodes([0, 1, 2, 3], "A")
    assert list(aa) == [0, 1, 2, 3]
    aa = sg._get_index_for_nodes([4, 5, 6])
    assert list(aa) == [4, 5, 6]
    aa = sg._get_index_for_nodes([4, 5, 6], "B")
    assert list(aa) == [4, 5, 6]
    aa = sg._get_index_for_nodes([1, 2, 5])
    assert list(aa) == [1, 2, 5]


def test_feature_conversion_from_nodes():
    sg = example_graph(feature_size=8)
    aa = sg.node_features([1, 2, 3, 4])
    assert aa[:, 0] == pytest.approx([1, 2, 3, 4])

    assert aa.shape == (4, 8)
    assert sg.node_feature_sizes()["default"] == 8


def test_node_features_missing_id():
    sg = example_graph(feature_size=6)
    with pytest.raises(KeyError, match=r"\[1000, 2000\]"):
        sg.node_features([1, 1000, None, 2000])


def test_null_node_feature():
    sg = example_graph(feature_size=6)
    aa = sg.node_features([1, None, 2, None])
    assert aa.shape == (4, 6)
    assert aa[:, 0] == pytest.approx([1, 0, 2, 0])

    sg = example_hin_1(feature_sizes={"A": 4, "B": 2})

    # Test feature for null node, without node type
    ab = sg.node_features([None, 5, None])
    assert ab.shape == (3, 2)
    assert ab[:, 0] == pytest.approx([0, 5, 0])

    # Test feature for null node, node type
    ab = sg.node_features([None, 6, None], "B")
    assert ab.shape == (3, 2)
    assert ab[:, 0] == pytest.approx([0, 6, 0])

    # Test feature for null node, wrong type
    with pytest.raises(ValueError):
        sg.node_features([None, 5, None], "A")

    # Test null-node with no type
    with pytest.raises(ValueError):
        sg.node_features([None, None])


def test_node_types():
    sg = example_graph(feature_size=6)
    assert sg.node_types == {"default"}

    sg = example_hin_1(feature_sizes={"A": 4, "B": 2})
    assert sg.node_types == {"A", "B"}

    sg = example_hin_1()
    assert sg.node_types == {"A", "B"}


def test_feature_conversion_from_dataframe():
    g = example_graph_nx()

    # Create features for nodes
    df = pd.DataFrame({v: np.ones(10) * float(v) for v in list(g)}).T
    gs = StellarGraph(g, node_features=df)

    aa = gs.node_features([1, 2, 3, 4])
    assert aa[:, 0] == pytest.approx([1, 2, 3, 4])

    # Check None identifier
    aa = gs.node_features([1, 2, None, None])
    assert aa[:, 0] == pytest.approx([1, 2, 0, 0])

    g = example_hin_1_nx()

    df = {
        t: pd.DataFrame(
            {
                v: np.ones(10) * float(v)
                for v, vdata in g.nodes(data=True)
                if vdata["label"] == t
            }
        ).T
        for t in ["A", "B"]
    }
    gs = StellarGraph(g, node_features=df)

    aa = gs.node_features([0, 1, 2, 3], "A")
    assert aa[:, 0] == pytest.approx([0, 1, 2, 3])
    assert aa.shape == (4, 10)

    ab = gs.node_features([4, 5], "B")
    assert ab.shape == (2, 10)
    assert ab[:, 0] == pytest.approx([4, 5])

    # Test mixed types
    with pytest.raises(ValueError):
        ab = gs.node_features([1, 5])

    # Test incorrect manual node_type
    with pytest.raises(ValueError):
        ab = gs.node_features([4, 5], "A")

    # Test feature for node with no set attributes
    ab = gs.node_features([4, None, None], "B")
    assert ab.shape == (3, 10)
    assert ab[:, 0] == pytest.approx([4, 0, 0])


def test_feature_conversion_from_iterator():
    g = example_graph_nx()

    # Create features for nodes
    node_features = [(v, np.ones(10) * float(v)) for v in list(g)]
    gs = StellarGraph(g, node_features=node_features)

    aa = gs.node_features([1, 2, 3, 4])
    assert aa[:, 0] == pytest.approx([1, 2, 3, 4])

    # Check None identifier
    aa = gs.node_features([1, 2, None, None])
    assert aa[:, 0] == pytest.approx([1, 2, 0, 0])

    # Test adjacency matrix
    adj_expected = np.array([[0, 1, 0, 1], [1, 0, 1, 1], [0, 1, 0, 0], [1, 1, 0, 0]])

    A = gs.to_adjacency_matrix()
    assert A.dtype == "float32"
    assert np.allclose(A.toarray(), adj_expected)

    # Test adjacency matrix with node arguement
    A = gs.to_adjacency_matrix(nodes=[3, 2])
    assert A.dtype == "float32"
    assert np.allclose(A.toarray(), adj_expected[[2, 1]][:, [2, 1]])

    g = example_hin_1_nx()
    nf = {
        t: [
            (v, np.ones(10) * float(v))
            for v, vdata in g.nodes(data=True)
            if vdata["label"] == t
        ]
        for t in ["A", "B"]
    }
    gs = StellarGraph(g, node_features=nf)

    aa = gs.node_features([0, 1, 2, 3], "A")
    assert aa[:, 0] == pytest.approx([0, 1, 2, 3])
    assert aa.shape == (4, 10)

    ab = gs.node_features([4, 5], "B")
    assert ab.shape == (2, 10)
    assert ab[:, 0] == pytest.approx([4, 5])

    # Test mixed types
    with pytest.raises(ValueError):
        ab = gs.node_features([1, 5])

    # Test incorrect manual node_type
    with pytest.raises(ValueError):
        ab = gs.node_features([4, 5], "A")

    # Test feature for node with no set attributes
    ab = gs.node_features([4, None, None], "B")
    assert ab.shape == (3, 10)
    assert ab[:, 0] == pytest.approx([4, 0, 0])

    # Test an iterator over all types
    g = example_hin_1_nx()
    nf = [
        (v, np.ones(5 if vdata["label"] == "A" else 10) * float(v))
        for v, vdata in g.nodes(data=True)
    ]
    gs = StellarGraph(g, node_features=nf)

    aa = gs.node_features([0, 1, 2, 3], "A")
    assert aa[:, 0] == pytest.approx([0, 1, 2, 3])
    assert aa.shape == (4, 5)

    ab = gs.node_features([4, 5], "B")
    assert ab.shape == (2, 10)
    assert ab[:, 0] == pytest.approx([4, 5])


def test_edges_include_edge_type():
    g = example_hin_1()

    r = {(src, dst, "R") for src, dst in [(0, 4), (1, 4), (1, 5), (2, 4), (3, 5)]}
    f = {(4, 5, "F")}
    expected = normalize_edges(r | f, directed=False)
    assert normalize_edges(g.edges(include_edge_type=True), directed=False) == expected


def numpy_to_list(x):
    if isinstance(x, np.ndarray):
        return list(x)
    if isinstance(x, dict):
        return {numpy_to_list(k): numpy_to_list(v) for k, v in x.items()}
    if isinstance(x, list):
        return [numpy_to_list(v) for v in x]
    if isinstance(x, tuple):
        return tuple(numpy_to_list(v) for v in x)
    return x


def normalize_edges(edges, directed):
    if directed:
        return {(src, tgt): data for src, tgt, data in edges}
    return {(min(src, tgt), max(src, tgt)): data for src, tgt, data in edges}


def assert_networkx(g_nx, expected_nodes, expected_edges, *, directed):
    assert numpy_to_list(dict(g_nx.nodes(data=True))) == expected_nodes

    computed_edges = numpy_to_list(normalize_edges(g_nx.edges(data=True), directed))
    assert computed_edges == normalize_edges(expected_edges, directed)


@pytest.mark.parametrize("has_features", [False, True])
@pytest.mark.parametrize("include_features", [False, True])
def test_to_networkx(has_features, include_features):
    if has_features:
        a_size = 4
        b_size = 5
        feature_sizes = {"A": a_size, "B": b_size}
    else:
        a_size = b_size = 0
        feature_sizes = None

    if include_features:
        feature_name = "feature"
    else:
        feature_name = None

    g = example_hin_1(feature_sizes)
    g_nx = g.to_networkx(feature_name=feature_name)

    node_def = {"A": (a_size, [0, 1, 2, 3]), "B": (b_size, [4, 5, 6])}

    def node_attrs(label, x, size):
        d = {"label": label}
        if feature_name:
            d[feature_name] = [x] * size
        return d

    expected_nodes = {
        x: node_attrs(label, x, size)
        for label, (size, ids) in node_def.items()
        for x in ids
    }

    edge_def = {"R": [(0, 4), (1, 4), (1, 5), (2, 4), (3, 5)], "F": [(4, 5)]}
    expected_edges = [
        (src, tgt, {"label": label, "weight": 1.0 if label == "R" else 10.0})
        for label, pairs in edge_def.items()
        for src, tgt in pairs
    ]

    assert_networkx(g_nx, expected_nodes, expected_edges, directed=False)


def test_to_networkx_edge_attributes():
    nodes = pd.DataFrame([], index=[1, 10, 100])
    edges = pd.DataFrame(
        [(1, 10, 11), (10, 100, 110)], columns=["source", "target", "weight"]
    )
    g = StellarGraph(nodes=nodes, edges={"foo": edges})
    g_nx = g.to_networkx()

    expected_nodes = {k: {"label": "default", "feature": []} for k in [1, 10, 100]}
    expected_edges = [
        (src, dst, {"label": "foo", "weight": src + dst})
        for src, dst in [(1, 10), (10, 100)]
    ]

    assert_networkx(g_nx, expected_nodes, expected_edges, directed=False)


def test_networkx_attribute_message():
    ug = StellarGraph()
    dg = StellarDiGraph()

    with pytest.raises(
        AttributeError, match="The 'StellarGraph' type no longer inherits"
    ):
        # this graph is undirected and the corresponding networkx type doesn't have this
        # attribute, but there's no reason to be too precise
        ug.successors

    with pytest.raises(
        AttributeError, match="The 'StellarDiGraph' type no longer inherits"
    ):
        dg.successors

    # make sure that the user doesn't get spammed with junk about networkx when they're just making
    # a normal typo with the new StellarGraph
    with pytest.raises(AttributeError, match="has no attribute 'not_networkx_attr'$"):
        ug.not_networkx_attr

    with pytest.raises(AttributeError, match="has no attribute 'not_networkx_attr'$"):
        dg.not_networkx_attr

    # getting an existing attribute via `getattr` should work fine
    assert getattr(ug, "is_directed")() == False
    assert getattr(dg, "is_directed")() == True

    # calling __getattr__ directly is... unconventional, but it should work
    assert ug.__getattr__("is_directed")() == False
    assert dg.__getattr__("is_directed")() == True


@pytest.mark.benchmark(group="StellarGraph neighbours")
def test_benchmark_get_neighbours(benchmark):
    nodes, edges = example_benchmark_graph()
    sg = StellarGraph(nodes=nodes, edges=edges)
    num_nodes = sg.number_of_nodes()

    # get the neigbours of every node in the graph
    def f():
        for i in range(num_nodes):
            sg.neighbors(i)

    benchmark(f)


@pytest.mark.benchmark(group="StellarGraph node features")
@pytest.mark.parametrize("num_types", [1, 4])
@pytest.mark.parametrize("type_arg", ["infer", "specify"])
def test_benchmark_get_features(benchmark, num_types, type_arg):
    SAMPLE_SIZE = 50
    N_NODES = 500
    N_EDGES = 1000
    nodes, edges = example_benchmark_graph(
        feature_size=10, n_nodes=N_NODES, n_edges=N_EDGES, n_types=num_types
    )

    sg = StellarGraph(nodes=nodes, edges=edges)
    num_nodes = sg.number_of_nodes()

    ty_ids = [(ty, range(ty, num_nodes, num_types)) for ty in range(num_types)]

    if type_arg == "specify":
        # pass through the type
        node_type = lambda ty: ty
    else:
        # leave the argument as None, and so use inference of the type
        node_type = lambda ty: None

    def f():
        # look up a random subset of the nodes for a random type, similar to what an algorithm that
        # does sampling might ask for
        ty, all_ids = random.choice(ty_ids)
        selected_ids = random.choices(all_ids, k=SAMPLE_SIZE)
        sg.node_features(selected_ids, node_type(ty))

    benchmark(f)


@pytest.mark.benchmark(group="StellarGraph creation (time)")
# various element counts, to give an indication of the relationship
# between those and memory use (0,0 gives the overhead of the
# StellarGraph object itself, without any data)
@pytest.mark.parametrize("num_nodes,num_edges", [(0, 0), (100, 200), (1000, 5000)])
# features or not, to capture their cost
@pytest.mark.parametrize("feature_size", [None, 100])
def test_benchmark_creation(benchmark, feature_size, num_nodes, num_edges):
    nodes, edges = example_benchmark_graph(
        feature_size, num_nodes, num_edges, features_in_nodes=True
    )

    def f():
        return StellarGraph(nodes=nodes, edges=edges)

    benchmark(f)


@pytest.mark.benchmark(group="StellarGraph creation", timer=snapshot)
# various element counts, to give an indication of the relationship
# between those and memory use (0,0 gives the overhead of the
# StellarGraph object itself, without any data)
@pytest.mark.parametrize("num_nodes,num_edges", [(0, 0), (100, 200), (1000, 5000)])
# features or not, to capture their cost
@pytest.mark.parametrize("feature_size", [None, 100])
def test_allocation_benchmark_creation(
    allocation_benchmark, feature_size, num_nodes, num_edges
):
    nodes, edges = example_benchmark_graph(
        feature_size, num_nodes, num_edges, features_in_nodes=True
    )

    def f():
        return StellarGraph(nodes=nodes, edges=edges)

    allocation_benchmark(f)


def example_weighted_hin(is_directed=True):
    edge_cols = ["source", "target", "weight"]
    cls = StellarDiGraph if is_directed else StellarGraph
    return cls(
        nodes={"A": pd.DataFrame(index=[0, 1]), "B": pd.DataFrame(index=[2, 3])},
        edges={
            "AA": pd.DataFrame(
                [(0, 1, 0.0), (0, 1, 1.0)], columns=edge_cols, index=[0, 1]
            ),
            "AB": pd.DataFrame(
                [(1, 2, 10.0), (1, 3, 10.0)], columns=edge_cols, index=[2, 3]
            ),
        },
    )


def example_unweighted_hom(is_directed=True):
    graph = nx.MultiDiGraph() if is_directed else nx.MultiGraph()
    graph.add_nodes_from([0, 1, 2, 3])
    graph.add_edges_from([(0, 1), (0, 1), (1, 2), (1, 3)])
    return StellarDiGraph(graph) if is_directed else StellarGraph(graph)


@pytest.mark.parametrize("is_directed", [True, False])
def test_neighbors_weighted_hin(is_directed):
    graph = example_weighted_hin(is_directed=is_directed)
    assert_items_equal(graph.neighbors(1), [0, 0, 2, 3])
    assert_items_equal(
        graph.neighbors(1, include_edge_weight=True),
        [(0, 0.0), (0, 1.0), (2, 10.0), (3, 10.0)],
    )
    assert_items_equal(
        graph.neighbors(1, include_edge_weight=True, edge_types=["AB"]),
        [(2, 10.0), (3, 10.0)],
    )


def assert_items_equal(l1, l2):
    assert sorted(l1) == sorted(l2)


@pytest.mark.parametrize("is_directed", [True, False])
def test_neighbors_unweighted_hom(is_directed):
    graph = example_unweighted_hom(is_directed=is_directed)
    assert_items_equal(graph.neighbors(1), [0, 0, 2, 3])
    assert_items_equal(
        graph.neighbors(1, include_edge_weight=True), [(0, 1), (0, 1), (2, 1), (3, 1)],
    )
    assert_items_equal(
        graph.neighbors(1, include_edge_weight=True, edge_types=["AB"]), []
    )


def test_undirected_hin_neighbor_methods():
    graph = example_weighted_hin(is_directed=False)
    assert_items_equal(graph.neighbors(1), graph.in_nodes(1))
    assert_items_equal(graph.neighbors(1), graph.out_nodes(1))


def test_in_nodes_weighted_hin():
    graph = example_weighted_hin()
    assert_items_equal(graph.in_nodes(1), [0, 0])
    assert_items_equal(
        graph.in_nodes(1, include_edge_weight=True), [(0, 0.0), (0, 1.0)]
    )
    assert_items_equal(
        graph.in_nodes(1, include_edge_weight=True, edge_types=["AB"]), []
    )


def test_in_nodes_unweighted_hom():
    graph = example_unweighted_hom()
    assert_items_equal(graph.in_nodes(1), [0, 0])
    assert_items_equal(graph.in_nodes(1, include_edge_weight=True), [(0, 1), (0, 1)])
    assert_items_equal(
        graph.in_nodes(1, include_edge_weight=True, edge_types=["AA"]), []
    )


def test_out_nodes_weighted_hin():
    graph = example_weighted_hin()
    assert_items_equal(graph.out_nodes(1), [2, 3])
    assert_items_equal(
        graph.out_nodes(1, include_edge_weight=True), [(2, 10.0), (3, 10.0)]
    )
    assert_items_equal(
        graph.out_nodes(1, include_edge_weight=True, edge_types=["AA"]), []
    )


def test_out_nodes_unweighted_hom():
    graph = example_unweighted_hom()
    assert_items_equal(graph.out_nodes(1), [2, 3])
    assert_items_equal(graph.out_nodes(1, include_edge_weight=True), [(2, 1), (3, 1)])
    assert_items_equal(
        graph.out_nodes(1, include_edge_weight=True, edge_types=["AB"]), []
    )


@pytest.mark.parametrize("is_directed", [False, True])
def test_isolated_node_neighbor_methods(is_directed):
    cls = StellarDiGraph if is_directed else StellarGraph
    graph = cls(
        nodes=pd.DataFrame(index=[1]), edges=pd.DataFrame(columns=["source", "target"])
    )
    assert graph.neighbors(1) == []
    assert graph.in_nodes(1) == []
    assert graph.out_nodes(1) == []


<<<<<<< HEAD
def test_info_homogeneous():
    g = example_graph(node_label="ABC", edge_label="xyz")
=======
def test_stellargraph_experimental():
    nodes = pd.DataFrame([], index=[0])
    edges = pd.DataFrame([], columns=["source", "target"])

    with pytest.warns(
        ExperimentalWarning, match=r"StellarGraph\(nodes=..., edges=...\)"
    ):
        StellarGraph(nodes=nodes, edges=edges)


@pytest.mark.parametrize("is_directed", [False, True])
def test_info_homogeneous(is_directed):

    g = example_graph(node_label="ABC", edge_label="xyz", is_directed=is_directed)
>>>>>>> 9454a013
    info = g.info()
    if is_directed:
        assert "StellarDiGraph: Directed multigraph" in info
    else:
        assert "StellarGraph: Undirected multigraph" in info
    assert "Nodes: 4, Edges: 4" in info

    assert " ABC: [4]" in info
    assert " Edge types: ABC-xyz->ABC" in info

    assert " ABC-xyz->ABC: [4]" in info


def test_info_heterogeneous():
    g = example_hin_1()
    info = g.info()
    assert "StellarGraph: Undirected multigraph" in info
    assert "Nodes: 7, Edges: 6" in info

    assert " A: [4]" in info
    assert " Edge types: A-R->B" in info
    assert " B: [3]" in info
    assert " Edge types: B-F->B, B-R->A" in info

    assert " A-R->B: [5]"
    assert " B-F->B: [1]"


def test_edges_include_weights():
    g = example_weighted_hin()
    edges, weights = g.edges(include_edge_weight=True)
    nxg = g.to_networkx()
    assert len(edges) == len(weights) == len(nxg.edges())

    grouped = (
        pd.DataFrame(edges, columns=["source", "target"])
        .assign(weight=weights)
        .groupby(["source", "target"])
        .agg(list)
    )
    for (src, tgt), row in grouped.iterrows():
        assert sorted(row["weight"]) == sorted(
            [data["weight"] for data in nxg.get_edge_data(src, tgt).values()]
        )


def test_adjacency_types_undirected():
    g = example_hin_1(is_directed=False)
    adj = g._adjacency_types(g.create_graph_schema())

    assert adj == {
        ("A", "R", "B"): {0: [4], 1: [4, 5], 2: [4], 3: [5]},
        ("B", "R", "A"): {4: [0, 1, 2], 5: [1, 3]},
        ("B", "F", "B"): {4: [5], 5: [4]},
    }


def test_adjacency_types_directed():
    g = example_hin_1(is_directed=True)
    adj = g._adjacency_types(g.create_graph_schema())

    assert adj == {
        ("A", "R", "B"): {1: [4, 5], 2: [4]},
        ("B", "R", "A"): {4: [0], 5: [3]},
        ("B", "F", "B"): {4: [5]},
    }


def test_to_adjacency_matrix_weighted_undirected():
    g = example_hin_1(is_directed=False, self_loop=True)

    matrix = g.to_adjacency_matrix(weighted=True).todense()
    actual = np.zeros((7, 7), dtype=matrix.dtype)
    actual[0, 4] = actual[4, 0] = 1
    actual[1, 5] = actual[5, 1] = 1
    actual[1, 4] = actual[4, 1] = 1
    actual[2, 4] = actual[4, 2] = 1
    actual[3, 5] = actual[5, 3] = 1
    actual[4, 5] = actual[5, 4] = 10
    actual[5, 5] = 11 + 12
    assert np.array_equal(matrix, actual)

    # just to confirm, it should be symmetric
    assert np.array_equal(matrix, matrix.T)

    # use a funny order to verify order
    subgraph = g.to_adjacency_matrix([1, 6, 5], weighted=True).todense()
    # indices are relative to the specified list
    one, six, five = 0, 1, 2
    actual = np.zeros((3, 3), dtype=subgraph.dtype)
    actual[one, five] = actual[five, one] = 1
    actual[five, five] = 11 + 12
    assert np.array_equal(subgraph, actual)


def test_to_adjacency_matrix_weighted_directed():
    g = example_hin_1(is_directed=True, self_loop=True)

    matrix = g.to_adjacency_matrix(weighted=True).todense()
    actual = np.zeros((7, 7))
    actual[4, 0] = 1
    actual[1, 5] = 1
    actual[1, 4] = 1
    actual[2, 4] = 1
    actual[5, 3] = 1
    actual[4, 5] = 10
    actual[5, 5] = 11 + 12

    assert np.array_equal(matrix, actual)

    # use a funny order to verify order
    subgraph = g.to_adjacency_matrix([1, 6, 5], weighted=True).todense()
    # indices are relative to the specified list
    one, six, five = 0, 1, 2
    actual = np.zeros((3, 3), dtype=subgraph.dtype)
    actual[one, five] = 1
    actual[five, five] = 11 + 12
    assert np.array_equal(subgraph, actual)


def test_to_adjacency_matrix():
    g = example_hin_1(is_directed=False, self_loop=True)

    matrix = g.to_adjacency_matrix().todense()
    actual = np.zeros((7, 7), dtype=matrix.dtype)
    actual[0, 4] = actual[4, 0] = 1
    actual[1, 5] = actual[5, 1] = 1
    actual[1, 4] = actual[4, 1] = 1
    actual[2, 4] = actual[4, 2] = 1
    actual[3, 5] = actual[5, 3] = 1
    actual[4, 5] = actual[5, 4] = 1
    actual[5, 5] = 2
    assert np.array_equal(matrix, actual)


def test_edge_weights_undirected():
    g = example_hin_1(is_directed=False, self_loop=True)

    assert g._edge_weights(5, 5) == [11.0, 12.0]
    assert g._edge_weights(4, 5) == [10.0]
    assert g._edge_weights(5, 4) == [10.0]
    assert g._edge_weights(0, 4) == [1]
    assert g._edge_weights(4, 0) == [1]


def test_edge_weights_directed():
    g = example_hin_1(is_directed=True, self_loop=True)

    assert g._edge_weights(5, 5) == [11.0, 12.0]
    assert g._edge_weights(4, 5) == [10.0]
    assert g._edge_weights(5, 4) == []
    assert g._edge_weights(0, 4) == []
    assert g._edge_weights(4, 0) == [1]


def test_node_type():
    g = example_hin_1()
    assert g.node_type(0) == "A"
    assert g.node_type(4) == "B"

    with pytest.raises(KeyError, match="1234"):
        g.node_type(1234)


def test_from_networkx_empty():
    empty = StellarGraph.from_networkx(nx.Graph())
    assert not empty.is_directed()
    assert isinstance(empty, StellarGraph)

    empty = StellarGraph.from_networkx(nx.DiGraph())
    assert empty.is_directed()
    assert isinstance(empty, StellarDiGraph)


def test_from_networkx_smoke():
    g = nx.MultiGraph()
    g.add_node(1, node_label="a", features=[1])
    g.add_node(2)
    g.add_node(3, features=[2, 3, 4, 5])
    g.add_edge(1, 2, weight_attr=123)
    g.add_edge(2, 2, edge_label="X", weight_attr=456)
    g.add_edge(1, 2, edge_label="Y")
    g.add_edge(1, 1)

    from_nx = StellarGraph.from_networkx(
        g,
        edge_weight_label="weight_attr",
        node_type_name="node_label",
        edge_type_name="edge_label",
        node_type_default="b",
        edge_type_default="X",
        node_features="features",
    )

    raw = StellarGraph(
        nodes={
            "a": pd.DataFrame([1], index=[1]),
            "b": pd.DataFrame([(0, 0, 0, 0), (2, 3, 4, 5)], index=[2, 3]),
        },
        edges={
            "X": pd.DataFrame(
                [(1, 2, 123.0), (2, 2, 456.0), (1, 1, 1.0)],
                columns=["source", "target", "weight"],
            ),
            "Y": pd.DataFrame(
                [(1, 2, 1.0)], columns=["source", "target", "weight"], index=[3]
            ),
        },
    )

    def both(f, numpy=False):
        if numpy:
            assert np.array_equal(f(from_nx), f(raw))
        else:
            assert f(from_nx) == f(raw)

    both(lambda g: sorted(g.nodes()))
    nodes = raw.nodes()

    for n in nodes:
        both(lambda g: g.node_type(n))
        both(lambda g: g.node_features([n]), numpy=True)

    both(
        lambda g: dict(zip(*g.edges(include_edge_type=True, include_edge_weight=True)))
    )<|MERGE_RESOLUTION|>--- conflicted
+++ resolved
@@ -750,25 +750,10 @@
     assert graph.out_nodes(1) == []
 
 
-<<<<<<< HEAD
-def test_info_homogeneous():
-    g = example_graph(node_label="ABC", edge_label="xyz")
-=======
-def test_stellargraph_experimental():
-    nodes = pd.DataFrame([], index=[0])
-    edges = pd.DataFrame([], columns=["source", "target"])
-
-    with pytest.warns(
-        ExperimentalWarning, match=r"StellarGraph\(nodes=..., edges=...\)"
-    ):
-        StellarGraph(nodes=nodes, edges=edges)
-
-
 @pytest.mark.parametrize("is_directed", [False, True])
 def test_info_homogeneous(is_directed):
 
     g = example_graph(node_label="ABC", edge_label="xyz", is_directed=is_directed)
->>>>>>> 9454a013
     info = g.info()
     if is_directed:
         assert "StellarDiGraph: Directed multigraph" in info
