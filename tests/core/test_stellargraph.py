--- conflicted
+++ resolved
@@ -413,7 +413,6 @@
     assert ab[:, 0] == pytest.approx([4, 5])
 
 
-<<<<<<< HEAD
 def test_edges_triple():
     g = example_hin_1()
 
@@ -422,42 +421,6 @@
     assert set(g.edges(triple=True)) == r | f
 
 
-def example_benchmark_graph(
-    feature_size=None, n_nodes=100, n_edges=200, n_types=4, features_in_nodes=True
-):
-    G = nx.Graph()
-
-    G.add_nodes_from(range(n_nodes))
-    edges = [
-        (random.randint(0, n_nodes - 1), random.randint(0, n_nodes - 1))
-        for _ in range(n_edges)
-    ]
-    G.add_edges_from(edges)
-
-    for v in G.nodes():
-        G.nodes[v]["label"] = v % n_types
-
-    # Add example features
-    if feature_size is None:
-        node_features = None
-    elif features_in_nodes:
-        node_features = "feature"
-        for v in G.nodes():
-            G.nodes[v][node_features] = np.ones(feature_size)
-    else:
-        node_features = {}
-        for ty in range(n_types):
-            type_nodes = range(ty, n_nodes, n_types)
-            if len(type_nodes) > 0:
-                node_features[ty] = pd.DataFrame(
-                    [np.ones(feature_size)] * len(type_nodes), index=type_nodes
-                )
-
-    return G, node_features
-
-
-=======
->>>>>>> 13611b46
 @pytest.mark.benchmark(group="StellarGraph neighbours")
 def test_benchmark_get_neighbours(benchmark):
     g, node_features = example_benchmark_graph()
