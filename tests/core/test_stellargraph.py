# -*- coding: utf-8 -*-
#
# Copyright 2017-2020 Data61, CSIRO
#
# Licensed under the Apache License, Version 2.0 (the "License");
# you may not use this file except in compliance with the License.
# You may obtain a copy of the License at
#
# http://www.apache.org/licenses/LICENSE-2.0
#
# Unless required by applicable law or agreed to in writing, software
# distributed under the License is distributed on an "AS IS" BASIS,
# WITHOUT WARRANTIES OR CONDITIONS OF ANY KIND, either express or implied.
# See the License for the specific language governing permissions and
# limitations under the License.

import networkx as nx
import numpy as np
import pandas as pd
import pytest
import random
from stellargraph.core.graph import *
from stellargraph.core.experimental import ExperimentalWarning
from ..test_utils.alloc import snapshot, allocation_benchmark
from ..test_utils.graphs import (
<<<<<<< HEAD
    example_graph_nx,
    example_graph,
=======
    example_graph_1,
    example_graph_1_nx,
    example_graph_2,
>>>>>>> db717b48
    example_hin_1_nx,
    example_hin_1,
)

from .. import test_utils


pytestmark = test_utils.ignore_stellargraph_experimental_mark


# FIXME (#535): Consider using graph fixtures
def create_graph_1(is_directed=False, return_nx=False):
    g = nx.DiGraph() if is_directed else nx.Graph()
    g.add_nodes_from([0, 1, 2, 3], label="movie")
    g.add_nodes_from([4, 5], label="user")
    g.add_edges_from([(4, 0), (4, 1), (5, 1), (4, 2), (5, 3)], label="rating")
    if return_nx:
        return nx.MultiDiGraph(g) if is_directed else nx.MultiGraph(g)
    return StellarDiGraph(g) if is_directed else StellarGraph(g)


def example_benchmark_graph(
    feature_size=None, n_nodes=100, n_edges=200, n_types=4, features_in_nodes=True
):
    node_ids = np.arange(n_nodes)
    edges = pd.DataFrame(
        np.random.randint(0, n_nodes, size=(n_edges, 2)), columns=["source", "target"]
    )

    if feature_size is None:
        features = []
    else:
        features = np.ones((n_nodes, feature_size))

    all_nodes = pd.DataFrame(features, index=node_ids)
    nodes = {ty: all_nodes[node_ids % n_types == ty] for ty in range(n_types)}

    return nodes, edges


def example_benchmark_graph_nx(
    feature_size=None, n_nodes=100, n_edges=200, n_types=4, features_in_nodes=True
):
    G = nx.Graph()

    G.add_nodes_from(range(n_nodes))
    edges = [
        (random.randint(0, n_nodes - 1), random.randint(0, n_nodes - 1))
        for _ in range(n_edges)
    ]
    G.add_edges_from(edges)

    for v in G.nodes():
        G.nodes[v]["label"] = v % n_types

    # Add example features
    if feature_size is None:
        node_features = None
    elif features_in_nodes:
        node_features = "feature"
        for v in G.nodes():
            G.nodes[v][node_features] = np.ones(feature_size)
    else:
        node_features = {}
        for ty in range(n_types):
            type_nodes = range(ty, n_nodes, n_types)
            if len(type_nodes) > 0:
                node_features[ty] = pd.DataFrame(
                    [np.ones(feature_size)] * len(type_nodes), index=type_nodes
                )

    return G, node_features


def test_graph_constructor():
    sg = StellarGraph()
    assert sg.is_directed() == False
    assert sg._graph._node_type_attr == "label"
    assert sg._graph._edge_type_attr == "label"

    sg = StellarGraph(node_type_name="type", edge_type_name="type")
    assert sg.is_directed() == False
    assert sg._graph._node_type_attr == "type"
    assert sg._graph._edge_type_attr == "type"


def test_digraph_constructor():
    sg = StellarDiGraph()
    assert sg.is_directed() == True
    assert sg._graph._node_type_attr == "label"
    assert sg._graph._edge_type_attr == "label"

    sg = StellarDiGraph(node_type_name="type", edge_type_name="type")
    assert sg.is_directed() == True
    assert sg._graph._node_type_attr == "type"
    assert sg._graph._edge_type_attr == "type"


def test_info():
    sg = create_graph_1()
    info_str = sg.info()
    info_str = sg.info(show_attributes=False)
    # How can we check this?


def test_graph_from_nx():
    Gnx = nx.karate_club_graph()
    sg = StellarGraph(Gnx)

    nodes_1 = sorted(Gnx.nodes(data=False))
    nodes_2 = sorted(sg.nodes())
    assert nodes_1 == nodes_2

    edges_1 = sorted(Gnx.edges(data=False))
    edges_2 = sorted(sg.edges())
    assert edges_1 == edges_2


def test_homogeneous_graph_schema():
    Gnx = nx.karate_club_graph()
    for sg in [
        StellarGraph(Gnx),
        StellarGraph(Gnx, node_type_name="type", edge_type_name="type"),
    ]:
        schema = sg.create_graph_schema()

        assert "default" in schema.schema
        assert len(schema.node_types) == 1
        assert len(schema.edge_types) == 1


def test_graph_schema():
    g = create_graph_1(return_nx=True)
    sg = StellarGraph(g)
    schema = sg.create_graph_schema()

    assert "movie" in schema.schema
    assert "user" in schema.schema
    assert len(schema.schema["movie"]) == 1
    assert len(schema.schema["user"]) == 1


def test_graph_schema_sampled():
    sg = create_graph_1()

    schema = sg.create_graph_schema(nodes=[0, 4])

    assert "movie" in schema.schema
    assert "user" in schema.schema
    assert len(schema.schema["movie"]) == 1
    assert len(schema.schema["user"]) == 1


def test_digraph_schema():
    g = create_graph_1(is_directed=True, return_nx=True)
    sg = StellarDiGraph(g)
    schema = sg.create_graph_schema()

    assert "movie" in schema.schema
    assert "user" in schema.schema
    assert len(schema.schema["user"]) == 1
    assert len(schema.schema["movie"]) == 0


def test_schema_removals():
    sg = create_graph_1()
    schema = sg.create_graph_schema()

    with pytest.raises(AttributeError, match="'StellarGraph.node_type'"):
        _ = schema.node_type_map

    with pytest.raises(AttributeError, match="'StellarGraph.node_type'"):
        _ = schema.get_node_type

    with pytest.raises(AttributeError, match="This was removed"):
        _ = schema.edge_type_map

    with pytest.raises(AttributeError, match="This was removed"):
        _ = schema.get_edge_type

    with pytest.warns(
        DeprecationWarning, match="'create_type_maps' parameter is ignored"
    ):
        sg.create_graph_schema(create_type_maps=True)


def test_get_index_for_nodes():
<<<<<<< HEAD
    sg = example_graph(feature_name="feature", feature_size=8)
=======
    sg = example_graph_2(feature_size=8)
>>>>>>> db717b48
    aa = sg._get_index_for_nodes([1, 2, 3, 4])
    assert list(aa) == [0, 1, 2, 3]

    sg = example_hin_1(feature_sizes={})
    aa = sg._get_index_for_nodes([0, 1, 2, 3])
    assert list(aa) == [0, 1, 2, 3]
    aa = sg._get_index_for_nodes([0, 1, 2, 3], "A")
    assert list(aa) == [0, 1, 2, 3]
    aa = sg._get_index_for_nodes([4, 5, 6])
    assert list(aa) == [4, 5, 6]
    aa = sg._get_index_for_nodes([4, 5, 6], "B")
    assert list(aa) == [4, 5, 6]
    aa = sg._get_index_for_nodes([1, 2, 5])
    assert list(aa) == [1, 2, 5]


def test_feature_conversion_from_nodes():
<<<<<<< HEAD
    sg = example_graph(feature_name="feature", feature_size=8)
=======
    sg = example_graph_2(feature_size=8)
>>>>>>> db717b48
    aa = sg.node_features([1, 2, 3, 4])
    assert aa[:, 0] == pytest.approx([1, 2, 3, 4])

    assert aa.shape == (4, 8)
    assert sg.node_feature_sizes()["default"] == 8


def test_node_features_missing_id():
    sg = example_graph_2(feature_size=6)
    with pytest.raises(KeyError, match=r"\[1000, 2000\]"):
        sg.node_features([1, 1000, None, 2000])


def test_null_node_feature():
<<<<<<< HEAD
    sg = example_graph(feature_name="feature", feature_size=6)
=======
    sg = example_graph_2(feature_size=6)
>>>>>>> db717b48
    aa = sg.node_features([1, None, 2, None])
    assert aa.shape == (4, 6)
    assert aa[:, 0] == pytest.approx([1, 0, 2, 0])

    sg = example_hin_1(feature_sizes={"A": 4, "B": 2})

    # Test feature for null node, without node type
    ab = sg.node_features([None, 5, None])
    assert ab.shape == (3, 2)
    assert ab[:, 0] == pytest.approx([0, 5, 0])

    # Test feature for null node, node type
    ab = sg.node_features([None, 6, None], "B")
    assert ab.shape == (3, 2)
    assert ab[:, 0] == pytest.approx([0, 6, 0])

    # Test feature for null node, wrong type
    with pytest.raises(ValueError):
        sg.node_features([None, 5, None], "A")

    # Test null-node with no type
    with pytest.raises(ValueError):
        sg.node_features([None, None])


def test_node_types():
<<<<<<< HEAD
    sg = example_graph(feature_name="feature", feature_size=6)
=======
    sg = example_graph_2(feature_size=6)
>>>>>>> db717b48
    assert sg.node_types == {"default"}

    sg = example_hin_1(feature_sizes={"A": 4, "B": 2})
    assert sg.node_types == {"A", "B"}

    sg = example_hin_1()
    assert sg.node_types == {"A", "B"}


def test_feature_conversion_from_dataframe():
    g = example_graph_nx()

    # Create features for nodes
    df = pd.DataFrame({v: np.ones(10) * float(v) for v in list(g)}).T
    gs = StellarGraph(g, node_features=df)

    aa = gs.node_features([1, 2, 3, 4])
    assert aa[:, 0] == pytest.approx([1, 2, 3, 4])

    # Check None identifier
    aa = gs.node_features([1, 2, None, None])
    assert aa[:, 0] == pytest.approx([1, 2, 0, 0])

    g = example_hin_1_nx()

    df = {
        t: pd.DataFrame(
            {
                v: np.ones(10) * float(v)
                for v, vdata in g.nodes(data=True)
                if vdata["label"] == t
            }
        ).T
        for t in ["A", "B"]
    }
    gs = StellarGraph(g, node_features=df)

    aa = gs.node_features([0, 1, 2, 3], "A")
    assert aa[:, 0] == pytest.approx([0, 1, 2, 3])
    assert aa.shape == (4, 10)

    ab = gs.node_features([4, 5], "B")
    assert ab.shape == (2, 10)
    assert ab[:, 0] == pytest.approx([4, 5])

    # Test mixed types
    with pytest.raises(ValueError):
        ab = gs.node_features([1, 5])

    # Test incorrect manual node_type
    with pytest.raises(ValueError):
        ab = gs.node_features([4, 5], "A")

    # Test feature for node with no set attributes
    ab = gs.node_features([4, None, None], "B")
    assert ab.shape == (3, 10)
    assert ab[:, 0] == pytest.approx([4, 0, 0])


def test_feature_conversion_from_iterator():
    g = example_graph_nx()

    # Create features for nodes
    node_features = [(v, np.ones(10) * float(v)) for v in list(g)]
    gs = StellarGraph(g, node_features=node_features)

    aa = gs.node_features([1, 2, 3, 4])
    assert aa[:, 0] == pytest.approx([1, 2, 3, 4])

    # Check None identifier
    aa = gs.node_features([1, 2, None, None])
    assert aa[:, 0] == pytest.approx([1, 2, 0, 0])

    # Test adjacency matrix
    adj_expected = np.array([[0, 1, 0, 1], [1, 0, 1, 0], [0, 1, 0, 0], [1, 0, 0, 0]])

    A = gs.to_adjacency_matrix()
    assert A.dtype == "float32"
    assert np.allclose(A.toarray(), adj_expected)

    # Test adjacency matrix with node arguement
    A = gs.to_adjacency_matrix(nodes=[3, 2])
    assert A.dtype == "float32"
    assert np.allclose(A.toarray(), adj_expected[[2, 1]][:, [2, 1]])

    g = example_hin_1_nx()
    nf = {
        t: [
            (v, np.ones(10) * float(v))
            for v, vdata in g.nodes(data=True)
            if vdata["label"] == t
        ]
        for t in ["A", "B"]
    }
    gs = StellarGraph(g, node_features=nf)

    aa = gs.node_features([0, 1, 2, 3], "A")
    assert aa[:, 0] == pytest.approx([0, 1, 2, 3])
    assert aa.shape == (4, 10)

    ab = gs.node_features([4, 5], "B")
    assert ab.shape == (2, 10)
    assert ab[:, 0] == pytest.approx([4, 5])

    # Test mixed types
    with pytest.raises(ValueError):
        ab = gs.node_features([1, 5])

    # Test incorrect manual node_type
    with pytest.raises(ValueError):
        ab = gs.node_features([4, 5], "A")

    # Test feature for node with no set attributes
    ab = gs.node_features([4, None, None], "B")
    assert ab.shape == (3, 10)
    assert ab[:, 0] == pytest.approx([4, 0, 0])

    # Test an iterator over all types
    g = example_hin_1_nx()
    nf = [
        (v, np.ones(5 if vdata["label"] == "A" else 10) * float(v))
        for v, vdata in g.nodes(data=True)
    ]
    gs = StellarGraph(g, node_features=nf)

    aa = gs.node_features([0, 1, 2, 3], "A")
    assert aa[:, 0] == pytest.approx([0, 1, 2, 3])
    assert aa.shape == (4, 5)

    ab = gs.node_features([4, 5], "B")
    assert ab.shape == (2, 10)
    assert ab[:, 0] == pytest.approx([4, 5])


def test_edges_include_edge_type():
    g = example_hin_1()

    r = {(src, dst, "R") for src, dst in [(0, 4), (1, 4), (1, 5), (2, 4), (3, 5)]}
    f = {(4, 5, "F")}
    expected = normalize_edges(r | f, directed=False)
    assert normalize_edges(g.edges(include_edge_type=True), directed=False) == expected


def numpy_to_list(x):
    if isinstance(x, np.ndarray):
        return list(x)
    if isinstance(x, dict):
        return {numpy_to_list(k): numpy_to_list(v) for k, v in x.items()}
    if isinstance(x, list):
        return [numpy_to_list(v) for v in x]
    if isinstance(x, tuple):
        return tuple(numpy_to_list(v) for v in x)
    return x


def normalize_edges(edges, directed):
    if directed:
        return {(src, tgt): data for src, tgt, data in edges}
    return {(min(src, tgt), max(src, tgt)): data for src, tgt, data in edges}


def assert_networkx(g_nx, expected_nodes, expected_edges, *, directed):
    assert numpy_to_list(dict(g_nx.nodes(data=True))) == expected_nodes

    computed_edges = numpy_to_list(normalize_edges(g_nx.edges(data=True), directed))
    assert computed_edges == normalize_edges(expected_edges, directed)


@pytest.mark.parametrize("has_features", [False, True])
def test_to_networkx(has_features):
    if has_features:
        a_size = 4
        b_size = 5
        feature_sizes = {"A": a_size, "B": b_size}
    else:
        a_size = b_size = 0
        feature_sizes = None

    g = example_hin_1(feature_sizes)
    g_nx = g.to_networkx()

    node_def = {"A": (a_size, [0, 1, 2, 3]), "B": (b_size, [4, 5, 6])}
    expected_nodes = {
        x: {"label": label, "feature": [x] * size}
        for label, (size, ids) in node_def.items()
        for x in ids
    }

    edge_def = {"R": [(0, 4), (1, 4), (1, 5), (2, 4), (3, 5)], "F": [(4, 5)]}
    expected_edges = [
        (src, tgt, {"label": label, "weight": 1.0})
        for label, pairs in edge_def.items()
        for src, tgt in pairs
    ]

    assert_networkx(g_nx, expected_nodes, expected_edges, directed=False)


def test_to_networkx_edge_attributes():
    nodes = pd.DataFrame([], index=[1, 10, 100])
    edges = pd.DataFrame(
        [(1, 10, 11), (10, 100, 110)], columns=["source", "target", "weight"]
    )
    g = StellarGraph(nodes=nodes, edges={"foo": edges})
    g_nx = g.to_networkx()

    expected_nodes = {k: {"label": "default", "feature": []} for k in [1, 10, 100]}
    expected_edges = [
        (src, dst, {"label": "foo", "weight": src + dst})
        for src, dst in [(1, 10), (10, 100)]
    ]

    assert_networkx(g_nx, expected_nodes, expected_edges, directed=False)


def test_networkx_attribute_message():
    ug = StellarGraph()
    dg = StellarDiGraph()

    with pytest.raises(
        AttributeError, match="The 'StellarGraph' type no longer inherits"
    ):
        # this graph is undirected and the corresponding networkx type doesn't have this
        # attribute, but there's no reason to be too precise
        ug.successors

    with pytest.raises(
        AttributeError, match="The 'StellarDiGraph' type no longer inherits"
    ):
        dg.successors

    # make sure that the user doesn't get spammed with junk about networkx when they're just making
    # a normal typo with the new StellarGraph
    with pytest.raises(AttributeError, match="has no attribute 'not_networkx_attr'$"):
        ug.not_networkx_attr

    with pytest.raises(AttributeError, match="has no attribute 'not_networkx_attr'$"):
        dg.not_networkx_attr

    # getting an existing attribute via `getattr` should work fine
    assert getattr(ug, "is_directed")() == False
    assert getattr(dg, "is_directed")() == True

    # calling __getattr__ directly is... unconventional, but it should work
    assert ug.__getattr__("is_directed")() == False
    assert dg.__getattr__("is_directed")() == True


@pytest.mark.benchmark(group="StellarGraph neighbours")
def test_benchmark_get_neighbours(benchmark):
    nodes, edges = example_benchmark_graph()
    sg = StellarGraph(nodes=nodes, edges=edges)
    num_nodes = sg.number_of_nodes()

    # get the neigbours of every node in the graph
    def f():
        for i in range(num_nodes):
            sg.neighbors(i)

    benchmark(f)


@pytest.mark.benchmark(group="StellarGraph node features")
@pytest.mark.parametrize("num_types", [1, 4])
@pytest.mark.parametrize("type_arg", ["infer", "specify"])
def test_benchmark_get_features(benchmark, num_types, type_arg):
    SAMPLE_SIZE = 50
    N_NODES = 500
    N_EDGES = 1000
    nodes, edges = example_benchmark_graph(
        feature_size=10, n_nodes=N_NODES, n_edges=N_EDGES, n_types=num_types
    )

    sg = StellarGraph(nodes=nodes, edges=edges)
    num_nodes = sg.number_of_nodes()

    ty_ids = [(ty, range(ty, num_nodes, num_types)) for ty in range(num_types)]

    if type_arg == "specify":
        # pass through the type
        node_type = lambda ty: ty
    else:
        # leave the argument as None, and so use inference of the type
        node_type = lambda ty: None

    def f():
        # look up a random subset of the nodes for a random type, similar to what an algorithm that
        # does sampling might ask for
        ty, all_ids = random.choice(ty_ids)
        selected_ids = random.choices(all_ids, k=SAMPLE_SIZE)
        sg.node_features(selected_ids, node_type(ty))

    benchmark(f)


@pytest.mark.benchmark(group="StellarGraph creation (time)")
# various element counts, to give an indication of the relationship
# between those and memory use (0,0 gives the overhead of the
# StellarGraph object itself, without any data)
@pytest.mark.parametrize("num_nodes,num_edges", [(0, 0), (100, 200), (1000, 5000)])
# features or not, to capture their cost
@pytest.mark.parametrize("feature_size", [None, 100])
def test_benchmark_creation(benchmark, feature_size, num_nodes, num_edges):
    nodes, edges = example_benchmark_graph(
        feature_size, num_nodes, num_edges, features_in_nodes=True
    )

    def f():
        return StellarGraph(nodes=nodes, edges=edges)

    benchmark(f)


@pytest.mark.benchmark(group="StellarGraph creation", timer=snapshot)
# various element counts, to give an indication of the relationship
# between those and memory use (0,0 gives the overhead of the
# StellarGraph object itself, without any data)
@pytest.mark.parametrize("num_nodes,num_edges", [(0, 0), (100, 200), (1000, 5000)])
# features or not, to capture their cost
@pytest.mark.parametrize("feature_size", [None, 100])
def test_allocation_benchmark_creation(
    allocation_benchmark, feature_size, num_nodes, num_edges
):
    nodes, edges = example_benchmark_graph(
        feature_size, num_nodes, num_edges, features_in_nodes=True
    )

    def f():
        return StellarGraph(nodes=nodes, edges=edges)

    allocation_benchmark(f)


def example_weighted_hin(is_directed=True):
    graph = nx.MultiDiGraph() if is_directed else nx.MultiGraph()
    graph.add_nodes_from([0, 1], label="A")
    graph.add_nodes_from([2, 3], label="B")
    graph.add_weighted_edges_from([(0, 1, 0.0), (0, 1, 1.0)], label="AA")
    graph.add_weighted_edges_from([(1, 2, 10.0), (1, 3, 10.0)], label="AB")
    return StellarDiGraph(graph) if is_directed else StellarGraph(graph)


def example_unweighted_hom(is_directed=True):
    graph = nx.MultiDiGraph() if is_directed else nx.MultiGraph()
    graph.add_nodes_from([0, 1, 2, 3])
    graph.add_edges_from([(0, 1), (0, 1), (1, 2), (1, 3)])
    return StellarDiGraph(graph) if is_directed else StellarGraph(graph)


@pytest.mark.parametrize("is_directed", [True, False])
def test_neighbors_weighted_hin(is_directed):
    graph = example_weighted_hin(is_directed=is_directed)
    assert_items_equal(graph.neighbors(1), [0, 0, 2, 3])
    assert_items_equal(
        graph.neighbors(1, include_edge_weight=True),
        [(0, 0.0), (0, 1.0), (2, 10.0), (3, 10.0)],
    )
    assert_items_equal(
        graph.neighbors(1, include_edge_weight=True, edge_types=["AB"]),
        [(2, 10.0), (3, 10.0)],
    )


def assert_items_equal(l1, l2):
    assert sorted(l1) == sorted(l2)


@pytest.mark.parametrize("is_directed", [True, False])
def test_neighbors_unweighted_hom(is_directed):
    graph = example_unweighted_hom(is_directed=is_directed)
    assert_items_equal(graph.neighbors(1), [0, 0, 2, 3])
    assert_items_equal(
        graph.neighbors(1, include_edge_weight=True),
        [(0, None), (0, None), (2, None), (3, None)],
    )
    assert_items_equal(
        graph.neighbors(1, include_edge_weight=True, edge_types=["AB"]), []
    )


def test_undirected_hin_neighbor_methods():
    graph = example_weighted_hin(is_directed=False)
    assert_items_equal(graph.neighbors(1), graph.in_nodes(1))
    assert_items_equal(graph.neighbors(1), graph.out_nodes(1))


def test_in_nodes_weighted_hin():
    graph = example_weighted_hin()
    assert_items_equal(graph.in_nodes(1), [0, 0])
    assert_items_equal(
        graph.in_nodes(1, include_edge_weight=True), [(0, 0.0), (0, 1.0)]
    )
    assert_items_equal(
        graph.in_nodes(1, include_edge_weight=True, edge_types=["AB"]), []
    )


def test_in_nodes_unweighted_hom():
    graph = example_unweighted_hom()
    assert_items_equal(graph.in_nodes(1), [0, 0])
    assert_items_equal(
        graph.in_nodes(1, include_edge_weight=True), [(0, None), (0, None)]
    )
    assert_items_equal(
        graph.in_nodes(1, include_edge_weight=True, edge_types=["AA"]), []
    )


def test_out_nodes_weighted_hin():
    graph = example_weighted_hin()
    assert_items_equal(graph.out_nodes(1), [2, 3])
    assert_items_equal(
        graph.out_nodes(1, include_edge_weight=True), [(2, 10.0), (3, 10.0)]
    )
    assert_items_equal(
        graph.out_nodes(1, include_edge_weight=True, edge_types=["AA"]), []
    )


def test_out_nodes_unweighted_hom():
    graph = example_unweighted_hom()
    assert_items_equal(graph.out_nodes(1), [2, 3])
    assert_items_equal(
        graph.out_nodes(1, include_edge_weight=True), [(2, None), (3, None)]
    )
    assert_items_equal(
        graph.out_nodes(1, include_edge_weight=True, edge_types=["AB"]), []
    )


def test_stellargraph_experimental():
    nodes = pd.DataFrame([], index=[0])
    edges = pd.DataFrame([], columns=["source", "target"])

    with pytest.warns(
        ExperimentalWarning, match=r"StellarGraph\(nodes=..., edges=...\)"
    ):
        StellarGraph(nodes=nodes, edges=edges)


def test_info_homogeneous():
    g = example_graph_1(node_label="ABC", edge_label="xyz")
    info = g.info()
    assert "Undirected multigraph" in info
    assert "Nodes: 4, Edges: 4" in info

    assert " ABC: [4]" in info
    assert " Edge types: ABC-xyz->ABC" in info

    assert " ABC-xyz->ABC: [4]" in info


def test_info_heterogeneous():
    g = example_hin_1()
    info = g.info()
    assert "Undirected multigraph" in info
    assert "Nodes: 7, Edges: 6" in info

    assert " A: [4]" in info
    assert " Edge types: A-R->B" in info
    assert " B: [3]" in info
    assert " Edge types: B-F->B, B-R->A" in info

    assert " A-R->B: [5]"
    assert " B-F->B: [1]"


def test_edges_include_weights():
    g = example_weighted_hin()
    edges, weights = g.edges(include_edge_weight=True)
    nxg = g.to_networkx()
    assert len(edges) == len(weights) == len(nxg.edges())

    grouped = (
        pd.DataFrame(edges, columns=["source", "target"])
        .assign(weight=weights)
        .groupby(["source", "target"])
        .agg(list)
    )
    for (src, tgt), row in grouped.iterrows():
        assert sorted(row["weight"]) == sorted(
            [data["weight"] for data in nxg.get_edge_data(src, tgt).values()]
        )


def test_adjacency_types_undirected():
    g = example_hin_1(is_directed=False)
    adj = g._adjacency_types(g.create_graph_schema(create_type_maps=True))

    assert adj == {
        ("A", "R", "B"): {0: [4], 1: [4, 5], 2: [4], 3: [5]},
        ("B", "R", "A"): {4: [0, 1, 2], 5: [1, 3]},
        ("B", "F", "B"): {4: [5], 5: [4]},
    }


def test_adjacency_types_directed():
    g = example_hin_1(is_directed=True)
    adj = g._adjacency_types(g.create_graph_schema(create_type_maps=True))

    assert adj == {
        ("A", "R", "B"): {1: [4, 5], 2: [4]},
        ("B", "R", "A"): {4: [0], 5: [3]},
        ("B", "F", "B"): {4: [5]},
    }<|MERGE_RESOLUTION|>--- conflicted
+++ resolved
@@ -23,14 +23,8 @@
 from stellargraph.core.experimental import ExperimentalWarning
 from ..test_utils.alloc import snapshot, allocation_benchmark
 from ..test_utils.graphs import (
-<<<<<<< HEAD
     example_graph_nx,
     example_graph,
-=======
-    example_graph_1,
-    example_graph_1_nx,
-    example_graph_2,
->>>>>>> db717b48
     example_hin_1_nx,
     example_hin_1,
 )
@@ -218,11 +212,7 @@
 
 
 def test_get_index_for_nodes():
-<<<<<<< HEAD
     sg = example_graph(feature_name="feature", feature_size=8)
-=======
-    sg = example_graph_2(feature_size=8)
->>>>>>> db717b48
     aa = sg._get_index_for_nodes([1, 2, 3, 4])
     assert list(aa) == [0, 1, 2, 3]
 
@@ -240,11 +230,7 @@
 
 
 def test_feature_conversion_from_nodes():
-<<<<<<< HEAD
     sg = example_graph(feature_name="feature", feature_size=8)
-=======
-    sg = example_graph_2(feature_size=8)
->>>>>>> db717b48
     aa = sg.node_features([1, 2, 3, 4])
     assert aa[:, 0] == pytest.approx([1, 2, 3, 4])
 
@@ -259,11 +245,7 @@
 
 
 def test_null_node_feature():
-<<<<<<< HEAD
     sg = example_graph(feature_name="feature", feature_size=6)
-=======
-    sg = example_graph_2(feature_size=6)
->>>>>>> db717b48
     aa = sg.node_features([1, None, 2, None])
     assert aa.shape == (4, 6)
     assert aa[:, 0] == pytest.approx([1, 0, 2, 0])
@@ -290,11 +272,7 @@
 
 
 def test_node_types():
-<<<<<<< HEAD
     sg = example_graph(feature_name="feature", feature_size=6)
-=======
-    sg = example_graph_2(feature_size=6)
->>>>>>> db717b48
     assert sg.node_types == {"default"}
 
     sg = example_hin_1(feature_sizes={"A": 4, "B": 2})
