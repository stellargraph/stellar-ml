--- conflicted
+++ resolved
@@ -37,34 +37,7 @@
 )
 
 
-<<<<<<< HEAD
-def create_graph_features():
-    G = nx.Graph()
-    G.add_nodes_from(["a", "b", "c"])
-    G.add_edges_from([("a", "b"), ("b", "c"), ("a", "c")])
-    G = G.to_undirected()
-    return G, np.array([[1, 1], [1, 0], [0, 1]])
-
-
-def example_graph_1(feature_size=None):
-    G = nx.Graph()
-    elist = [(1, 2), (2, 3), (1, 4), (3, 2)]
-    G.add_nodes_from([1, 2, 3, 4], label="default")
-    G.add_edges_from(elist, label="default")
-
-    # Add example features
-    if feature_size is not None:
-        for v in G.nodes():
-            G.nodes[v]["feature"] = np.ones(feature_size)
-        return StellarGraph(G, node_features="feature")
-
-    else:
-        return StellarGraph(G)
-
-
-=======
 # FIXME (#535): Consider using graph fixtures
->>>>>>> 10e62006
 def example_graph_2(feature_size=None):
     G = nx.Graph()
     elist = [(1, 2), (1, 3), (1, 4), (3, 2), (3, 5)]
@@ -702,9 +675,6 @@
     assert len(mapper) == 3
     for ii in range(len(mapper)):
         nf, nl = mapper[ii]
-<<<<<<< HEAD
-        assert all(np.ravel(nf) == expected_node_batches[ii])
-=======
         assert all(np.ravel(nf) == expected_node_batches[ii])
 
 
@@ -952,5 +922,4 @@
         except ValueError as e:
             ppnp_sparse_failed = True
 
-        assert ppnp_sparse_failed
->>>>>>> 10e62006
+        assert ppnp_sparse_failed