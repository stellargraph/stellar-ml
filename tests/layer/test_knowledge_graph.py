# -*- coding: utf-8 -*-
#
# Copyright 2020 Data61, CSIRO
#
# Licensed under the Apache License, Version 2.0 (the "License");
# you may not use this file except in compliance with the License.
# You may obtain a copy of the License at
#
#   http://www.apache.org/licenses/LICENSE-2.0
#
# Unless required by applicable law or agreed to in writing, software
# distributed under the License is distributed on an "AS IS" BASIS,
# WITHOUT WARRANTIES OR CONDITIONS OF ANY KIND, either express or implied.
# See the License for the specific language governing permissions and
# limitations under the License.

import itertools

import pytest

import pandas as pd
import numpy as np

import tensorflow as tf
from tensorflow.keras import Model, initializers, losses

from stellargraph import StellarGraph, StellarDiGraph
from stellargraph.mapper.knowledge_graph import KGTripleGenerator
from stellargraph.layer.knowledge_graph import ComplEx, DistMult

from .. import test_utils
from ..test_utils.graphs import knowledge_graph


pytestmark = [
    test_utils.ignore_stellargraph_experimental_mark,
    pytest.mark.filterwarnings(
        r"ignore:ComplEx:stellargraph.core.experimental.ExperimentalWarning"
    ),
]


def triple_df(*values):
    return pd.DataFrame(values, columns=["source", "label", "target"])


def test_complex(knowledge_graph):
    # this test creates a random untrained model and predicts every possible edge in the graph, and
    # compares that to a direct implementation of the scoring method in the paper
    gen = KGTripleGenerator(knowledge_graph, 3)

    # use a random initializer with a large positive range, so that any differences are obvious
    init = initializers.RandomUniform(-1, 1)
    complex_model = ComplEx(gen, 5, embeddings_initializer=init)
    x_inp, x_out = complex_model.build()

    model = Model(x_inp, x_out)
    model.compile(loss=losses.BinaryCrossentropy(from_logits=True))

    every_edge = itertools.product(
        knowledge_graph.nodes(),
        knowledge_graph._edges.types.pandas_index,
        knowledge_graph.nodes(),
    )
    df = triple_df(*every_edge)

    # check the model can be trained on a few (uneven) batches
    model.fit(
        gen.flow(df.iloc[:7], negative_samples=2),
        validation_data=gen.flow(df.iloc[7:14], negative_samples=3),
    )

    # compute the exact values based on the model by extracting the embeddings for each element and
    # doing the Re(<e_s, w_r, conj(e_o)>) inner product
    s_idx = knowledge_graph._get_index_for_nodes(df.source)
    r_idx = knowledge_graph._edges.types.to_iloc(df.label)
    o_idx = knowledge_graph._get_index_for_nodes(df.target)

    nodes, edge_types = complex_model.embeddings()
    # the rows correspond to the embeddings for the given edge, so we can do bulk operations
    e_s = nodes[s_idx, :]
    w_r = edge_types[r_idx, :]
    e_o = nodes[o_idx, :]
    actual = (e_s * w_r * e_o.conj()).sum(axis=1).real

    # predict every edge using the model
    prediction = model.predict(gen.flow(df))

    # (use an absolute tolerance to allow for catastrophic cancellation around very small values)
    assert np.allclose(prediction[:, 0], actual, rtol=1e-3, atol=1e-14)

    # the model is stateful (i.e. it holds the weights permanently) so the predictions with a second
    # 'build' should be the same as the original one
    model2 = Model(*complex_model.build())
    prediction2 = model2.predict(gen.flow(df))
    assert np.array_equal(prediction, prediction2)


def test_complex_rankings():
    nodes = pd.DataFrame(index=["a", "b", "c", "d"])
    rels = ["W", "X", "Y", "Z"]
    empty = pd.DataFrame(columns=["source", "target"])

    every_edge = itertools.product(nodes.index, rels, nodes.index)
    df = triple_df(*every_edge)

    no_edges = StellarDiGraph(nodes, {name: empty for name in rels})

    # the filtering is most interesting when there's a smattering of edges, somewhere between none
    # and all; this does a stratified sample by label, to make sure there's at least one edge from
    # each label.
    one_per_label_df = df.groupby("label").apply(lambda df: df.sample(n=1)).droplevel(0)
    others_df = df.sample(frac=0.25)
    some_edges_df = pd.concat([one_per_label_df, others_df], ignore_index=True)

    some_edges = StellarDiGraph(
        nodes,
        {name: df.drop(columns="label") for name, df in some_edges_df.groupby("label")},
    )

    all_edges = StellarDiGraph(
        nodes=nodes,
        edges={name: df.drop(columns="label") for name, df in df.groupby("label")},
    )

    gen = KGTripleGenerator(all_edges, 3)
    complex_model = ComplEx(gen, 5)
    x_inp, x_out = complex_model.build()
    model = Model(x_inp, x_out)

<<<<<<< HEAD
    raw = complex_model.rank_edges_against_all_nodes(gen.flow(df), all_edges)
=======
    raw_some, filtered_some = ComplEx.rank_edges_against_all_nodes(
        model, gen.flow(df), some_edges
    )
>>>>>>> bc0388ae
    # basic check that the ranks are formed correctly
    assert raw_some.dtype == int
    assert np.all(raw_some >= 1)
    # filtered ranks are never greater, and sometimes less
    assert np.all(filtered_some <= raw_some)
    assert np.any(filtered_some < raw_some)

    raw_no, filtered_no = ComplEx.rank_edges_against_all_nodes(
        model, gen.flow(df), no_edges
    )
    np.testing.assert_array_equal(raw_no, raw_some)
    # with no edges, filtering does nothing
    np.testing.assert_array_equal(raw_no, filtered_no)

    raw_all, filtered_all = ComplEx.rank_edges_against_all_nodes(
        model, gen.flow(df), all_edges
    )
    np.testing.assert_array_equal(raw_all, raw_some)
    # when every edge is known, the filtering should eliminate every possibility
    assert np.all(filtered_all == 1)

    # check the ranks against computing them from the model predictions directly. That is, for each
    # edge, compare the rank against one computed by counting the predictions. This computes the
    # filtered ranks naively too.
    predictions = model.predict(gen.flow(df))

    for (source, rel, target), score, raw, filtered in zip(
        df.itertuples(index=False), predictions, raw_some, filtered_some
    ):
        # rank for the subset specified by the given selector
        def rank(compare_selector):
            return 1 + (predictions[compare_selector] > score).sum()

        same_r = df.label == rel

        same_s_r = (df.source == source) & same_r

        expected_raw_mod_o_rank = rank(same_s_r)
        assert raw[0] == expected_raw_mod_o_rank

        known_objects = some_edges_df[
            (some_edges_df.source == source) & (some_edges_df.label == rel)
        ]
        object_is_unknown = ~df.target.isin(known_objects.target)
        expected_filt_mod_o_rank = rank(same_s_r & object_is_unknown)
        assert filtered[0] == expected_filt_mod_o_rank

        same_r_o = same_r & (df.target == target)

        expected_raw_mod_s_rank = rank(same_r_o)
        assert raw[1] == expected_raw_mod_s_rank

        known_subjects = some_edges_df[
            (some_edges_df.label == rel) & (some_edges_df.target == target)
        ]
        subject_is_unknown = ~df.source.isin(known_subjects.source)
        expected_filt_mod_s_rank = rank(subject_is_unknown & same_r_o)
        assert filtered[1] == expected_filt_mod_s_rank


def test_dismult(knowledge_graph):
    # this test creates a random untrained model and predicts every possible edge in the graph, and
    # compares that to a direct implementation of the scoring method in the paper
    gen = KGTripleGenerator(knowledge_graph, 3)

    # use a random initializer with a large range, so that any differences are obvious
    init = initializers.RandomUniform(-1, 1)
    distmult_model = DistMult(gen, 5, embeddings_initializer=init)
    x_inp, x_out = distmult_model.build()

    model = Model(x_inp, x_out)

    model.compile(loss=losses.BinaryCrossentropy(from_logits=True))

    every_edge = itertools.product(
        knowledge_graph.nodes(),
        knowledge_graph._edges.types.pandas_index,
        knowledge_graph.nodes(),
    )
    df = triple_df(*every_edge)

    # check the model can be trained on a few (uneven) batches
    model.fit(
        gen.flow(df.iloc[:7], negative_samples=2),
        validation_data=gen.flow(df.iloc[7:14], negative_samples=3),
    )

    # compute the exact values based on the model by extracting the embeddings for each element and
    # doing the y_(e_1)^T M_r y_(e_2) = <e_1, w_r, e_2> inner product
    s_idx = knowledge_graph._get_index_for_nodes(df.source)
    r_idx = knowledge_graph._edges.types.to_iloc(df.label)
    o_idx = knowledge_graph._get_index_for_nodes(df.target)

    nodes, edge_types = distmult_model.embeddings()
    # the rows correspond to the embeddings for the given edge, so we can do bulk operations
    e_s = nodes[s_idx, :]
    w_r = edge_types[r_idx, :]
    e_o = nodes[o_idx, :]
    actual = (e_s * w_r * e_o).sum(axis=1)

    # predict every edge using the model
    prediction = model.predict(gen.flow(df))

    # (use an absolute tolerance to allow for catastrophic cancellation around very small values)
    assert np.allclose(prediction[:, 0], actual, rtol=1e-3, atol=1e-14)

    # the model is stateful (i.e. it holds the weights permanently) so the predictions with a second
    # 'build' should be the same as the original one
    model2 = Model(*distmult_model.build())
    prediction2 = model2.predict(gen.flow(df))
    assert np.array_equal(prediction, prediction2)<|MERGE_RESOLUTION|>--- conflicted
+++ resolved
@@ -128,13 +128,9 @@
     x_inp, x_out = complex_model.build()
     model = Model(x_inp, x_out)
 
-<<<<<<< HEAD
-    raw = complex_model.rank_edges_against_all_nodes(gen.flow(df), all_edges)
-=======
-    raw_some, filtered_some = ComplEx.rank_edges_against_all_nodes(
-        model, gen.flow(df), some_edges
-    )
->>>>>>> bc0388ae
+    raw_some, filtered_some = complex_model.rank_edges_against_all_nodes(
+        gen.flow(df), some_edges
+    )
     # basic check that the ranks are formed correctly
     assert raw_some.dtype == int
     assert np.all(raw_some >= 1)
@@ -142,15 +138,15 @@
     assert np.all(filtered_some <= raw_some)
     assert np.any(filtered_some < raw_some)
 
-    raw_no, filtered_no = ComplEx.rank_edges_against_all_nodes(
-        model, gen.flow(df), no_edges
+    raw_no, filtered_no = complex_model.rank_edges_against_all_nodes(
+        gen.flow(df), no_edges
     )
     np.testing.assert_array_equal(raw_no, raw_some)
     # with no edges, filtering does nothing
     np.testing.assert_array_equal(raw_no, filtered_no)
 
-    raw_all, filtered_all = ComplEx.rank_edges_against_all_nodes(
-        model, gen.flow(df), all_edges
+    raw_all, filtered_all = complex_model.rank_edges_against_all_nodes(
+        gen.flow(df), all_edges
     )
     np.testing.assert_array_equal(raw_all, raw_some)
     # when every edge is known, the filtering should eliminate every possibility
