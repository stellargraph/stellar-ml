![StellarGraph Machine Learning library logo](https://raw.githubusercontent.com/stellargraph/stellargraph/develop/stellar-graph-banner.png)

# StellarGraph Machine Learning Library

<p align="center">
  <a href="https://community.stellargraph.io" alt="Discourse Forum">
    <img src="https://img.shields.io/badge/help_forum-discourse-blue.svg"/>
  </a>
  <a href="https://github.com/ambv/black" alt="Code style">
    <img src="https://img.shields.io/badge/code%20style-black-000000.svg"/>
  </a>
  <a href="https://github.com/mvdan/sh/" alt="Shellcode style">
    <img src="https://img.shields.io/badge/shell%20style-shfmt-black.svg"/>
  </a>
  <a href="https://stellargraph.readthedocs.io/" alt="Docs">
    <img src="https://readthedocs.org/projects/stellargraph/badge/?version=latest"/>
  </a>
  <a href="https://pypi.org/project/stellargraph/" alt="PyPI">
    <img src="https://img.shields.io/pypi/v/stellargraph.svg"/>
  </a>
  <a href="https://buildkite.com/stellar/stellargraph-public?branch=master/" alt="Build status: master">
    <img src="https://img.shields.io/buildkite/8aa4d147372ccc0153101b50137f5f3439c6038f29b21f78f8/master.svg?label=branch:+master"/>
  </a>
  <a href="https://buildkite.com/stellar/stellargraph-public?branch=develop/" alt="Build status: develop">
    <img src="https://img.shields.io/buildkite/8aa4d147372ccc0153101b50137f5f3439c6038f29b21f78f8/develop.svg?label=branch:+develop"/>
  </a>
  <a href="https://github.com/stellargraph/stellargraph/blob/develop/CONTRIBUTING.md" alt="contributions welcome">
    <img src="https://img.shields.io/badge/contributions-welcome-brightgreen.svg"/>
  </a>
  <a href="https://github.com/stellargraph/stellargraph/blob/develop/LICENSE" alt="license">
    <img src="https://img.shields.io/github/license/stellargraph/stellargraph.svg"/>
  </a>
  <a href="https://coveralls.io/github/stellargraph/stellargraph" alt="code coverage">
    <img src="https://coveralls.io/repos/github/stellargraph/stellargraph/badge.svg"/>
  </a>
  <a href="https://cloud.docker.com/r/stellargraph/stellargraph" alt="docker hub">
    <img alt="Docker Pulls" src="https://img.shields.io/docker/pulls/stellargraph/stellargraph.svg">
  </a>
  <a href="https://pypi.org/project/stellargraph" alt="pypi downloads">
    <img alt="pypi downloads" src="https://pepy.tech/badge/stellargraph">
  </a>
</p>


# Table of Contents
   * [Introduction](#introduction)
   * [Guiding Principles](#guiding-principles)
   * [Getting Started](#getting-started)
   * [Installation](#installation)
       * [Install StellarGraph using PyPI](#install-stellargraph-using-pypi)
       * [Install StellarGraph in Anaconda Python](#Install-stellargraph-in-anaconda-python)
       * [Install StellarGraph from Github source](#install-stellargraph-from-github-source)
   * [Docker Image](#docker-image)
   * [Running the examples](#running-the-examples)
       * [Running the examples with docker](#Running-the-examples-with-docker)
   * [Algorithms](#algorithms)
   * [Getting Help](#getting-help)
   * [Discourse Community](#discourse-community)
   * [CI](#ci)
   * [Citing](#citing)
   * [References](#references)

## Introduction
**StellarGraph** is a Python library for machine learning on graph-structured (or equivalently, network-structured) data.

Graph-structured data represent entities, e.g., people, as nodes (or equivalently, vertices),
and relationships between entities, e.g., friendship, as links (or
equivalently, edges). Nodes and links may have associated attributes such as age, income, and time when
a friendship was established, etc. StellarGraph supports analysis of both homogeneous networks (with nodes and links of one type) and heterogeneous networks (with more than one type of nodes and/or links).

The StellarGraph library implements several state-of-the-art algorithms for applying machine learning methods to discover patterns and answer questions using graph-structured data.

The StellarGraph library can be used to solve tasks using graph-structured data, such as:
- Representation learning for nodes and edges, to be used for visualisation and various downstream machine learning tasks;
- Classification and attribute inference of nodes or edges;
- Link prediction;
- Interpretation of node classification through calculated importances of edges and neighbour nodes for selected target nodes [8].

<<<<<<< HEAD
The StellarGraph library implements the saliency map tools (e.g., integrated gradients) in the graph neural network context to provide interpretability in decision making. These tools are able to give hints about which nodes and edges play more important roles while making the predictions.


We provide [examples](https://github.com/stellargraph/stellargraph/tree/master/demos/) of using `StellarGraph` to solve
such tasks using several real-world datasets.
=======
We provide [examples](https://github.com/stellargraph/stellargraph/tree/master/demos/) of using `StellarGraph` to solve such tasks using several real-world datasets.
>>>>>>> 458e46ad


## Guiding Principles

StellarGraph uses the [Keras](https://keras.io/) API as implemented in the [TensorFlow](https://tensorflow.org/) library and adheres to the same
guiding principles as Keras: user-friendliness, modularity, and easy extendability. Modules and layers
of StellarGraph library are designed so that they can be used together with
standard Keras layers and modules, if required. This enables flexibility in using existing
or creating new models and workflows for machine learning on graphs.

## Getting Started

To get started with StellarGraph you'll need data structured as a homogeneous or heterogeneous graph, including
attributes for the entities represented as graph nodes.
[NetworkX](https://networkx.github.io/) is used to represent the graph and [Pandas](https://pandas.pydata.org/)
or [Numpy](https://www.numpy.org/) are used to store node attributes.

Detailed and narrated [examples](https://github.com/stellargraph/stellargraph/tree/master/demos/) of various machine learning workflows on network data, supported by StellarGraph, from data ingestion into graph structure to inference, are given in the `demos` directory of this repository.

<!--
StellarGraph supports different machine learning use-cases, including:

* Representation learning for nodes
  - See the demos in folder `demos/embeddings` for examples of unsupervised node representation learning using the
  random walk-based methods Node2Vec [1], and Metapath2Vec [2].

* Node classification and regression
  - See the demo in folder `demos/node-classification-graphsage` for an example of how to predict attributes of nodes
  using the GraphSAGE [3] algorithm given node features and training labels.
  - See the demo in folder `demos/node-classification-node2vec` for an example of how to predict attributes of nodes
  using the Node2Vec [1] algorithm for nodes without features, unsupervised node representation learning, and
  supervised classifier training for the downstream task.
  - See the demo in folder `demos/node-classification-hinsage` for examples of how to predict attributes of nodes
  using the HinSAGE algorithm for given node features and training labels.

* Link prediction
  - See the demo in folder `demos/link-prediction-random-walks` for an example of how to predict the existence of links between nodes
  without node features, using the Node2Vec [1] and Metapath2Vec [2] algorithms.
  - See the demo in folder `demos/link-prediction-graphsage` for an example of how to predict the existence of links between
  nodes with node features using the GraphSAGE [3] algorithm.

* Recommender systems
  - See the demo in folder `demos/link-prediction-hinsage` for an example of how to predict
  movie ratings between users and movies using a Heterogeneous generalisation of GraphSAGE model, which we call HinSAGE.

-->


## Installation
StellarGraph is a Python 3 library and we recommend using Python version `3.6.*`. The required Python version
can be downloaded and installed from [python.org](https://python.org/). Alternatively, use the Anaconda Python
environment, available from [anaconda.com](https://www.anaconda.com/download/).

The StellarGraph library can be installed from PyPI, from Anaconda Cloud, or directly from GitHub, as described below.

#### Install StellarGraph using PyPI:
To install StellarGraph library from [PyPI](https://pypi.org) using `pip`, execute the following command:
```
pip install stellargraph
```

Some of the examples in the `demos` [directory](https://github.com/stellargraph/stellargraph/tree/master/demos) require installing additional dependencies as well as `stellargraph`. To install these dependencies as well as StellarGraph using `pip` execute the following command:
```
pip install stellargraph[demos]
```


#### Install StellarGraph in Anaconda Python:
The StellarGraph library is available an [Anaconda Cloud](https://anaconda.org/stellargraph/stellargraph) and can be installed in [Anaconda Python](https://anaconda.com) using the command line `conda` tool, execute the following command:
```
conda install -c stellargraph stellargraph
```


#### Install StellarGraph from Github source:
First, clone the StellarGraph repository using `git`:
```
git clone https://github.com/stellargraph/stellargraph.git
```

Then, `cd` to the StellarGraph folder, and install the library by executing the following commands:
```
cd stellargraph
pip install .
```

Some of the examples in the `demos` directory require installing additional dependencies as well as `stellargraph`. To install these dependencies as well as StellarGraph using `pip` execute the following command:
```
pip install .[demos]
```


## Docker Image

* [stellargraph/stellargraph](https://hub.docker.com/r/stellargraph/stellargraph): Docker image with `stellargraph` installed.

Images can be pulled via `docker pull stellargraph/stellargraph`


## Running the examples

See the [README](https://github.com/stellargraph/stellargraph/tree/master/demos/README.md) in the `demos` directory for more information about the examples and how to run them.

## Algorithms
The StellarGraph library currently includes the following algorithms for graph machine learning:

| Algorithm | Description |
| --- | --- |
| GraphSAGE [1] | Supports supervised as well as unsupervised representation learning, node classification/regression, and link prediction for homogeneous networks. The current implementation supports multiple aggregation methods, including mean, maxpool, meanpool, and attentional aggregators. |
| HinSAGE | Extension of GraphSAGE algorithm to heterogeneous networks. Supports representation learning, node classification/regression, and link prediction/regression for heterogeneous graphs. The current implementation supports mean aggregation of neighbour nodes, taking into account their types and the types of links between them. |
| attri2vec [4] | Supports node representation learning, node classification, and out-of-sample node link prediction for homogeneous graphs with node attributes. |
| Graph ATtention Network (GAT) [5] | The GAT algorithm supports representation learning and node classification for homogeneous graphs. There are versions of the graph attention layer that support both sparse and dense adjacency matrices. |
| Graph Convolutional Network (GCN) [6] | The GCN algorithm supports representation learning and node classification for homogeneous graphs. There are versions of the graph convolutional layer that support both sparse and dense adjacency matrices. |
| Cluster Graph Convolutional Network (Cluster-GCN) [10] | An extension of the GCN algorithm supporting representation learning and node classification for homogeneous graphs. Cluster-GCN scales to larger graphs and can be used to train deeper GCN models using Stochastic Gradient Descent. |
| Simplified Graph Convolutional network (SGC) [7] | The SGC network algorithm supports representation learning and node classification for homogeneous graphs. It is an extension of the GCN algorithm that smooths the graph to bring in more distant neighbours of nodes without using multiple layers. |
| (Approximate) Personalized Propagation of Neural Predictions (PPNP/APPNP) [9] | The (A)PPNP algorithm supports fast and scalable representation learning and node classification for attributed homogeneous graphs. In a semi-supervised setting, first a multilayer neural network is trained using the node attributes as input. The predictions from the latter network are then diffused across the graph using a method based on Personalized PageRank. |
| Node2Vec [2] | The Node2Vec and Deepwalk algorithms perform unsupervised representation learning for homogeneous networks, taking into account network structure while ignoring node attributes. The node2vec algorithm is implemented by combining StellarGraph's random walk generator with the word2vec algorithm from [Gensim](https://radimrehurek.com/gensim/). Learned node representations can be used in downstream machine learning models implemented using [Scikit-learn](https://scikit-learn.org/stable/), [Keras](https://keras.io/), [Tensorflow](https://www.tensorflow.org/) or any other Python machine learning library. |
| Metapath2Vec [3] | The metapath2vec algorithm performs unsupervised, metapath-guided representation learning for heterogeneous networks, taking into account network structure while ignoring node attributes. The implementation combines StellarGraph's metapath-guided random walk generator and [Gensim](https://radimrehurek.com/gensim/) word2vec algorithm. As with node2vec, the learned node representations (node embeddings) can be used in downstream machine learning models to solve tasks such as node classification, link prediction, etc, for heterogeneous networks. |
| Relational Graph Convolutional Network [10] | The RGCN algorithm performs semi-supervised learning for node representation and node classification on knowledge graphs. RGCN extends GCN to directed graphs with multiple edge types and works with both sparse and dense adjacency matrices.|


## Getting Help

Documentation for StellarGraph can be found [here](https://stellargraph.readthedocs.io).

## Discourse Community

Feel free to ask questions and discuss problems on the [StellarGraph Discourse forum](https://community.stellargraph.io).

## CI

### buildkite integration

The Buildkite pipeline can be viewed in [https://buildkite.com/stellar/stellargraph-public/](https://buildkite.com/stellar/stellargraph-public/)

### Docker images

* Tests: Uses the official [python:3.6](https://hub.docker.com/_/python/) image.
* Style: Uses [black](https://hub.docker.com/r/stellargraph/black/) from the `stellargraph` docker hub organisation.

## Citing
StellarGraph is designed, developed and supported by [CSIRO's Data61](https://data61.csiro.au/).
If you use any part of this library in your research, please cite it using the following BibTex entry
```latex
@misc{StellarGraph,
  author = {CSIRO's Data61},
  title = {StellarGraph Machine Learning Library},
  year = {2018},
  publisher = {GitHub},
  journal = {GitHub Repository},
  howpublished = {\url{https://github.com/stellargraph/stellargraph}},
}
```

## References

1. Inductive Representation Learning on Large Graphs. W.L. Hamilton, R. Ying, and J. Leskovec.
Neural Information Processing Systems (NIPS), 2017. ([link](https://arxiv.org/abs/1706.02216) [webpage](https://snap.stanford.edu/graphsage/))

2. Node2Vec: Scalable Feature Learning for Networks. A. Grover, J. Leskovec. ACM SIGKDD International Conference on Knowledge Discovery and Data Mining (KDD), 2016. ([link](https://snap.stanford.edu/node2vec/))

3. Metapath2Vec: Scalable Representation Learning for Heterogeneous Networks. Yuxiao Dong, Nitesh V. Chawla, and Ananthram Swami.
ACM SIGKDD International Conference on Knowledge Discovery and Data Mining (KDD), 135–144, 2017
([link](https://ericdongyx.github.io/metapath2vec/m2v.html))

4. Attributed Network Embedding via Subspace Discovery. D. Zhang, Y. Jie, X. Zhu and C. Zhang, arXiv:1901.04095,
[cs.SI], 2019. ([link](https://arxiv.org/abs/1901.04095))

5. Graph Attention Networks. P. Velickovic et al.
International Conference on Learning Representations (ICLR) 2018 ([link](https://arxiv.org/abs/1710.10903))

6. Graph Convolutional Networks (GCN): Semi-Supervised Classification with Graph Convolutional Networks. Thomas N. Kipf, Max Welling.
International Conference on Learning Representations (ICLR), 2017
([link](https://github.com/tkipf/gcn))

7. Simplifying Graph Convolutional Networks. F. Wu, T. Zhang, A. H. de Souza, C. Fifty, T. Yu, and K. Q. Weinberger.
International Conference on Machine Learning (ICML), 2019. ([link](https://arxiv.org/abs/1902.07153))

8. Adversarial Examples on Graph Data: Deep Insights into Attack and Defense. H. Wu, C. Wang, Y. Tyshetskiy, A. Docherty, K. Lu, and L. Zhu. IJCAI 2019. ([link](https://arxiv.org/abs/1903.01610))

9. Predict then propagate: Graph neural networks meet personalized PageRank. J. Klicpera, A. Bojchevski, A., and S. Günnemann, ICLR, 2019, arXiv:1810.05997.([link](https://arxiv.org/abs/1810.05997))

10. Cluster-GCN: An Efficient Algorithm for Training Deep and Large Graph Convolutional Networks. W. Chiang, X. Liu, S. Si, Y. Li, S. Bengio, and C. Hsiej, KDD, 2019, arXiv:1905.07953.([link](https://arxiv.org/abs/1905.07953))


11. Modeling relational data with graph convolutional networks. M. Schlichtkrull, T. N. Kipf, P. Bloem, R. Van Den Berg, I. Titov, and M. Welling, European Semantic Web Conference (2018), arXiv:1609.02907 ([link](https://arxiv.org/abs/1609.02907)).<|MERGE_RESOLUTION|>--- conflicted
+++ resolved
@@ -76,15 +76,7 @@
 - Link prediction;
 - Interpretation of node classification through calculated importances of edges and neighbour nodes for selected target nodes [8].
 
-<<<<<<< HEAD
-The StellarGraph library implements the saliency map tools (e.g., integrated gradients) in the graph neural network context to provide interpretability in decision making. These tools are able to give hints about which nodes and edges play more important roles while making the predictions.
-
-
-We provide [examples](https://github.com/stellargraph/stellargraph/tree/master/demos/) of using `StellarGraph` to solve
-such tasks using several real-world datasets.
-=======
 We provide [examples](https://github.com/stellargraph/stellargraph/tree/master/demos/) of using `StellarGraph` to solve such tasks using several real-world datasets.
->>>>>>> 458e46ad
 
 
 ## Guiding Principles
