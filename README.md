![StellarGraph Machine Learning library logo](https://raw.githubusercontent.com/stellargraph/stellargraph/develop/stellar-graph-banner.png)

<p align="center">
  <a href="https://stellargraph.readthedocs.io/" alt="Docs">
    <img src="https://readthedocs.org/projects/stellargraph/badge/?version=latest"/>
  </a>
  <a href="https://community.stellargraph.io" alt="Discourse Forum">
    <img src="https://img.shields.io/badge/help_forum-discourse-blue.svg"/>
  </a>
  <a href="https://pypi.org/project/stellargraph/" alt="PyPI">
    <img src="https://img.shields.io/pypi/v/stellargraph.svg"/>
  </a>
  <a href="https://github.com/stellargraph/stellargraph/blob/develop/LICENSE" alt="license">
    <img src="https://img.shields.io/github/license/stellargraph/stellargraph.svg"/>
  </a>
</p>
<p align="center">
  <a href="https://github.com/stellargraph/stellargraph/blob/develop/CONTRIBUTING.md" alt="contributions welcome">
    <img src="https://img.shields.io/badge/contributions-welcome-brightgreen.svg"/>
  </a>
  <a href="https://buildkite.com/stellar/stellargraph-public?branch=master/" alt="Build status: master">
    <img src="https://img.shields.io/buildkite/8aa4d147372ccc0153101b50137f5f3439c6038f29b21f78f8/master.svg?label=branch:+master"/>
  </a>
  <a href="https://buildkite.com/stellar/stellargraph-public?branch=develop/" alt="Build status: develop">
    <img src="https://img.shields.io/buildkite/8aa4d147372ccc0153101b50137f5f3439c6038f29b21f78f8/develop.svg?label=branch:+develop"/>
  </a>
  <a href="https://codecov.io/gh/stellargraph/stellargraph">
    <img src="https://codecov.io/gh/stellargraph/stellargraph/branch/develop/graph/badge.svg" />
  </a>
  <a href="https://cloud.docker.com/r/stellargraph/stellargraph" alt="docker hub">
    <img alt="Docker Pulls" src="https://img.shields.io/docker/pulls/stellargraph/stellargraph.svg">
  </a>
  <a href="https://pypi.org/project/stellargraph" alt="pypi downloads">
    <img alt="pypi downloads" src="https://pepy.tech/badge/stellargraph">
  </a>
</p>


# StellarGraph Machine Learning Library

**StellarGraph** is a Python library for machine learning on [graphs and networks](https://en.wikipedia.org/wiki/Graph_%28discrete_mathematics%29).

## Table of Contents
   * [Introduction](#introduction)
   * [Getting Started](#getting-started)
   * [Getting Help](#getting-help)
   * [Example: GCN](#example-gcn)
   * [Algorithms](#algorithms)
   * [Installation](#installation)
       * [Install StellarGraph using PyPI](#install-stellargraph-using-pypi)
       * [Install StellarGraph in Anaconda Python](#Install-stellargraph-in-anaconda-python)
       * [Install StellarGraph from Github source](#install-stellargraph-from-github-source)
       * [Docker Image](#docker-image)
   * [Citing](#citing)
   * [References](#references)

## Introduction

The StellarGraph library offers state-of-the-art algorithms for [graph machine learning](https://medium.com/stellargraph/knowing-your-neighbours-machine-learning-on-graphs-9b7c3d0d5896), making it easy to discover patterns and answer questions about graph-structured data. It can solve many machine learning tasks:

- Representation learning for nodes and edges, to be used for visualisation and various downstream machine learning tasks;
- [Classification and attribute inference of nodes](https://medium.com/stellargraph/can-graph-machine-learning-identify-hate-speech-in-online-social-networks-58e3b80c9f7e) or edges;
- Classification of whole graphs;
- Link prediction;
- [Interpretation of node classification](https://medium.com/stellargraph/https-medium-com-stellargraph-saliency-maps-for-graph-machine-learning-5cca536974da) [8].

Graph-structured data represent entities as nodes (or vertices) and relationships between them as edges (or links), and can data include data associated with either as attributes. For example, a graph can contain people as nodes and friendships between them as links, with data like a person's age and the date a friendship was established. StellarGraph supports analysis of many kinds of graphs:

- homogeneous (with nodes and links of one type),
- heterogeneous (with more than one type of nodes and/or links)
- knowledge graphs (extreme heterogeneous graphs with thousands of types of edges)
- graphs with or without data associated with nodes
- graphs with edge weights

StellarGraph is built on [TensorFlow 2](https://tensorflow.org/) and its [Keras high-level API](https://www.tensorflow.org/guide/keras), as well as [Pandas](https://pandas.pydata.org) and [NumPy](https://www.numpy.org). It is thus user-friendly, modular and extensible. It interoperates smoothly with code that builds on these, such as the standard Keras layers and [scikit-learn](http://scikit-learn.github.io/stable), so it is easy to augment the core graph machine learning algorithms provided by StellarGraph. It is thus also [easy to install with `pip` or Anaconda](#Installation).

## Getting Started

[The numerous detailed and narrated examples](https://github.com/stellargraph/stellargraph/tree/master/demos/) are a good way to get started with StellarGraph. There is likely to be one that is similar to your data or your problem (if not, [let us know](#getting-help)).

<<<<<<< HEAD
To run these examples, you'll need to install StellarGraph. One of the following might be appropriate:
=======
Detailed and narrated [examples](https://github.com/stellargraph/stellargraph/tree/master/demos/) of various machine learning workflows on network data, supported by StellarGraph, from data ingestion into graph structure to inference, are given in the `demos` directory of this repository.  You can start working with the examples immediately in Google Colab or Binder by clicking the ![](https://colab.research.google.com/assets/colab-badge.svg) and ![](https://mybinder.org/badge_logo.svg) badges within each Jupyter notebook.

>>>>>>> 0f6f24d2

- Using pip: `pip install stellargraph[demos]`
- Using conda: `conda install -c stellargraph stellargraph`

(See [Installation](#Installation) section for more details and more options.)

## Getting Help

If you get stuck or have a problem, there's many ways to make progress and get help or support:

- [Read the documentation](https://stellargraph.readthedocs.io)
- [Consult the examples](https://github.com/stellargraph/stellargraph/tree/master/demos/)
- Contact us:
  - [Ask questions and discuss problems on the StellarGraph Discourse forum](https://community.stellargraph.io)
  - [File an issue](https://github.com/stellargraph/stellargraph/issues/new/choose)
  - Send us an email at [stellar.admin@csiro.au](mailto:stellar.admin@csiro.au?subject=Question%20about%20the%20StellarGraph%20library)


## Example: GCN

One of the earliest deep machine learning algorithms for graphs is a Graph Convolution Network (GCN) [6]. The following example uses it for node classification: predicting the class from which a node comes. It shows how easy it is to apply using StellarGraph, and shows how StellarGraph integrates smoothly with Pandas and TensorFlow and libraries built on them.

#### Data preparation

Data for StellarGraph can be prepared using common libraries like Pandas and scikit-learn.

``` python
import pandas as pd
from sklearn import model_selection

def load_my_data():
    # your own code to load data into Pandas DataFrames, e.g. from CSV files or a database
    ...

nodes, edges, targets = load_my_data()

# Use scikit-learn to compute training and test sets
train_targets, test_targets = model_selection.train_test_split(targets, train_size=0.5)
```

#### Graph machine learning model

This is the only part that is specific to StellarGraph. The machine learning model consists of some graph convolution layers followed by a layer to compute the actual predictions as a TensorFlow tensor. StellarGraph makes it easy to construct all of these layers via the `GCN` model class. It also makes it easy to get input data in the right format via the `StellarGraph` graph data type and a data generator.

```python
import stellargraph as sg
import tensorflow as tf

# convert the raw data into StellarGraph's graph format for faster operations
graph = sg.StellarGraph(nodes, edges)

generator = sg.mapper.FullBatchNodeGenerator(graph, method="gcn")

# two layers of GCN, each with hidden dimension 16
gcn = sg.layer.GCN(layer_sizes=[16, 16], generator=generator)
x_inp, x_out = gcn.build() # create the input and output TensorFlow tensors

# use TensorFlow Keras to add a layer to compute the (one-hot) predictions
predictions = tf.keras.layers.Dense(units=len(ground_truth_targets.columns), activation="softmax")(x_out)

# use the input and output tensors to create a TensorFlow Keras model
model = tf.keras.Model(inputs=x_inp, outputs=predictions)
```

#### Training and evaluation

The model is a conventional TensorFlow Keras model, and so tasks such as training and evaluation can use the functions offered by Keras. StellarGraph's data generators make it simple to construct the required Keras Sequences for input data.

```python
# prepare the model for training with the Adam optimiser and an appropriate loss function
model.compile("adam", loss="categorical_crossentropy", metrics=["accuracy"])

# train the model on the train set
model.fit(generator.flow(train_targets.index, train_targets), epochs=5)

# check model generalisation on the test set
(loss, accuracy) = model.evaluate(generator.flow(test_targets.index, test_targets))
print(f"Test set: loss = {loss}, accuracy = {accuracy}")
```

This algorithm is spelled out in more detail in [its extended narrated notebook](https://github.com/stellargraph/stellargraph/tree/master/demos/node-classification/gcn/gcn-cora-node-classification-example.ipynb). We provide [many more algorithms, each with a detailed example](https://github.com/stellargraph/stellargraph/tree/master/demos/).

## Algorithms
The StellarGraph library currently includes the following algorithms for graph machine learning:

| Algorithm | Description |
| --- | --- |
| GraphSAGE [1] | Supports supervised as well as unsupervised representation learning, node classification/regression, and link prediction for homogeneous networks. The current implementation supports multiple aggregation methods, including mean, maxpool, meanpool, and attentional aggregators. |
| HinSAGE | Extension of GraphSAGE algorithm to heterogeneous networks. Supports representation learning, node classification/regression, and link prediction/regression for heterogeneous graphs. The current implementation supports mean aggregation of neighbour nodes, taking into account their types and the types of links between them. |
| attri2vec [4] | Supports node representation learning, node classification, and out-of-sample node link prediction for homogeneous graphs with node attributes. |
| Graph ATtention Network (GAT) [5] | The GAT algorithm supports representation learning and node classification for homogeneous graphs. There are versions of the graph attention layer that support both sparse and dense adjacency matrices. |
| Graph Convolutional Network (GCN) [6] | The GCN algorithm supports representation learning and node classification for homogeneous graphs. There are versions of the graph convolutional layer that support both sparse and dense adjacency matrices. |
| Cluster Graph Convolutional Network (Cluster-GCN) [10] | An extension of the GCN algorithm supporting representation learning and node classification for homogeneous graphs. Cluster-GCN scales to larger graphs and can be used to train deeper GCN models using Stochastic Gradient Descent. |
| Simplified Graph Convolutional network (SGC) [7] | The SGC network algorithm supports representation learning and node classification for homogeneous graphs. It is an extension of the GCN algorithm that smooths the graph to bring in more distant neighbours of nodes without using multiple layers. |
| (Approximate) Personalized Propagation of Neural Predictions (PPNP/APPNP) [9] | The (A)PPNP algorithm supports fast and scalable representation learning and node classification for attributed homogeneous graphs. In a semi-supervised setting, first a multilayer neural network is trained using the node attributes as input. The predictions from the latter network are then diffused across the graph using a method based on Personalized PageRank. |
| Node2Vec [2] | The Node2Vec and Deepwalk algorithms perform unsupervised representation learning for homogeneous networks, taking into account network structure while ignoring node attributes. The node2vec algorithm is implemented by combining StellarGraph's random walk generator with the word2vec algorithm from [Gensim](https://radimrehurek.com/gensim/). Learned node representations can be used in downstream machine learning models implemented using [Scikit-learn](https://scikit-learn.org/stable/), [Keras](https://keras.io/), [Tensorflow](https://www.tensorflow.org/) or any other Python machine learning library. |
| Metapath2Vec [3] | The metapath2vec algorithm performs unsupervised, metapath-guided representation learning for heterogeneous networks, taking into account network structure while ignoring node attributes. The implementation combines StellarGraph's metapath-guided random walk generator and [Gensim](https://radimrehurek.com/gensim/) word2vec algorithm. As with node2vec, the learned node representations (node embeddings) can be used in downstream machine learning models to solve tasks such as node classification, link prediction, etc, for heterogeneous networks. |
| Relational Graph Convolutional Network [11] | The RGCN algorithm performs semi-supervised learning for node representation and node classification on knowledge graphs. RGCN extends GCN to directed graphs with multiple edge types and works with both sparse and dense adjacency matrices.|
| ComplEx[12] | The ComplEx algorithm computes embeddings for nodes (entities) and edge types (relations) in knowledge graphs, and can use these for link prediction |
| GraphWave [13] | GraphWave calculates unsupervised structural embeddings via wavelet diffusion through the graph. |
| Watch Your Step [14] | The Watch Your Step algorithm computes node embeddings by using adjacency powers to simulate expected random walks. |
| Deep Graph Infomax [15] | Deep Graph Infomax trains unsupervised GNNs to maximize the shared information between node level and graph level features. |

## Installation

StellarGraph is a Python 3 library and we recommend using Python version `3.6`. The required Python version
can be downloaded and installed from [python.org](https://python.org/). Alternatively, use the Anaconda Python
environment, available from [anaconda.com](https://www.anaconda.com/download/).

The StellarGraph library can be installed from PyPI, from Anaconda Cloud, or directly from GitHub, as described below.

#### Install StellarGraph using PyPI:
To install StellarGraph library from [PyPI](https://pypi.org) using `pip`, execute the following command:
```
pip install stellargraph
```

Some of the examples in the `demos` [directory](https://github.com/stellargraph/stellargraph/tree/master/demos) require installing additional dependencies as well as `stellargraph`. To install these dependencies as well as StellarGraph using `pip` execute the following command:
```
pip install stellargraph[demos]
```

The community detection demos requires `python-igraph` which is only available on some platforms. To install this in addition to the other demo requirements:
```
pip install stellargraph[demos,igraph]
```

#### Install StellarGraph in Anaconda Python:
The StellarGraph library is available an [Anaconda Cloud](https://anaconda.org/stellargraph/stellargraph) and can be installed in [Anaconda Python](https://anaconda.com) using the command line `conda` tool, execute the following command:
```
conda install -c stellargraph stellargraph
```


#### Install StellarGraph from Github source:
First, clone the StellarGraph repository using `git`:
```
git clone https://github.com/stellargraph/stellargraph.git
```

Then, `cd` to the StellarGraph folder, and install the library by executing the following commands:
```
cd stellargraph
pip install .
```

Some of the examples in the `demos` directory require installing additional dependencies as well as `stellargraph`. To install these dependencies as well as StellarGraph using `pip` execute the following command:
```
pip install .[demos]
```


#### Docker Image

* [stellargraph/stellargraph](https://hub.docker.com/r/stellargraph/stellargraph): Docker image with `stellargraph` installed.

Images can be pulled via `docker pull stellargraph/stellargraph`


<<<<<<< HEAD
=======
## Running the examples

See the [README](https://github.com/stellargraph/stellargraph/tree/master/demos/README.md) in the `demos` directory for more information about the examples and how to run them.

## Algorithms
The StellarGraph library currently includes the following algorithms for graph machine learning:

| Algorithm | Description |
| --- | --- |
| GraphSAGE [1] | Supports supervised as well as unsupervised representation learning, node classification/regression, and link prediction for homogeneous networks. The current implementation supports multiple aggregation methods, including mean, maxpool, meanpool, and attentional aggregators. |
| HinSAGE | Extension of GraphSAGE algorithm to heterogeneous networks. Supports representation learning, node classification/regression, and link prediction/regression for heterogeneous graphs. The current implementation supports mean aggregation of neighbour nodes, taking into account their types and the types of links between them. |
| attri2vec [4] | Supports node representation learning, node classification, and out-of-sample node link prediction for homogeneous graphs with node attributes. |
| Graph ATtention Network (GAT) [5] | The GAT algorithm supports representation learning and node classification for homogeneous graphs. There are versions of the graph attention layer that support both sparse and dense adjacency matrices. |
| Graph Convolutional Network (GCN) [6] | The GCN algorithm supports representation learning and node classification for homogeneous graphs. There are versions of the graph convolutional layer that support both sparse and dense adjacency matrices. |
| Cluster Graph Convolutional Network (Cluster-GCN) [10] | An extension of the GCN algorithm supporting representation learning and node classification for homogeneous graphs. Cluster-GCN scales to larger graphs and can be used to train deeper GCN models using Stochastic Gradient Descent. |
| Simplified Graph Convolutional network (SGC) [7] | The SGC network algorithm supports representation learning and node classification for homogeneous graphs. It is an extension of the GCN algorithm that smooths the graph to bring in more distant neighbours of nodes without using multiple layers. |
| (Approximate) Personalized Propagation of Neural Predictions (PPNP/APPNP) [9] | The (A)PPNP algorithm supports fast and scalable representation learning and node classification for attributed homogeneous graphs. In a semi-supervised setting, first a multilayer neural network is trained using the node attributes as input. The predictions from the latter network are then diffused across the graph using a method based on Personalized PageRank. |
| Node2Vec [2] | The Node2Vec and Deepwalk algorithms perform unsupervised representation learning for homogeneous networks, taking into account network structure while ignoring node attributes. The node2vec algorithm is implemented by combining StellarGraph's random walk generator with the word2vec algorithm from [Gensim](https://radimrehurek.com/gensim/). Learned node representations can be used in downstream machine learning models implemented using [Scikit-learn](https://scikit-learn.org/stable/), [Keras](https://keras.io/), [Tensorflow](https://www.tensorflow.org/) or any other Python machine learning library. |
| Metapath2Vec [3] | The metapath2vec algorithm performs unsupervised, metapath-guided representation learning for heterogeneous networks, taking into account network structure while ignoring node attributes. The implementation combines StellarGraph's metapath-guided random walk generator and [Gensim](https://radimrehurek.com/gensim/) word2vec algorithm. As with node2vec, the learned node representations (node embeddings) can be used in downstream machine learning models to solve tasks such as node classification, link prediction, etc, for heterogeneous networks. |
| Relational Graph Convolutional Network [11] | The RGCN algorithm performs semi-supervised learning for node representation and node classification on knowledge graphs. RGCN extends GCN to directed graphs with multiple edge types and works with both sparse and dense adjacency matrices.|
| ComplEx[12] | The ComplEx algorithm computes embeddings for nodes (entities) and edge types (relations) in knowledge graphs, and can use these for link prediction |
| GraphWave [13] | GraphWave calculates unsupervised structural embeddings via wavelet diffusion through the graph. |
| Supervised Graph Classification | A model for supervised graph classification based on GCN [6] layers and mean pooling readout. |
| Watch Your Step [14] | The Watch Your Step algorithm computes node embeddings by using adjacency powers to simulate expected random walks. |
| Deep Graph Infomax [15] | Deep Graph Infomax trains unsupervised GNNs to maximize the shared information between node level and graph level features. |
| Continuous-Time Dynamic Network Embeddings (CTDNE) [16] | Supports time-respecting random walks which can be used in a similar way as in Node2Vec for unsupervised representation learning. |


## Getting Help

Documentation for StellarGraph can be found [here](https://stellargraph.readthedocs.io).

## Discourse Community

Feel free to ask questions and discuss problems on the [StellarGraph Discourse forum](https://community.stellargraph.io).

## CI

### buildkite integration

The Buildkite pipeline can be viewed in [https://buildkite.com/stellar/stellargraph-public/](https://buildkite.com/stellar/stellargraph-public/)

>>>>>>> 0f6f24d2
## Citing
StellarGraph is designed, developed and supported by [CSIRO's Data61](https://data61.csiro.au/).
If you use any part of this library in your research, please cite it using the following BibTex entry
```latex
@misc{StellarGraph,
  author = {CSIRO's Data61},
  title = {StellarGraph Machine Learning Library},
  year = {2018},
  publisher = {GitHub},
  journal = {GitHub Repository},
  howpublished = {\url{https://github.com/stellargraph/stellargraph}},
}
```

## References

1. Inductive Representation Learning on Large Graphs. W.L. Hamilton, R. Ying, and J. Leskovec.
Neural Information Processing Systems (NIPS), 2017. ([link](https://arxiv.org/abs/1706.02216) [webpage](https://snap.stanford.edu/graphsage/))

2. Node2Vec: Scalable Feature Learning for Networks. A. Grover, J. Leskovec. ACM SIGKDD International Conference on Knowledge Discovery and Data Mining (KDD), 2016. ([link](https://snap.stanford.edu/node2vec/))

3. Metapath2Vec: Scalable Representation Learning for Heterogeneous Networks. Yuxiao Dong, Nitesh V. Chawla, and Ananthram Swami.
ACM SIGKDD International Conference on Knowledge Discovery and Data Mining (KDD), 135–144, 2017
([link](https://ericdongyx.github.io/metapath2vec/m2v.html))

4. Attributed Network Embedding via Subspace Discovery. D. Zhang, Y. Jie, X. Zhu and C. Zhang, arXiv:1901.04095,
[cs.SI], 2019. ([link](https://arxiv.org/abs/1901.04095))

5. Graph Attention Networks. P. Velickovic et al.
International Conference on Learning Representations (ICLR) 2018 ([link](https://arxiv.org/abs/1710.10903))

6. Graph Convolutional Networks (GCN): Semi-Supervised Classification with Graph Convolutional Networks. Thomas N. Kipf, Max Welling.
International Conference on Learning Representations (ICLR), 2017
([link](https://github.com/tkipf/gcn))

7. Simplifying Graph Convolutional Networks. F. Wu, T. Zhang, A. H. de Souza, C. Fifty, T. Yu, and K. Q. Weinberger.
International Conference on Machine Learning (ICML), 2019. ([link](https://arxiv.org/abs/1902.07153))

8. Adversarial Examples on Graph Data: Deep Insights into Attack and Defense. H. Wu, C. Wang, Y. Tyshetskiy, A. Docherty, K. Lu, and L. Zhu. IJCAI 2019. ([link](https://arxiv.org/abs/1903.01610))

9. Predict then propagate: Graph neural networks meet personalized PageRank. J. Klicpera, A. Bojchevski, A., and S. Günnemann, ICLR, 2019, arXiv:1810.05997.([link](https://arxiv.org/abs/1810.05997))

10. Cluster-GCN: An Efficient Algorithm for Training Deep and Large Graph Convolutional Networks. W. Chiang, X. Liu, S. Si, Y. Li, S. Bengio, and C. Hsiej, KDD, 2019, arXiv:1905.07953.([link](https://arxiv.org/abs/1905.07953))

11. Modeling relational data with graph convolutional networks. M. Schlichtkrull, T. N. Kipf, P. Bloem, R. Van Den Berg, I. Titov, and M. Welling, European Semantic Web Conference (2018), arXiv:1609.02907 ([link](https://arxiv.org/abs/1703.06103)).

12. Complex Embeddings for Simple Link Prediction. T. Trouillon, J. Welbl, S. Riedel, É. Gaussier and G. Bouchard, ICML 2016. ([link](http://jmlr.org/proceedings/papers/v48/trouillon16.pdf))

13. Learning Structural Node Embeddings via Diffusion Wavelets. C. Donnat, M. Zitnik, D. Hallac, and J. Leskovec, SIGKDD, 2018, arXiv:1710.10321 ([link](https://arxiv.org/pdf/1710.10321.pdf))

14. Watch Your Step: Learning Node Embeddings via Graph Attention. S. Abu-El-Haija, B. Perozzi, R. Al-Rfou and A. Alemi, NIPS, 2018. arxiv:1710.09599 ([link](https://arxiv.org/abs/1710.09599))

15. Deep Graph Infomax. P. Velickovic, W. Fedus, W. L. Hamilton, P. Lio, Y. Bengio, R. D. Hjelm, ICLR, 2019, arxiv:1809.10341 ([link](https://arxiv.org/pdf/1809.10341.pdf)).

16. Continuous-Time Dynamic Network Embeddings. Giang Hoang Nguyen, John Boaz Lee, Ryan A. Rossi, Nesreen K. Ahmed, Eunyee Koh, and Sungchul Kim. Proceedings of the 3rd International Workshop on Learning Representations for Big Networks (WWW BigNet) 2018. ([link](https://dl.acm.org/doi/10.1145/3184558.3191526))<|MERGE_RESOLUTION|>--- conflicted
+++ resolved
@@ -78,12 +78,7 @@
 
 [The numerous detailed and narrated examples](https://github.com/stellargraph/stellargraph/tree/master/demos/) are a good way to get started with StellarGraph. There is likely to be one that is similar to your data or your problem (if not, [let us know](#getting-help)).
 
-<<<<<<< HEAD
-To run these examples, you'll need to install StellarGraph. One of the following might be appropriate:
-=======
-Detailed and narrated [examples](https://github.com/stellargraph/stellargraph/tree/master/demos/) of various machine learning workflows on network data, supported by StellarGraph, from data ingestion into graph structure to inference, are given in the `demos` directory of this repository.  You can start working with the examples immediately in Google Colab or Binder by clicking the ![](https://colab.research.google.com/assets/colab-badge.svg) and ![](https://mybinder.org/badge_logo.svg) badges within each Jupyter notebook.
-
->>>>>>> 0f6f24d2
+You can start working with the examples immediately in Google Colab or Binder by clicking the ![](https://colab.research.google.com/assets/colab-badge.svg) and ![](https://mybinder.org/badge_logo.svg) badges within each Jupyter notebook. You can also run them locally, after installing StellarGraph. One of the following might be appropriate:
 
 - Using pip: `pip install stellargraph[demos]`
 - Using conda: `conda install -c stellargraph stellargraph`
@@ -165,89 +160,6 @@
 ```
 
 This algorithm is spelled out in more detail in [its extended narrated notebook](https://github.com/stellargraph/stellargraph/tree/master/demos/node-classification/gcn/gcn-cora-node-classification-example.ipynb). We provide [many more algorithms, each with a detailed example](https://github.com/stellargraph/stellargraph/tree/master/demos/).
-
-## Algorithms
-The StellarGraph library currently includes the following algorithms for graph machine learning:
-
-| Algorithm | Description |
-| --- | --- |
-| GraphSAGE [1] | Supports supervised as well as unsupervised representation learning, node classification/regression, and link prediction for homogeneous networks. The current implementation supports multiple aggregation methods, including mean, maxpool, meanpool, and attentional aggregators. |
-| HinSAGE | Extension of GraphSAGE algorithm to heterogeneous networks. Supports representation learning, node classification/regression, and link prediction/regression for heterogeneous graphs. The current implementation supports mean aggregation of neighbour nodes, taking into account their types and the types of links between them. |
-| attri2vec [4] | Supports node representation learning, node classification, and out-of-sample node link prediction for homogeneous graphs with node attributes. |
-| Graph ATtention Network (GAT) [5] | The GAT algorithm supports representation learning and node classification for homogeneous graphs. There are versions of the graph attention layer that support both sparse and dense adjacency matrices. |
-| Graph Convolutional Network (GCN) [6] | The GCN algorithm supports representation learning and node classification for homogeneous graphs. There are versions of the graph convolutional layer that support both sparse and dense adjacency matrices. |
-| Cluster Graph Convolutional Network (Cluster-GCN) [10] | An extension of the GCN algorithm supporting representation learning and node classification for homogeneous graphs. Cluster-GCN scales to larger graphs and can be used to train deeper GCN models using Stochastic Gradient Descent. |
-| Simplified Graph Convolutional network (SGC) [7] | The SGC network algorithm supports representation learning and node classification for homogeneous graphs. It is an extension of the GCN algorithm that smooths the graph to bring in more distant neighbours of nodes without using multiple layers. |
-| (Approximate) Personalized Propagation of Neural Predictions (PPNP/APPNP) [9] | The (A)PPNP algorithm supports fast and scalable representation learning and node classification for attributed homogeneous graphs. In a semi-supervised setting, first a multilayer neural network is trained using the node attributes as input. The predictions from the latter network are then diffused across the graph using a method based on Personalized PageRank. |
-| Node2Vec [2] | The Node2Vec and Deepwalk algorithms perform unsupervised representation learning for homogeneous networks, taking into account network structure while ignoring node attributes. The node2vec algorithm is implemented by combining StellarGraph's random walk generator with the word2vec algorithm from [Gensim](https://radimrehurek.com/gensim/). Learned node representations can be used in downstream machine learning models implemented using [Scikit-learn](https://scikit-learn.org/stable/), [Keras](https://keras.io/), [Tensorflow](https://www.tensorflow.org/) or any other Python machine learning library. |
-| Metapath2Vec [3] | The metapath2vec algorithm performs unsupervised, metapath-guided representation learning for heterogeneous networks, taking into account network structure while ignoring node attributes. The implementation combines StellarGraph's metapath-guided random walk generator and [Gensim](https://radimrehurek.com/gensim/) word2vec algorithm. As with node2vec, the learned node representations (node embeddings) can be used in downstream machine learning models to solve tasks such as node classification, link prediction, etc, for heterogeneous networks. |
-| Relational Graph Convolutional Network [11] | The RGCN algorithm performs semi-supervised learning for node representation and node classification on knowledge graphs. RGCN extends GCN to directed graphs with multiple edge types and works with both sparse and dense adjacency matrices.|
-| ComplEx[12] | The ComplEx algorithm computes embeddings for nodes (entities) and edge types (relations) in knowledge graphs, and can use these for link prediction |
-| GraphWave [13] | GraphWave calculates unsupervised structural embeddings via wavelet diffusion through the graph. |
-| Watch Your Step [14] | The Watch Your Step algorithm computes node embeddings by using adjacency powers to simulate expected random walks. |
-| Deep Graph Infomax [15] | Deep Graph Infomax trains unsupervised GNNs to maximize the shared information between node level and graph level features. |
-
-## Installation
-
-StellarGraph is a Python 3 library and we recommend using Python version `3.6`. The required Python version
-can be downloaded and installed from [python.org](https://python.org/). Alternatively, use the Anaconda Python
-environment, available from [anaconda.com](https://www.anaconda.com/download/).
-
-The StellarGraph library can be installed from PyPI, from Anaconda Cloud, or directly from GitHub, as described below.
-
-#### Install StellarGraph using PyPI:
-To install StellarGraph library from [PyPI](https://pypi.org) using `pip`, execute the following command:
-```
-pip install stellargraph
-```
-
-Some of the examples in the `demos` [directory](https://github.com/stellargraph/stellargraph/tree/master/demos) require installing additional dependencies as well as `stellargraph`. To install these dependencies as well as StellarGraph using `pip` execute the following command:
-```
-pip install stellargraph[demos]
-```
-
-The community detection demos requires `python-igraph` which is only available on some platforms. To install this in addition to the other demo requirements:
-```
-pip install stellargraph[demos,igraph]
-```
-
-#### Install StellarGraph in Anaconda Python:
-The StellarGraph library is available an [Anaconda Cloud](https://anaconda.org/stellargraph/stellargraph) and can be installed in [Anaconda Python](https://anaconda.com) using the command line `conda` tool, execute the following command:
-```
-conda install -c stellargraph stellargraph
-```
-
-
-#### Install StellarGraph from Github source:
-First, clone the StellarGraph repository using `git`:
-```
-git clone https://github.com/stellargraph/stellargraph.git
-```
-
-Then, `cd` to the StellarGraph folder, and install the library by executing the following commands:
-```
-cd stellargraph
-pip install .
-```
-
-Some of the examples in the `demos` directory require installing additional dependencies as well as `stellargraph`. To install these dependencies as well as StellarGraph using `pip` execute the following command:
-```
-pip install .[demos]
-```
-
-
-#### Docker Image
-
-* [stellargraph/stellargraph](https://hub.docker.com/r/stellargraph/stellargraph): Docker image with `stellargraph` installed.
-
-Images can be pulled via `docker pull stellargraph/stellargraph`
-
-
-<<<<<<< HEAD
-=======
-## Running the examples
-
-See the [README](https://github.com/stellargraph/stellargraph/tree/master/demos/README.md) in the `demos` directory for more information about the examples and how to run them.
 
 ## Algorithms
 The StellarGraph library currently includes the following algorithms for graph machine learning:
@@ -272,22 +184,62 @@
 | Deep Graph Infomax [15] | Deep Graph Infomax trains unsupervised GNNs to maximize the shared information between node level and graph level features. |
 | Continuous-Time Dynamic Network Embeddings (CTDNE) [16] | Supports time-respecting random walks which can be used in a similar way as in Node2Vec for unsupervised representation learning. |
 
-
-## Getting Help
-
-Documentation for StellarGraph can be found [here](https://stellargraph.readthedocs.io).
-
-## Discourse Community
-
-Feel free to ask questions and discuss problems on the [StellarGraph Discourse forum](https://community.stellargraph.io).
-
-## CI
-
-### buildkite integration
-
-The Buildkite pipeline can be viewed in [https://buildkite.com/stellar/stellargraph-public/](https://buildkite.com/stellar/stellargraph-public/)
-
->>>>>>> 0f6f24d2
+## Installation
+
+StellarGraph is a Python 3 library and we recommend using Python version `3.6`. The required Python version
+can be downloaded and installed from [python.org](https://python.org/). Alternatively, use the Anaconda Python
+environment, available from [anaconda.com](https://www.anaconda.com/download/).
+
+The StellarGraph library can be installed from PyPI, from Anaconda Cloud, or directly from GitHub, as described below.
+
+#### Install StellarGraph using PyPI:
+To install StellarGraph library from [PyPI](https://pypi.org) using `pip`, execute the following command:
+```
+pip install stellargraph
+```
+
+Some of the examples in the `demos` [directory](https://github.com/stellargraph/stellargraph/tree/master/demos) require installing additional dependencies as well as `stellargraph`. To install these dependencies as well as StellarGraph using `pip` execute the following command:
+```
+pip install stellargraph[demos]
+```
+
+The community detection demos requires `python-igraph` which is only available on some platforms. To install this in addition to the other demo requirements:
+```
+pip install stellargraph[demos,igraph]
+```
+
+#### Install StellarGraph in Anaconda Python:
+The StellarGraph library is available an [Anaconda Cloud](https://anaconda.org/stellargraph/stellargraph) and can be installed in [Anaconda Python](https://anaconda.com) using the command line `conda` tool, execute the following command:
+```
+conda install -c stellargraph stellargraph
+```
+
+
+#### Install StellarGraph from Github source:
+First, clone the StellarGraph repository using `git`:
+```
+git clone https://github.com/stellargraph/stellargraph.git
+```
+
+Then, `cd` to the StellarGraph folder, and install the library by executing the following commands:
+```
+cd stellargraph
+pip install .
+```
+
+Some of the examples in the `demos` directory require installing additional dependencies as well as `stellargraph`. To install these dependencies as well as StellarGraph using `pip` execute the following command:
+```
+pip install .[demos]
+```
+
+
+#### Docker Image
+
+* [stellargraph/stellargraph](https://hub.docker.com/r/stellargraph/stellargraph): Docker image with `stellargraph` installed.
+
+Images can be pulled via `docker pull stellargraph/stellargraph`
+
+
 ## Citing
 StellarGraph is designed, developed and supported by [CSIRO's Data61](https://data61.csiro.au/).
 If you use any part of this library in your research, please cite it using the following BibTex entry
