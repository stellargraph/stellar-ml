![StellarGraph Machine Learning library logo](https://raw.githubusercontent.com/stellargraph/stellargraph/develop/stellar-graph-banner.png)

<p align="center">
  <a href="https://stellargraph.readthedocs.io/" alt="Docs">
    <img src="https://readthedocs.org/projects/stellargraph/badge/?version=latest"/>
  </a>
  <a href="https://community.stellargraph.io" alt="Discourse Forum">
    <img src="https://img.shields.io/badge/help_forum-discourse-blue.svg"/>
  </a>
  <a href="https://pypi.org/project/stellargraph/" alt="PyPI">
    <img src="https://img.shields.io/pypi/v/stellargraph.svg"/>
  </a>
  <a href="https://github.com/stellargraph/stellargraph/blob/develop/LICENSE" alt="license">
    <img src="https://img.shields.io/github/license/stellargraph/stellargraph.svg"/>
  </a>
</p>
<p align="center">
  <a href="https://github.com/stellargraph/stellargraph/blob/develop/CONTRIBUTING.md" alt="contributions welcome">
    <img src="https://img.shields.io/badge/contributions-welcome-brightgreen.svg"/>
  </a>
  <a href="https://buildkite.com/stellar/stellargraph-public?branch=master/" alt="Build status: master">
    <img src="https://img.shields.io/buildkite/8aa4d147372ccc0153101b50137f5f3439c6038f29b21f78f8/master.svg?label=branch:+master"/>
  </a>
  <a href="https://buildkite.com/stellar/stellargraph-public?branch=develop/" alt="Build status: develop">
    <img src="https://img.shields.io/buildkite/8aa4d147372ccc0153101b50137f5f3439c6038f29b21f78f8/develop.svg?label=branch:+develop"/>
  </a>
  <a href="https://codecov.io/gh/stellargraph/stellargraph">
    <img src="https://codecov.io/gh/stellargraph/stellargraph/branch/develop/graph/badge.svg" />
  </a>
  <a href="https://cloud.docker.com/r/stellargraph/stellargraph" alt="docker hub">
    <img alt="Docker Pulls" src="https://img.shields.io/docker/pulls/stellargraph/stellargraph.svg">
  </a>
  <a href="https://pypi.org/project/stellargraph" alt="pypi downloads">
    <img alt="pypi downloads" src="https://pepy.tech/badge/stellargraph">
  </a>
</p>


<<<<<<< HEAD
=======
# StellarGraph Machine Learning Library

**StellarGraph** is a Python library for machine learning on [graphs and networks](https://en.wikipedia.org/wiki/Graph_%28discrete_mathematics%29).

>>>>>>> a0e9856b
## Table of Contents
   * [Introduction](#introduction)
   * [Getting Started](#getting-started)
   * [Getting Help](#getting-help)
   * [Example: GCN](#example-gcn)
   * [Algorithms](#algorithms)
   * [Installation](#installation)
       * [Install StellarGraph using PyPI](#install-stellargraph-using-pypi)
       * [Install StellarGraph in Anaconda Python](#Install-stellargraph-in-anaconda-python)
       * [Install StellarGraph from Github source](#install-stellargraph-from-github-source)
       * [Docker Image](#docker-image)
   * [Citing](#citing)
   * [References](#references)

## Introduction

The StellarGraph library offers state-of-the-art algorithms for [graph machine learning](https://medium.com/stellargraph/knowing-your-neighbours-machine-learning-on-graphs-9b7c3d0d5896), making it easy to discover patterns and answer questions about graph-structured data. It can solve many machine learning tasks:

- Representation learning for nodes and edges, to be used for visualisation and various downstream machine learning tasks;
- [Classification and attribute inference of nodes](https://medium.com/stellargraph/can-graph-machine-learning-identify-hate-speech-in-online-social-networks-58e3b80c9f7e) or edges;
- Classification of whole graphs;
- Link prediction;
- [Interpretation of node classification](https://medium.com/stellargraph/https-medium-com-stellargraph-saliency-maps-for-graph-machine-learning-5cca536974da) [8].

Graph-structured data represent entities as nodes (or vertices) and relationships between them as edges (or links), and can data include data associated with either as attributes. For example, a graph can contain people as nodes and friendships between them as links, with data like a person's age and the date a friendship was established. StellarGraph supports analysis of many kinds of graphs:

- homogeneous (with nodes and links of one type),
- heterogeneous (with more than one type of nodes and/or links)
- knowledge graphs (extreme heterogeneous graphs with thousands of types of edges)
- graphs with or without data associated with nodes
- graphs with edge weights

StellarGraph is built on [TensorFlow 2](https://tensorflow.org/) and its [Keras high-level API](https://www.tensorflow.org/guide/keras), as well as [Pandas](https://pandas.pydata.org) and [NumPy](https://www.numpy.org). It is thus user-friendly, modular and extensible. It interoperates smoothly with code that builds on these, such as the standard Keras layers and [scikit-learn](http://scikit-learn.github.io/stable), so it is easy to augment the core graph machine learning algorithms provided by StellarGraph. It is thus also [easy to install with `pip` or Anaconda](#Installation).

## Getting Started

[The numerous detailed and narrated examples](https://github.com/stellargraph/stellargraph/tree/master/demos/) are a good way to get started with StellarGraph. There is likely to be one that is similar to your data or your problem (if not, [let us know](#getting-help)).

You can start working with the examples immediately in Google Colab or Binder by clicking the ![](https://colab.research.google.com/assets/colab-badge.svg) and ![](https://mybinder.org/badge_logo.svg) badges within each Jupyter notebook. You can also run them locally, after installing StellarGraph. One of the following might be appropriate:

- Using pip: `pip install stellargraph[demos]`
- Using conda: `conda install -c stellargraph stellargraph`

(See [Installation](#Installation) section for more details and more options.)

## Getting Help

If you get stuck or have a problem, there's many ways to make progress and get help or support:

- [Read the documentation](https://stellargraph.readthedocs.io)
- [Consult the examples](https://github.com/stellargraph/stellargraph/tree/master/demos/)
- Contact us:
  - [Ask questions and discuss problems on the StellarGraph Discourse forum](https://community.stellargraph.io)
  - [File an issue](https://github.com/stellargraph/stellargraph/issues/new/choose)
  - Send us an email at [stellar.admin@csiro.au](mailto:stellar.admin@csiro.au?subject=Question%20about%20the%20StellarGraph%20library)


## Example: GCN

One of the earliest deep machine learning algorithms for graphs is a Graph Convolution Network (GCN) [6]. The following example uses it for node classification: predicting the class from which a node comes. It shows how easy it is to apply using StellarGraph, and shows how StellarGraph integrates smoothly with Pandas and TensorFlow and libraries built on them.

#### Data preparation

Data for StellarGraph can be prepared using common libraries like Pandas and scikit-learn.

``` python
import pandas as pd
from sklearn import model_selection

def load_my_data():
    # your own code to load data into Pandas DataFrames, e.g. from CSV files or a database
    ...

nodes, edges, targets = load_my_data()

# Use scikit-learn to compute training and test sets
train_targets, test_targets = model_selection.train_test_split(targets, train_size=0.5)
```

#### Graph machine learning model

This is the only part that is specific to StellarGraph. The machine learning model consists of some graph convolution layers followed by a layer to compute the actual predictions as a TensorFlow tensor. StellarGraph makes it easy to construct all of these layers via the `GCN` model class. It also makes it easy to get input data in the right format via the `StellarGraph` graph data type and a data generator.

```python
import stellargraph as sg
import tensorflow as tf

# convert the raw data into StellarGraph's graph format for faster operations
graph = sg.StellarGraph(nodes, edges)

generator = sg.mapper.FullBatchNodeGenerator(graph, method="gcn")

# two layers of GCN, each with hidden dimension 16
gcn = sg.layer.GCN(layer_sizes=[16, 16], generator=generator)
x_inp, x_out = gcn.build() # create the input and output TensorFlow tensors

# use TensorFlow Keras to add a layer to compute the (one-hot) predictions
predictions = tf.keras.layers.Dense(units=len(ground_truth_targets.columns), activation="softmax")(x_out)

# use the input and output tensors to create a TensorFlow Keras model
model = tf.keras.Model(inputs=x_inp, outputs=predictions)
```

#### Training and evaluation

The model is a conventional TensorFlow Keras model, and so tasks such as training and evaluation can use the functions offered by Keras. StellarGraph's data generators make it simple to construct the required Keras Sequences for input data.

```python
# prepare the model for training with the Adam optimiser and an appropriate loss function
model.compile("adam", loss="categorical_crossentropy", metrics=["accuracy"])

# train the model on the train set
model.fit(generator.flow(train_targets.index, train_targets), epochs=5)

# check model generalisation on the test set
(loss, accuracy) = model.evaluate(generator.flow(test_targets.index, test_targets))
print(f"Test set: loss = {loss}, accuracy = {accuracy}")
```

This algorithm is spelled out in more detail in [its extended narrated notebook](https://github.com/stellargraph/stellargraph/tree/master/demos/node-classification/gcn/gcn-cora-node-classification-example.ipynb). We provide [many more algorithms, each with a detailed example](https://github.com/stellargraph/stellargraph/tree/master/demos/).

## Algorithms
The StellarGraph library currently includes the following algorithms for graph machine learning:

| Algorithm | Description |
| --- | --- |
| GraphSAGE [1] | Supports supervised as well as unsupervised representation learning, node classification/regression, and link prediction for homogeneous networks. The current implementation supports multiple aggregation methods, including mean, maxpool, meanpool, and attentional aggregators. |
| HinSAGE | Extension of GraphSAGE algorithm to heterogeneous networks. Supports representation learning, node classification/regression, and link prediction/regression for heterogeneous graphs. The current implementation supports mean aggregation of neighbour nodes, taking into account their types and the types of links between them. |
| attri2vec [4] | Supports node representation learning, node classification, and out-of-sample node link prediction for homogeneous graphs with node attributes. |
| Graph ATtention Network (GAT) [5] | The GAT algorithm supports representation learning and node classification for homogeneous graphs. There are versions of the graph attention layer that support both sparse and dense adjacency matrices. |
| Graph Convolutional Network (GCN) [6] | The GCN algorithm supports representation learning and node classification for homogeneous graphs. There are versions of the graph convolutional layer that support both sparse and dense adjacency matrices. |
| Cluster Graph Convolutional Network (Cluster-GCN) [10] | An extension of the GCN algorithm supporting representation learning and node classification for homogeneous graphs. Cluster-GCN scales to larger graphs and can be used to train deeper GCN models using Stochastic Gradient Descent. |
| Simplified Graph Convolutional network (SGC) [7] | The SGC network algorithm supports representation learning and node classification for homogeneous graphs. It is an extension of the GCN algorithm that smooths the graph to bring in more distant neighbours of nodes without using multiple layers. |
| (Approximate) Personalized Propagation of Neural Predictions (PPNP/APPNP) [9] | The (A)PPNP algorithm supports fast and scalable representation learning and node classification for attributed homogeneous graphs. In a semi-supervised setting, first a multilayer neural network is trained using the node attributes as input. The predictions from the latter network are then diffused across the graph using a method based on Personalized PageRank. |
| Node2Vec [2] | The Node2Vec and Deepwalk algorithms perform unsupervised representation learning for homogeneous networks, taking into account network structure while ignoring node attributes. The node2vec algorithm is implemented by combining StellarGraph's random walk generator with the word2vec algorithm from [Gensim](https://radimrehurek.com/gensim/). Learned node representations can be used in downstream machine learning models implemented using [Scikit-learn](https://scikit-learn.org/stable/), [Keras](https://keras.io/), [Tensorflow](https://www.tensorflow.org/) or any other Python machine learning library. |
| Metapath2Vec [3] | The metapath2vec algorithm performs unsupervised, metapath-guided representation learning for heterogeneous networks, taking into account network structure while ignoring node attributes. The implementation combines StellarGraph's metapath-guided random walk generator and [Gensim](https://radimrehurek.com/gensim/) word2vec algorithm. As with node2vec, the learned node representations (node embeddings) can be used in downstream machine learning models to solve tasks such as node classification, link prediction, etc, for heterogeneous networks. |
| Relational Graph Convolutional Network [11] | The RGCN algorithm performs semi-supervised learning for node representation and node classification on knowledge graphs. RGCN extends GCN to directed graphs with multiple edge types and works with both sparse and dense adjacency matrices.|
| ComplEx[12] | The ComplEx algorithm computes embeddings for nodes (entities) and edge types (relations) in knowledge graphs, and can use these for link prediction |
| GraphWave [13] | GraphWave calculates unsupervised structural embeddings via wavelet diffusion through the graph. |
| Supervised Graph Classification | A model for supervised graph classification based on GCN [6] layers and mean pooling readout. |
| Watch Your Step [14] | The Watch Your Step algorithm computes node embeddings by using adjacency powers to simulate expected random walks. |
| Deep Graph Infomax [15] | Deep Graph Infomax trains unsupervised GNNs to maximize the shared information between node level and graph level features. |
| Continuous-Time Dynamic Network Embeddings (CTDNE) [16] | Supports time-respecting random walks which can be used in a similar way as in Node2Vec for unsupervised representation learning. |

## Installation

StellarGraph is a Python 3 library and we recommend using Python version `3.6`. The required Python version
can be downloaded and installed from [python.org](https://python.org/). Alternatively, use the Anaconda Python
environment, available from [anaconda.com](https://www.anaconda.com/download/).

The StellarGraph library can be installed from PyPI, from Anaconda Cloud, or directly from GitHub, as described below.

#### Install StellarGraph using PyPI:
To install StellarGraph library from [PyPI](https://pypi.org) using `pip`, execute the following command:
```
pip install stellargraph
```

Some of the examples in the `demos` [directory](https://github.com/stellargraph/stellargraph/tree/master/demos) require installing additional dependencies as well as `stellargraph`. To install these dependencies as well as StellarGraph using `pip` execute the following command:
```
pip install stellargraph[demos]
```

The community detection demos requires `python-igraph` which is only available on some platforms. To install this in addition to the other demo requirements:
```
pip install stellargraph[demos,igraph]
```

#### Install StellarGraph in Anaconda Python:
The StellarGraph library is available an [Anaconda Cloud](https://anaconda.org/stellargraph/stellargraph) and can be installed in [Anaconda Python](https://anaconda.com) using the command line `conda` tool, execute the following command:
```
conda install -c stellargraph stellargraph
```


#### Install StellarGraph from Github source:
First, clone the StellarGraph repository using `git`:
```
git clone https://github.com/stellargraph/stellargraph.git
```

Then, `cd` to the StellarGraph folder, and install the library by executing the following commands:
```
cd stellargraph
pip install .
```

Some of the examples in the `demos` directory require installing additional dependencies as well as `stellargraph`. To install these dependencies as well as StellarGraph using `pip` execute the following command:
```
pip install .[demos]
```


#### Docker Image

* [stellargraph/stellargraph](https://hub.docker.com/r/stellargraph/stellargraph): Docker image with `stellargraph` installed.

Images can be pulled via `docker pull stellargraph/stellargraph`


## Citing
StellarGraph is designed, developed and supported by [CSIRO's Data61](https://data61.csiro.au/).
If you use any part of this library in your research, please cite it using the following BibTex entry
```latex
@misc{StellarGraph,
  author = {CSIRO's Data61},
  title = {StellarGraph Machine Learning Library},
  year = {2018},
  publisher = {GitHub},
  journal = {GitHub Repository},
  howpublished = {\url{https://github.com/stellargraph/stellargraph}},
}
```

## References

1. Inductive Representation Learning on Large Graphs. W.L. Hamilton, R. Ying, and J. Leskovec.
Neural Information Processing Systems (NIPS), 2017. ([link](https://arxiv.org/abs/1706.02216) [webpage](https://snap.stanford.edu/graphsage/))

2. Node2Vec: Scalable Feature Learning for Networks. A. Grover, J. Leskovec. ACM SIGKDD International Conference on Knowledge Discovery and Data Mining (KDD), 2016. ([link](https://snap.stanford.edu/node2vec/))

3. Metapath2Vec: Scalable Representation Learning for Heterogeneous Networks. Yuxiao Dong, Nitesh V. Chawla, and Ananthram Swami.
ACM SIGKDD International Conference on Knowledge Discovery and Data Mining (KDD), 135–144, 2017
([link](https://ericdongyx.github.io/metapath2vec/m2v.html))

4. Attributed Network Embedding via Subspace Discovery. D. Zhang, Y. Jie, X. Zhu and C. Zhang, arXiv:1901.04095,
[cs.SI], 2019. ([link](https://arxiv.org/abs/1901.04095))

5. Graph Attention Networks. P. Velickovic et al.
International Conference on Learning Representations (ICLR) 2018 ([link](https://arxiv.org/abs/1710.10903))

6. Graph Convolutional Networks (GCN): Semi-Supervised Classification with Graph Convolutional Networks. Thomas N. Kipf, Max Welling.
International Conference on Learning Representations (ICLR), 2017
([link](https://github.com/tkipf/gcn))

7. Simplifying Graph Convolutional Networks. F. Wu, T. Zhang, A. H. de Souza, C. Fifty, T. Yu, and K. Q. Weinberger.
International Conference on Machine Learning (ICML), 2019. ([link](https://arxiv.org/abs/1902.07153))

8. Adversarial Examples on Graph Data: Deep Insights into Attack and Defense. H. Wu, C. Wang, Y. Tyshetskiy, A. Docherty, K. Lu, and L. Zhu. IJCAI 2019. ([link](https://arxiv.org/abs/1903.01610))

9. Predict then propagate: Graph neural networks meet personalized PageRank. J. Klicpera, A. Bojchevski, A., and S. Günnemann, ICLR, 2019, arXiv:1810.05997.([link](https://arxiv.org/abs/1810.05997))

10. Cluster-GCN: An Efficient Algorithm for Training Deep and Large Graph Convolutional Networks. W. Chiang, X. Liu, S. Si, Y. Li, S. Bengio, and C. Hsiej, KDD, 2019, arXiv:1905.07953.([link](https://arxiv.org/abs/1905.07953))

11. Modeling relational data with graph convolutional networks. M. Schlichtkrull, T. N. Kipf, P. Bloem, R. Van Den Berg, I. Titov, and M. Welling, European Semantic Web Conference (2018), arXiv:1609.02907 ([link](https://arxiv.org/abs/1703.06103)).

12. Complex Embeddings for Simple Link Prediction. T. Trouillon, J. Welbl, S. Riedel, É. Gaussier and G. Bouchard, ICML 2016. ([link](http://jmlr.org/proceedings/papers/v48/trouillon16.pdf))

13. Learning Structural Node Embeddings via Diffusion Wavelets. C. Donnat, M. Zitnik, D. Hallac, and J. Leskovec, SIGKDD, 2018, arXiv:1710.10321 ([link](https://arxiv.org/pdf/1710.10321.pdf))

14. Watch Your Step: Learning Node Embeddings via Graph Attention. S. Abu-El-Haija, B. Perozzi, R. Al-Rfou and A. Alemi, NIPS, 2018. arxiv:1710.09599 ([link](https://arxiv.org/abs/1710.09599))

15. Deep Graph Infomax. P. Velickovic, W. Fedus, W. L. Hamilton, P. Lio, Y. Bengio, R. D. Hjelm, ICLR, 2019, arxiv:1809.10341 ([link](https://arxiv.org/pdf/1809.10341.pdf)).

16. Continuous-Time Dynamic Network Embeddings. Giang Hoang Nguyen, John Boaz Lee, Ryan A. Rossi, Nesreen K. Ahmed, Eunyee Koh, and Sungchul Kim. Proceedings of the 3rd International Workshop on Learning Representations for Big Networks (WWW BigNet) 2018. ([link](https://dl.acm.org/doi/10.1145/3184558.3191526))<|MERGE_RESOLUTION|>--- conflicted
+++ resolved
@@ -36,13 +36,10 @@
 </p>
 
 
-<<<<<<< HEAD
-=======
 # StellarGraph Machine Learning Library
 
 **StellarGraph** is a Python library for machine learning on [graphs and networks](https://en.wikipedia.org/wiki/Graph_%28discrete_mathematics%29).
 
->>>>>>> a0e9856b
 ## Table of Contents
    * [Introduction](#introduction)
    * [Getting Started](#getting-started)
