--- conflicted
+++ resolved
@@ -7,11 +7,8 @@
 ### Major features and improvements
 
 - New algorithms:
-<<<<<<< HEAD
-    - GraphWave: computes structural node embeddings by using wavelet transforms on the graph Laplacian [\#822](https://github.com/stellargraph/stellargraph/issues/822)
-=======
   - Link prediction with directed GraphSAGE, via `DirectedGraphSAGELinkGenerator` [\#871](https://github.com/stellargraph/stellargraph/issues/871)
->>>>>>> 7647b875
+  - GraphWave: computes structural node embeddings by using wavelet transforms on the graph Laplacian [\#822](https://github.com/stellargraph/stellargraph/issues/822)
 
 ### Breaking changes
 
