# Change Log

## [HEAD](https://github.com/stellargraph/stellargraph/tree/HEAD)

[Full Changelog](https://github.com/stellargraph/stellargraph/compare/v0.10.0...HEAD)

### Major features and improvements

- New algorithms:

### Breaking changes

- `StellarGraph.to_networkx` parameters now use `attr` to refer to NetworkX attributes, not `name` or `label` [\#973](http://github.com/stellargraph/stellargraph/pull/973). Migration: for any named parameters in `graph.to_networkx(...)`, change `node_type_name=...` to `node_type_attr=...` and similarly `edge_type_name` to `edge_type_attr`, `edge_weight_label` to `edge_weight_attr`, `feature_name` to `feature_attr`.

### Experimental features

Some new algorithms and features are still under active development, and are available as an experimental preview. However, they may not be easy to use: their documentation or testing may be incomplete, and they may change dramatically from release to release. The experimental status is noted in the documentation and at runtime via prominent warnings.

<<<<<<< HEAD
- GCN Deep Graph Infomax has been implemented to perform unsupervised GCN training
=======
- DistMult: computes embeddings for nodes and edge types in knowledge graphs, and use these to perform link prediction [\#755](https://github.com/stellargraph/stellargraph/issues/755). The implementation hasn't been validated to match the paper.
>>>>>>> 85b1ebf4

### Bug fixes and other changes

- `StellarGraph.to_adjacency_matrix` is at least 15× faster on undirected graphs [\#932](http://github.com/stellargraph/stellargraph/pull/932)
- DevOps changes:

## [0.10.0](https://github.com/stellargraph/stellargraph/tree/v0.10.0)

[Full Changelog](https://github.com/stellargraph/stellargraph/compare/v0.9.0...v0.10.0)

### Major features and improvements

- The `StellarGraph` and `StellarDiGraph` classes are now backed by NumPy and Pandas [\#752](https://github.com/stellargraph/stellargraph/issues/752). The `StellarGraph(...)` and `StellarDiGraph(...)` constructors now consume Pandas DataFrames representing node features and the edge list. This significantly reduces the memory use and construction time for these `StellarGraph` objects.

  The following table shows some measurements of the memory use of `g = StellarGraph(...)`, and the time required for that constructor call, for several real-world datasets of different sizes, for both the old form backed by NetworkX code and the new form backed by NumPy and Pandas (both old and new store node features similarly, using 2D NumPy arrays, so the measurements in this table include only graph structure: the edges and nodes themselves):

  | dataset |  nodes |    edges | size old (MiB) | size new (MiB) | size change | time old (s) | time new (s) | time change |
  |---------|-------:|---------:|---------------:|---------------:|------------:|-------------:|-------------:|------------:|
  | Cora    |   2708 |     5429 |            4.1 |        **1.3** |    **-69%** |        0.069 |    **0.034** |    **-50%** |
  | FB15k   |  14951 |   592213 |            148 |         **28** |    **-81%** |          5.5 |      **1.2** |    **-77%** |
  | Reddit  | 231443 | 11606919 |           6611 |        **493** |    **-93%** |          154 |       **33** |    **-82%** |

  The old backend has been removed, and conversion from a NetworkX graph should be performed via the `StellarGraph.from_networkx` function (the existing form `StellarGraph(networkx_graph)` is supported in this release but is deprecated, and may be removed in a future release).
- More detailed information about Heterogeneous GraphSAGE (HinSAGE) has been added to StellarGraph's readthedocs documentation [\#839](https://github.com/stellargraph/stellargraph/pull/839).
- New algorithms:
  - Link prediction with directed GraphSAGE, via `DirectedGraphSAGELinkGenerator` [\#871](https://github.com/stellargraph/stellargraph/issues/871)
  - GraphWave: computes structural node embeddings by using wavelet transforms on the graph Laplacian [\#822](https://github.com/stellargraph/stellargraph/issues/822)

### Breaking changes

- Some layers and models had many parameters move from `**kwargs` to real arguments: `GraphConvolution`, `GCN`. [\#801](https://github.com/stellargraph/stellargraph/issues/801) Invalid (e.g. incorrectly spelled) arguments would have been ignored previously, but now may fail with a `TypeError`; to fix, remove or correct the arguments.
- The `stellargraph.data.load_dataset_BlogCatalog3` function has been replaced by the `load` method on `stellargraph.datasets.BlogCatalog3` [\#888](https://github.com/stellargraph/stellargraph/pull/888). Migration: replace `load_dataset_BlogCatalog3(location)` with `BlogCatalog3().load()`; code required to find the location or download the dataset can be removed, as `load` now does this automatically.
- `stellargraph.data.train_test_val_split` and `stellargraph.data.NodeSplitter` have been removed. [\#887](https://github.com/stellargraph/stellargraph/pull/887) Migration: this functionality should be replaced with `pandas` and `sklearn` (for instance, `sklearn.model_selection.train_test_split`).
- Most of the submodules in `stellargraph.utils` have been moved to top-level modules: `stellargraph.calibration`, `stellargraph.ensemble`, `stellargraph.losses` and `stellargraph.interpretability` [\#938](http://github.com/stellargraph/stellargraph/pull/938). Imports from the old location are now deprecated, and may stop working in future releases. See the linked issue for the full list of changes.

### Experimental features

Some new algorithms and features are still under active development, and are available as an experimental preview. However, they may not be easy to use: their documentation or testing may be incomplete, and they may change dramatically from release to release. The experimental status is noted in the documentation and at runtime via prominent warnings.

- Temporal Random Walks: random walks that respect the time that each edge occurred (stored as edge weights) [\#787](https://github.com/stellargraph/stellargraph/pull/787). The implementation does not have an example or thorough testing and documentation.
- Watch Your Step: computes node embeddings by simulating the effect of random walks, rather than doing them. [\#750](https://github.com/stellargraph/stellargraph/pull/750). The implementation is not fully tested.
- ComplEx: computes embeddings for nodes and edge types in knowledge graphs, and use these to perform link prediction [\#756](https://github.com/stellargraph/stellargraph/issues/756). The implementation hasn't been validated to match the paper.
- Neo4j connector: the GraphSAGE algorithm can execute doing neighbourhood sampling in a Neo4j database, so that the edges of a graph do not have to fit entirely into memory [\#799](https://github.com/stellargraph/stellargraph/pull/799). The implementation is not automatically tested, and doesn't support functionality like loading node feature vectors from Neo4j.

### Bug fixes and other changes

- StellarGraph now supports [TensorFlow 2.1](https://github.com/tensorflow/tensorflow/releases/tag/v2.1.0), which includes GPU support by default: [\#875](https://github.com/stellargraph/stellargraph/pull/875)
- Demos now focus on Jupyter notebooks, and demo scripts that duplicate notebooks have been removed: [\#889](https://github.com/stellargraph/stellargraph/pull/889)
- The following algorithms are now reproducible:
  - Supervised GraphSAGE Node Attribute Inference [\#844](https://github.com/stellargraph/stellargraph/pull/844)
  - GraphSAGE Link Prediction [\#925](https://github.com/stellargraph/stellargraph/pull/925)
- Randomness can be more easily controlled using `stellargraph.random.set_seed` [\#806](https://github.com/stellargraph/stellargraph/pull/806)
- `StellarGraph.edges()` can return edge weights as a separate NumPy array with `include_edge_weights=True` [\#754](https://github.com/stellargraph/stellargraph/pull/754)
- `StellarGraph.to_networkx` supports ignoring node features (and thus being a little more efficient) with `feature_name=None` [\#841](https://github.com/stellargraph/stellargraph/pull/841)
- `StellarGraph.to_adjacency_matrix` now ignores edge weights (that is, defaults every weight to `1`) by default, unless `weighted=True` is specified [\#857](https://github.com/stellargraph/stellargraph/pull/857)
- `stellargraph.utils.plot_history` visualises the model training history as a plot for each metric (such as loss) [\#902](https://github.com/stellargraph/stellargraph/pull/902)
- the saliency maps/interpretability code has been refactored to have more sharing as well as to make it cleaner and easier to extend [\#855](https://github.com/stellargraph/stellargraph/pull/855)
- DevOps changes:
  - Most demo notebooks are now tested on CI using Papermill, and so won't become out of date [\#575](https://github.com/stellargraph/stellargraph/issues/575)
  - CI: [\#698](https://github.com/stellargraph/stellargraph/pull/698), [\#760](https://github.com/stellargraph/stellargraph/pull/760), [\#788](https://github.com/stellargraph/stellargraph/pull/788), [\#817](https://github.com/stellargraph/stellargraph/pull/817), [\#860](https://github.com/stellargraph/stellargraph/pull/860), [\#874](https://github.com/stellargraph/stellargraph/pull/874), [\#877](https://github.com/stellargraph/stellargraph/pull/877), [\#878](https://github.com/stellargraph/stellargraph/pull/878), [\#906](https://github.com/stellargraph/stellargraph/pull/906), [\#908](https://github.com/stellargraph/stellargraph/pull/908), [\#915](https://github.com/stellargraph/stellargraph/pull/915), [\#916](https://github.com/stellargraph/stellargraph/pull/916), [\#918](https://github.com/stellargraph/stellargraph/pull/918)
  - Other: [\#708](https://github.com/stellargraph/stellargraph/pull/708), [\#746](https://github.com/stellargraph/stellargraph/pull/746), [\#791](https://github.com/stellargraph/stellargraph/pull/791)


## [0.9.0](https://github.com/stellargraph/stellargraph/tree/v0.9.0)

### Major features and improvements

- StellarGraph is now available as [a conda package on Anaconda Cloud](https://anaconda.org/stellargraph/stellargraph) [\#516](https://github.com/stellargraph/stellargraph/pull/516)
- New algorithms:
  - Cluster-GCN: an extension of GCN that can be trained using SGD, with demo [\#487](https://github.com/stellargraph/stellargraph/issues/487)
  - Relational-GCN (RGCN): a generalisation of GCN to relational/multi edge type graphs, with demo [\#490](https://github.com/stellargraph/stellargraph/issues/490)
  - Link prediction for full-batch models: `FullBatchLinkGenerator` allows doing link prediction with algorithms like GCN, GAT, APPNP and PPNP [\#543](https://github.com/stellargraph/stellargraph/pull/543)
- Unsupervised GraphSAGE has now been updated and tested for reproducibility. Ensuring all seeds are set, running the same pipeline should give reproducible embeddings. [\#620](https://github.com/stellargraph/stellargraph/pull/620)
- A `datasets` subpackage provides easier access to sample datasets with inbuilt downloading. [\#690](https://github.com/stellargraph/stellargraph/pull/690)


### Breaking changes

- The stellargraph library now only supports `tensorflow` version 2.0 [\#518](https://github.com/stellargraph/stellargraph/pull/518), [\#732](https://github.com/stellargraph/stellargraph/pull/732). Backward compatibility with earlier versions of `tensorflow` is not guaranteed.
- The stellargraph library now only supports Python versions 3.6 and above [\#641](https://github.com/stellargraph/stellargraph/pull/641). Backward compatibility with earlier versions of Python is not guaranteed.
- The `StellarGraph` class no longer exposes `NetworkX` internals, only required functionality. In particular, calls like `list(G)` will no longer return a list of nodes; use `G.nodes()` instead. [\#297](https://github.com/stellargraph/stellargraph/issues/297) If NetworkX functionality is required, use the new `.to_networkx()` method to convert to a normal `networkx.MultiGraph` or `networkx.MultiDiGraph`.
- Passing a `NodeSequence` or `LinkSequence` object to `GraphSAGE` and `HinSAGE` classes is now deprecated and no longer supported [\#498](https://github.com/stellargraph/stellargraph/pull/498). Users might need to update their calls of `GraphSAGE` and `HinSAGE` classes by passing `generator` objects instead of `generator.flow()` objects.
- Various methods on `StellarGraph` have been renamed to be more succinct and uniform:
   - `get_feature_for_nodes` is now `node_features`
   - `type_for_node` is now `node_type`
- Neighbourhood methods in `StellarGraph` class (`neighbors`, `in_nodes`, `out_nodes`) now return a list of neighbours instead of a set. This addresses [\#653](https://github.com/stellargraph/stellargraph/issues/653). This means multi-edges are no longer collapsed into one in the return value. There will be an implicit change in behaviour for explorer classes used for algorithms like GraphSAGE, Node2Vec, since a neighbour connected via multiple edges will now be more likely to be sampled. If this doesn't sound like the desired behaviour, consider pruning the graph of multi-edges before running the algorithm.
- `GraphSchema` has been simplified to remove type look-ups for individual nodes and edges [\#702](https://github.com/stellargraph/stellargraph/pull/702) [\#703](https://github.com/stellargraph/stellargraph/pull/703). Migration: for nodes, use `StellarGraph.node_type`; for edges, use the `triple` argument to the `edges` method, or filter when doing neighbour queries using the `edge_types` argument.
- `NodeAttributeSpecification` and the supporting `Converter` classes have been removed [\#707](https://github.com/stellargraph/stellargraph/pull/707). Migration: use the more powerful and flexible preprocessing tools from pandas and sklearn (see the linked PR for specifics)

### Experimental features

Some new algorithms and features are still under active development, and are available as an experimental preview. However, they may not be easy to use: their documentation or testing may be incomplete, and they may change dramatically from release to release. The experimental status is noted in the documentation and at runtime via prominent warnings.

- The `StellarGraph` and `StellarDiGraph` classes supports using a backend based on NumPy and Pandas that uses dramatically less memory for large graphs than the existing NetworkX-based backend [\#668](https://github.com/stellargraph/stellargraph/pull/668). The new backend can be enabled by constructing with `StellarGraph(nodes=..., edges=...)` using Pandas DataFrames, instead of a NetworkX graph.

### Bug fixes and other changes

- Documentation for every relased version is published under a permanent URL, in addition to the `stable` alias for the latest release, e.g. <https://stellargraph.readthedocs.io/en/v0.8.4/> for `v0.8.4` [#612](https://github.com/stellargraph/stellargraph/issues/612)
- Neighbourhood methods in `StellarGraph` class (`neighbors`, `in_nodes`, `out_nodes`) now support additional parameters to include edge weights in the results or filter by a set of edge types. [\#646](https://github.com/stellargraph/stellargraph/pull/646)
- Changed `GraphSAGE` and `HinSAGE` class API to accept generator objects the same as GCN/GAT models. Passing a `NodeSequence` or `LinkSequence` object is now deprecated.  [\#498](https://github.com/stellargraph/stellargraph/pull/498)
- `SampledBreadthFirstWalk`, `SampledHeterogeneousBreadthFirstWalk` and `DirectedBreadthFirstNeighbours` have been made 1.2-1.5× faster [\#628](https://github.com/stellargraph/stellargraph/pull/628)
- `UniformRandomWalk` has been made 2× faster [\#625](https://github.com/stellargraph/stellargraph/pull/625)
- `FullBatchNodeGenerator.flow` has been reduced from `O(n^2)` quadratic complexity to `O(n)`, where `n` is the number of nodes in the graph, making it orders of magnitude faster for large graphs [\#513](https://github.com/stellargraph/stellargraph/pull/513)
- The dependencies required for demos and testing have been included as "extras" in the main package: `demos` and `igraph` for demos, and `test` for testing. For example, `pip install stellargraph[demos,igraph]` will install the dependencies required to run every demo. [\#661](https://github.com/stellargraph/stellargraph/pull/661)
- The `StellarGraph` and `StellarDiGraph` constructors now list their arguments explicitly for clearer documentation (rather than using `*arg` and `**kwargs` splats) [\#659](https://github.com/stellargraph/stellargraph/pull/659)
- `sys.exit(0)` is no longer called on failure in `load_dataset_BlogCatalog3` [\#648](https://github.com/stellargraph/stellargraph/pull/648)
- Warnings are printed using the Python `warnings` module [\#583](https://github.com/stellargraph/stellargraph/pull/583)
- Numerous DevOps changes:
  - CI results are now publicly viewable: <https://buildkite.com/stellar/stellargraph-public>
  - CI: [\#524](https://github.com/stellargraph/stellargraph/pull/524), [\#534](https://github.com/stellargraph/stellargraph/pull/534), [\#544](https://github.com/stellargraph/stellargraph/pull/544), [\#550](https://github.com/stellargraph/stellargraph/pull/550), [\#551](https://github.com/stellargraph/stellargraph/pull/551), [\#557](https://github.com/stellargraph/stellargraph/pull/557), [\#562](https://github.com/stellargraph/stellargraph/pull/562), [\#574](https://github.com/stellargraph/stellargraph/issues/574) [\#578](https://github.com/stellargraph/stellargraph/pull/578), [\#579](https://github.com/stellargraph/stellargraph/pull/579), [\#587](https://github.com/stellargraph/stellargraph/pull/587), [\#592](https://github.com/stellargraph/stellargraph/pull/592), [\#595](https://github.com/stellargraph/stellargraph/pull/595), [\#596](https://github.com/stellargraph/stellargraph/pull/596), [\#602](https://github.com/stellargraph/stellargraph/issues/602), [\#609](https://github.com/stellargraph/stellargraph/pull/609), [\#613](https://github.com/stellargraph/stellargraph/pull/613), [\#615](https://github.com/stellargraph/stellargraph/pull/615), [\#631](https://github.com/stellargraph/stellargraph/pull/631), [\#637](https://github.com/stellargraph/stellargraph/pull/637), [\#639](https://github.com/stellargraph/stellargraph/pull/639), [\#640](https://github.com/stellargraph/stellargraph/pull/640), [\#652](https://github.com/stellargraph/stellargraph/pull/652), [\#656](https://github.com/stellargraph/stellargraph/pull/656), [\#663](https://github.com/stellargraph/stellargraph/pull/663), [\#675](https://github.com/stellargraph/stellargraph/pull/675)
  - Git and Github configuration: [\#516](https://github.com/stellargraph/stellargraph/pull/516), [\#588](https://github.com/stellargraph/stellargraph/pull/588), [\#624](https://github.com/stellargraph/stellargraph/pull/624), [\#672](https://github.com/stellargraph/stellargraph/pull/672), [\#682](https://github.com/stellargraph/stellargraph/pull/682), [\#683](https://github.com/stellargraph/stellargraph/pull/683),
  - Other: [\#523](https://github.com/stellargraph/stellargraph/pull/523), [\#582](https://github.com/stellargraph/stellargraph/pull/582), [\#590](https://github.com/stellargraph/stellargraph/pull/590), [\#654](https://github.com/stellargraph/stellargraph/pull/654)


## [0.8.4](https://github.com/stellargraph/stellargraph/tree/v0.8.4)

**Fixed bugs:**
- Fix `DirectedGraphSAGENodeGenerator` always hitting `TypeError` exception. [#695](https://github.com/stellargraph/stellargraph/issues/695)

## [0.8.3](https://github.com/stellargraph/stellargraph/tree/v0.8.3)

**Fixed bugs:**
- Fixed the issue in the APPNP class that causes appnp to propagate excessive dropout layers. [\#525](https://github.com/stellargraph/stellargraph/pull/525)
- Added a fix into the PPNP node classification demo so that the softmax layer is no longer propagated. [\#525](https://github.com/stellargraph/stellargraph/pull/525)

## [0.8.2](https://github.com/stellargraph/stellargraph/tree/v0.8.2)

**Fixed bugs:**
- Updated requirements to Tensorflow>=1.14, as tensorflow with lower versions causes errors with sparse full batch node methods: GCN, APPNP, and GAT. [\#519](https://github.com/stellargraph/stellargraph/issues/519)

## [0.8.1](https://github.com/stellargraph/stellargraph/tree/v0.8.1)

**Fixed bugs:**
- Reverted erroneous demo notebooks.


## [0.8.0](https://github.com/stellargraph/stellargraph/tree/v0.8.0)

[Full Changelog](https://github.com/stellargraph/stellargraph/compare/v0.8.0...v0.7.3)

**New algorithms:**
- Directed GraphSAGE algorithm (a generalisation of GraphSAGE to directed graphs) + demo [\#479](https://github.com/stellargraph/stellargraph/pull/479)
- Attri2vec algorithm + demo [\#470](https://github.com/stellargraph/stellargraph/pull/470) [\#455](https://github.com/stellargraph/stellargraph/issues/455)
- PPNP and APPNP algorithms + demos [\#485](https://github.com/stellargraph/stellargraph/pull/485)
- GAT saliency maps for interpreting node classification with Graph Attention Networks + demo [\#435](https://github.com/stellargraph/stellargraph/pull/435)

**Implemented enhancements:**
- New demo of node classification on Twitter hateful users [\430](https://github.com/stellargraph/stellargraph/pull/430)
- New demo of graph saliency on Twitter hateful users [\#448](https://github.com/stellargraph/stellargraph/pull/448)
- Added Directed SampledBFS walks on directed graphs [\#464](https://github.com/stellargraph/stellargraph/issues/464)
- Unified API of GCN, GAT, GraphSAGE, and HinSAGE classses by adding `build()` method to GCN and GAT classes [\#439](https://github.com/stellargraph/stellargraph/issues/439)
- Added `activations` argument to GraphSAGE and HinSAGE classes [\#381](https://github.com/stellargraph/stellargraph/issues/381)
- Unified activations for GraphSAGE, HinSAGE, GCN and GAT [\#493](https://github.com/stellargraph/stellargraph/pull/493) [\#381](https://github.com/stellargraph/stellargraph/issues/381)
- Added optional regularisation on the weights for GCN, GraphSage, and HinSage [\#172](https://github.com/stellargraph/stellargraph/issues/172) [\#469](https://github.com/stellargraph/stellargraph/issues/469)
- Unified regularisation of GraphSAGE, HinSAGE, GCN and GAT [\#494](https://github.com/stellargraph/stellargraph/pull/494) ([geoffj-d61](https://github.com/geoffj-d61))
- Unsupervised GraphSage speed up via multithreading [\#474](https://github.com/stellargraph/stellargraph/issues/474) [\#477](https://github.com/stellargraph/stellargraph/pull/477)
- Support of sparse generators in the GCN saliency map implementation. [\#432](https://github.com/stellargraph/stellargraph/issues/432)

**Refactoring:**
- Refactored Ensemble class into Ensemble and BaggingEnsemble. The former implements naive ensembles and the latter bagging ensembles. [\#459](https://github.com/stellargraph/stellargraph/pull/459)
- Changed from using `keras` to use `tensorflow.keras` [\#471](https://github.com/stellargraph/stellargraph/pull/471)
- Removed `flatten_output` arguments for all models [\#447](https://github.com/stellargraph/stellargraph/pull/447)

**Fixed bugs:**
- Updated Yelp example to support new dataset version [\#442](https://github.com/stellargraph/stellargraph/pull/442)
- Fixed bug where some nodes and edges did not get a default type [\#451](https://github.com/stellargraph/stellargraph/pull/451)
- Inconsistency in `Ensemble.fit_generator()` argument [\#461](https://github.com/stellargraph/stellargraph/issues/461)
- Fixed source--target node designations for code using Cora dataset [\#444](https://github.com/stellargraph/stellargraph/issues/444)
- IndexError: index 1 is out of bounds for axis 1 with size 1 in: demos/node-classification/hinsage [\#434](https://github.com/stellargraph/stellargraph/issues/434)
- GraphSAGE and GAT/GCN predictions have different shapes [\#425](https://github.com/stellargraph/stellargraph/issues/425)


## [0.7.3](https://github.com/stellargraph/stellargraph/tree/v0.7.3)
Limited NetworkX version to <2.4 and Tensorflow version to <1.15 in requirements, to avoid errors due to API changes
in the recent versions of NetworkX and Tensorflow.

## [0.7.2](https://github.com/stellargraph/stellargraph/tree/v0.7.2)
Limited Keras version to <2.2.5 and Tensorflow version to <2.0 in requirements,
to avoid errors due to API changes in the recent versions of Keras and Tensorflow.


## [0.7.1](https://github.com/stellargraph/stellargraph/tree/v0.7.1)

[Full Changelog](https://github.com/stellargraph/stellargraph/compare/v0.7.0...v0.7.1)

**Fixed bugs:**
- Removed igraph and mplleaflet from `demos` requirements in `setup.py`. Python-igraph doesn't install on many systems and is only required for the clustering notebook. See the `README.md` in that directory for requirements and installation directions.
- Updated GCN interpretability notebook to work with new FullBatchGenerator API [\#429](https://github.com/stellargraph/stellargraph/pull/429)

## [0.7.0](https://github.com/stellargraph/stellargraph/tree/v0.7.0)

[Full Changelog](https://github.com/stellargraph/stellargraph/compare/v0.6.1...v0.7.0)

**Implemented enhancements:**
- SGC Implementation [\#361](https://github.com/stellargraph/stellargraph/pull/361) ([PantelisElinas](https://github.com/PantelisElinas))
- Updated to support Python 3.7 [\#348](https://github.com/stellargraph/stellargraph/pull/348)
- FullBatchNodeGenerator now supports a simpler interface to apply different adjacency matrix pre-processing options [\#405](https://github.com/stellargraph/stellargraph/pull/405)
- Full-batch models (GCN, GAT, and SGC) now return predictions for only those nodes provided to the generator in the same order [\#417](https://github.com/stellargraph/stellargraph/pull/417)
- GAT now supports using a sparse adjacency matrix making execution faster [\#420](https://github.com/stellargraph/stellargraph/pull/420)
- Added interpretability of GCN models and a demo of finding important edges for a node prediction [\#383](https://github.com/stellargraph/stellargraph/pull/383)
- Added a demo showing inductive classification with the PubMed dataset [\#372](https://github.com/stellargraph/stellargraph/pull/372)


**Refactoring:**
- Added build\(\) method for GraphSAGE and HinSAGE model classes [\#385](https://github.com/stellargraph/stellargraph/pull/385)
This replaces the node_model\(\) and link_model\(\) methods, which will be deprecated in future versions (deprecation warnings added).
- Changed the `FullBatchNodeGenerator` to accept simpler `method` and `transform` arguments [\#405](https://github.com/stellargraph/stellargraph/pull/405)


**Fixed bugs:**
- Removed label from features for pubmed dataset. [\#362](https://github.com/stellargraph/stellargraph/pull/362)
- Python igraph requirement fixed [\#392](https://github.com/stellargraph/stellargraph/pull/392)
- Simplified random walks to not require passing a graph [\#408](https://github.com/stellargraph/stellargraph/pull/408)


## [0.6.1](https://github.com/stellargraph/stellargraph/tree/v0.6.1) (1 Apr 2019)

**Fixed bugs:**
- a bug in passing graph adjacency matrix to the optional `func_opt` function in `FullBatchNodeGenerator` class
- a bug in `demos/node-classification/gcn/gcn-cora-example.py:144`: incorrect argument was used to pass
the optional function to the generator for GCN

**Enhancements:**
- separate treatment of `gcn` and `gat` models in `demos/ensembles/ensemble-node-classification-example.ipynb`

## [0.6.0](https://github.com/stellargraph/stellargraph/tree/v0.6.0) (14 Mar 2019)

**Implemented new features and enhancements:**
- Graph Attention (GAT) layer and model (stack of GAT layers), with demos [\#216](https://github.com/stellargraph/stellargraph/issues/216),
[\#315](https://github.com/stellargraph/stellargraph/pull/315)
- Unsupervised GraphSAGE [\#331](https://github.com/stellargraph/stellargraph/pull/331) with a demo [\#335](https://github.com/stellargraph/stellargraph/pull/335)
- Model Ensembles [\#343](https://github.com/stellargraph/stellargraph/pull/343)
- Community detection based on unsupervised graph representation learning [\#354](https://github.com/stellargraph/stellargraph/pull/354)
- Saliency maps and integrated gradients for model interpretability [\#345](https://github.com/stellargraph/stellargraph/pull/345)
- Shuffling of head nodes/edges in node and link generators at each epoch [\#298](https://github.com/stellargraph/stellargraph/issues/298)

**Fixed bugs:**
- a bug where seed was not passed to sampler in `GraphSAGELinkGenerator` constructor [\#337](https://github.com/stellargraph/stellargraph/pull/337)
- UniformRandomMetaPathWalk doesn't update the current node neighbors [\#340](https://github.com/stellargraph/stellargraph/issues/340)
- seed value for link mapper [\#336](https://github.com/stellargraph/stellargraph/issues/336)

## [0.5.0](https://github.com/stellargraph/stellargraph/tree/v0.5.0) (11 Feb 2019)

**Implemented new features and enhancements:**

- Added model calibration [\#326](https://github.com/stellargraph/stellargraph/pull/326)
- Added `GraphConvolution` layer, `GCN` class for a stack of `GraphConvolution` layers,
  and `FullBatchNodeGenerator` class for feeding data into `GCN` models [\#318](https://github.com/stellargraph/stellargraph/pull/318)
- Added GraphSAGE attention aggregator [\#317](https://github.com/stellargraph/stellargraph/pull/317)
- Added GraphSAGE MaxPoolAggregator and MeanPoolAggregator [\#278](https://github.com/stellargraph/stellargraph/pull/278)
- Added shuffle option to all `flow` methods for GraphSAGE and HinSAGE generators [\#328](https://github.com/stellargraph/stellargraph/pull/328)
- GraphSAGE and HinSAGE: ensure that a MLP can be created by using zero samples [\#301](https://github.com/stellargraph/stellargraph/issues/301)
- Handle isolated nodes in GraphSAGE [\#294](https://github.com/stellargraph/stellargraph/issues/294)
- Ensure isolated nodes are handled correctly by GraphSAGENodeMapper and GraphSAGELinkMapper [\#182](https://github.com/stellargraph/stellargraph/issues/182)
- EdgeSplitter: introduce a switch for keeping the reduced graph connected [\#285](https://github.com/stellargraph/stellargraph/issues/285)
- Node2vec for weighted graphs [\#241](https://github.com/stellargraph/stellargraph/issues/241)
- Fix edge types in demos [\#237](https://github.com/stellargraph/stellargraph/issues/237)
- Add docstrings to StellarGraphBase class [\#175](https://github.com/stellargraph/stellargraph/issues/175)
- Make L2-normalisation of the final embeddings in GraphSAGE and HinSAGE optional [\#115](https://github.com/stellargraph/stellargraph/issues/115)
- Check/change the GraphSAGE mapper's behaviour for isolated nodes [\#100](https://github.com/stellargraph/stellargraph/issues/100)
- Added GraphSAGE node embedding extraction and visualisation [\#290](https://github.com/stellargraph/stellargraph/pull/290)

**Fixed bugs:**

- Fixed the bug in running demos when no options given [\#271](https://github.com/stellargraph/stellargraph/issues/271)
- Fixed the bug in LinkSequence that threw an error when no link targets were given [\#273](https://github.com/stellargraph/stellargraph/pull/273)

**Refactoring:**
- Refactored link inference classes to use `edge_embedding_method` instead of `edge_feature_method` [\#327](https://github.com/stellargraph/stellargraph/pull/327)<|MERGE_RESOLUTION|>--- conflicted
+++ resolved
@@ -16,11 +16,8 @@
 
 Some new algorithms and features are still under active development, and are available as an experimental preview. However, they may not be easy to use: their documentation or testing may be incomplete, and they may change dramatically from release to release. The experimental status is noted in the documentation and at runtime via prominent warnings.
 
-<<<<<<< HEAD
-- GCN Deep Graph Infomax has been implemented to perform unsupervised GCN training
-=======
 - DistMult: computes embeddings for nodes and edge types in knowledge graphs, and use these to perform link prediction [\#755](https://github.com/stellargraph/stellargraph/issues/755). The implementation hasn't been validated to match the paper.
->>>>>>> 85b1ebf4
+- GCN Deep Graph Infomax has been implemented to perform unsupervised GCN training. 
 
 ### Bug fixes and other changes
 
