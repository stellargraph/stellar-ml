--- conflicted
+++ resolved
@@ -547,43 +547,22 @@
 
         for node in nodes:
             # retrieve node type
-<<<<<<< HEAD
-            node_type = self.graph.node_type(node)
+            node_type = self.graph.node_type(node, use_ilocs=True)
             filtered_metapaths = metapaths_for_node_type[node_type]
-=======
-            label = self.graph.node_type(node, use_ilocs=True)
-            filtered_metapaths = [
-                metapath
-                for metapath in metapaths
-                if len(metapath) > 0 and metapath[0] == label
-            ]
->>>>>>> 9506f935
 
             for metapath in filtered_metapaths:
                 for _ in range(n):
                     # holds the walk data for this walk; first node is the starting node
                     current_node = node
-<<<<<<< HEAD
                     walk = [current_node]
                     for target_node_type in metapath:
                         neighbours = self.graph.neighbors(
-                            current_node, other_node_type=target_node_type
+                            current_node,
+                            other_node_type=target_node_type,
+                            use_ilocs=True,
                         )
 
                         # if no neighbours of the required type as dictated by the metapath exist, then stop.
-=======
-                    for d in range(length):
-                        walk.append(current_node)
-                        # d+1 can also be used to index metapath to retrieve the node type for the next step in the walk
-                        neighbours = self.graph.neighbors(current_node, use_ilocs=True)
-                        # filter these by node type
-                        neighbours = [
-                            n_node
-                            for n_node in neighbours
-                            if self.graph.node_type(n_node, use_ilocs=True)
-                            == metapath[d]
-                        ]
->>>>>>> 9506f935
                         if len(neighbours) == 0:
                             break
 
