# -*- coding: utf-8 -*-
#
# Copyright 2017-2019 Data61, CSIRO
#
# Licensed under the Apache License, Version 2.0 (the "License");
# you may not use this file except in compliance with the License.
# You may obtain a copy of the License at
#
# http://www.apache.org/licenses/LICENSE-2.0
#
# Unless required by applicable law or agreed to in writing, software
# distributed under the License is distributed on an "AS IS" BASIS,
# WITHOUT WARRANTIES OR CONDITIONS OF ANY KIND, either express or implied.
# See the License for the specific language governing permissions and
# limitations under the License.

__all__ = [
    "UniformRandomWalk",
    "BiasedRandomWalk",
    "UniformRandomMetaPathWalk",
    "SampledBreadthFirstWalk",
    "SampledHeterogeneousBreadthFirstWalk",
    "DirectedBreadthFirstNeighbours",
]


import numpy as np
import random
from collections import defaultdict, deque

from ..core.schema import GraphSchema
from ..core.graph import StellarGraph
from ..core.utils import is_real_iterable


class GraphWalk(object):
    """
    Base class for exploring graphs.
    """

    def __init__(self, graph, graph_schema=None, seed=None):
        self.graph = graph

        # Initialize the random state
        self._check_seed(seed)
        self._random_state = random.Random(seed)

        # Initialize a numpy random state (for numpy random methods)
        self._np_random_state = np.random.RandomState(seed=seed)

        # We require a StellarGraph for this
        if not isinstance(graph, StellarGraph):
            raise TypeError("Graph must be a StellarGraph or StellarDiGraph.")

        if not graph_schema:
            self.graph_schema = self.graph.create_graph_schema(create_type_maps=True)
        else:
            self.graph_schema = graph_schema

        if type(self.graph_schema) is not GraphSchema:
            self._raise_error(
                "The parameter graph_schema should be either None or of type GraphSchema."
            )

    def get_adjacency_types(self):
        # Allow additional info for heterogeneous graphs.
        adj = getattr(self, "adj_types", None)
        if not adj:
            # Create a dict of adjacency lists per edge type, for faster neighbour sampling from graph in SampledHeteroBFS:
            self.adj_types = adj = self.graph.adjacency_types(self.graph_schema)
        return adj

    def _check_seed(self, seed):
        if seed is not None:
            if type(seed) != int:
                self._raise_error(
                    "The random number generator seed value, seed, should be integer type or None."
                )
            if seed < 0:
                self._raise_error(
                    "The random number generator seed value, seed, should be non-negative integer or None."
                )

    def _get_random_state(self, seed):
        """
        Args:
            seed: The optional seed value for a given run.

        Returns:
            The random state as determined by the seed.
        """
        if seed is None:
            # Restore the random state
            return self._random_state
        # seed the random number generator
        return random.Random(seed)

    def neighbors(self, node):
        if not self.graph.has_node(node):
            self._raise_error("node {} not in graph".format(node))
        return list(self.graph.neighbour_nodes(node))

    def run(self, **kwargs):
        """
        To be overridden by subclasses. It is the main entry point for performing random walks on the given
        graph.
        It should return the sequences of nodes in each random walk.

        Args:
            **kwargs:

        Returns:

        """
        raise NotImplementedError

    def _raise_error(self, msg):
        raise ValueError("({}) {}".format(type(self).__name__, msg))

    def _check_common_parameters(self, nodes, n, length, seed):
        """
        Checks that the parameter values are valid or raises ValueError exceptions with a message indicating the
        parameter (the first one encountered in the checks) with invalid value.

        Args:
            nodes: <list> A list of root node ids from which to commence the random walks.
            n: <int> Number of walks per node id.
            length: <int> Maximum length of each walk.
            seed: <int> Random number generator seed.
        """
        self._check_nodes(nodes)
        self._check_repetitions(n)
        self._check_length(length)
        self._check_seed(seed)

    def _check_nodes(self, nodes):
        if nodes is None:
            self._raise_error("A list of root node IDs was not provided.")
        if not is_real_iterable(nodes):
            self._raise_error("Nodes parameter should be an iterable of node IDs.")
        if (
            len(nodes) == 0
        ):  # this is not an error but maybe a warning should be printed to inform the caller
            print(
                "({}) WARNING: No root node IDs given. An empty list will be returned as a result.".format(
                    type(self).__name__
                )
            )

    def _check_repetitions(self, n):
        if type(n) != int:
            self._raise_error(
                "The number of walks per root node, n, should be integer type."
            )
        if n <= 0:
            self._raise_error(
                "The number of walks per root node, n, should be a positive integer."
            )

    def _check_length(self, length):
        if type(length) != int:
            self._raise_error("The walk length, length, should be integer type.")
        if length <= 0:
            # Technically, length 0 should be okay, but by consensus is invalid.
            self._raise_error("The walk length, length, should be a positive integer.")

    # For neighbourhood sampling
    def _check_sizes(self, n_size):
        err_msg = "The neighbourhood size must be a list of non-negative integers."
        if not isinstance(n_size, list):
            self._raise_error(err_msg)
        if len(n_size) == 0:
            # Technically, length 0 should be okay, but by consensus it is invalid.
            self._raise_error("The neighbourhood size list should not be empty.")
        for d in n_size:
            if type(d) != int or d < 0:
                self._raise_error(err_msg)


class UniformRandomWalk(GraphWalk):
    """
    Performs uniform random walks on the given graph
    """

    def run(self, nodes=None, n=None, length=None, seed=None):
        """
        Perform a random walk starting from the root nodes.

        Args:
            nodes: <list> The root nodes as a list of node IDs
            n: <int> Total number of random walks per root node
            length: <int> Maximum length of each random walk
            seed: <int> Random number generator seed; default is None

        Returns:
            <list> List of lists of nodes ids for each of the random walks

        """
        self._check_common_parameters(nodes, n, length, seed)
        rs = self._get_random_state(seed)

        walks = []
        for node in nodes:  # iterate over root nodes
            for walk_number in range(n):  # generate n walks per root node
                walk = list()
                current_node = node
                for _ in range(length):
                    walk.extend([current_node])
                    neighbours = self.neighbors(current_node)
                    if (
                        len(neighbours) == 0
                    ):  # for whatever reason this node has no neighbours so stop
                        break
                    else:
                        rs.shuffle(neighbours)  # shuffles the list in place
                        current_node = neighbours[0]  # select the first node to follow

                walks.append(walk)

        return walks


def naive_weighted_choices(rs, weights):
    """
    Select an index at random, weighted by the iterator `weights` of
    arbitrary (non-negative) floats. That is, `x` will be returned
    with probability `weights[x]/sum(weights)`.

    For doing a single sample with arbitrary weights, this is much (5x
    or more) faster than numpy.random.choice, because the latter
    requires a lot of preprocessing (normalized probabilties), and
    does a lot of conversions/checks/preprocessing internally.
    """

    # divide the interval [0, sum(weights)) into len(weights)
    # subintervals [x_i, x_{i+1}), where the width x_{i+1} - x_i ==
    # weights[i]
    subinterval_ends = []
    running_total = 0
    for w in weights:
        if w < 0:
            raise ValueError("Detected negative weight: {}".format(w))
        running_total += w
        subinterval_ends.append(running_total)

    # pick a place in the overall interval
    x = rs.random() * running_total

    # find the subinterval that contains the place, by looking for the
    # first subinterval where the end is (strictly) after it
    for idx, end in enumerate(subinterval_ends):
        if x < end:
            break

    return idx


class BiasedRandomWalk(GraphWalk):
    """
    Performs biased second order random walks (like those used in Node2Vec algorithm
    https://snap.stanford.edu/node2vec/) controlled by the values of two parameters p and q.
    """

    def run(
        self, nodes=None, n=None, p=1.0, q=1.0, length=None, seed=None, weighted=False
    ):

        """
        Perform a random walk starting from the root nodes.

        Args:
            nodes: <list> The root nodes as a list of node IDs
            n: <int> Total number of random walks per root node
            p: <float> Defines probability, 1/p, of returning to source node
            q: <float> Defines probability, 1/q, for moving to a node away from the source node
            length: <int> Maximum length of each random walk
            seed: <int> Random number generator seed; default is None
            weighted: <False or True> Indicates whether the walk is unweighted or weighted

        Returns:
            <list> List of lists of nodes ids for each of the random walks

        """
        self._check_common_parameters(nodes, n, length, seed)
        self._check_weights(p, q, weighted)
        rs = self._get_random_state(seed)

        if weighted:
            # Check that all edge weights are greater than or equal to 0.
            # Also, if the given graph is a MultiGraph, then check that there are no two edges between
            # the same two nodes with different weights.
            for node in self.graph.nodes():
                # TODO Encapsulate edge weights
                for neighbor in self.graph.neighbour_nodes(node):

                    wts = set()
                    for weight in self.graph.edge_weights(node, neighbor):
                        if weight is None or np.isnan(weight) or weight == np.inf:
                            self._raise_error(
                                "Missing or invalid edge weight ({}) between ({}) and ({}).".format(
                                    weight, node, neighbor
                                )
                            )
                        if not isinstance(weight, (int, float)):
                            self._raise_error(
                                "Edge weight between nodes ({}) and ({}) is not numeric ({}).".format(
                                    node, neighbor, weight
                                )
                            )
                        if weight < 0:  # check if edge has a negative weight
                            self._raise_error(
                                "An edge weight between nodes ({}) and ({}) is negative ({}).".format(
                                    node, neighbor, weight
                                )
                            )

                        wts.add(weight)
                    if len(wts) > 1:
                        # multigraph with different weights on edges between same pair of nodes
                        self._raise_error(
                            "({}) and ({}) have multiple edges with weights ({}). Ambiguous to choose an edge for the random walk.".format(
                                node, neighbor, list(wts)
                            )
                        )

        ip = 1.0 / p
        iq = 1.0 / q

        walks = []
        for node in nodes:  # iterate over root nodes
            for walk_number in range(n):  # generate n walks per root node
                # the walk starts at the root
                walk = [node]

                neighbours = self.neighbors(node)

                previous_node = node
                previous_node_neighbours = neighbours

                # calculate the appropriate unnormalised transition
                # probability, given the history of the walk
                def transition_probability(nn, current_node, weighted):

                    if weighted:
                        # TODO Encapsulate edge weights
                        weight_cn = self.graph.edge_weights(current_node, nn)[0]
                    else:
                        weight_cn = 1.0

                    if nn == previous_node:  # d_tx = 0
                        return ip * weight_cn
                    elif nn in previous_node_neighbours:  # d_tx = 1
                        return 1.0 * weight_cn
                    else:  # d_tx = 2
                        return iq * weight_cn

                if neighbours:
                    current_node = rs.choice(neighbours)
                    for _ in range(length - 1):
                        walk.append(current_node)
                        neighbours = self.neighbors(current_node)

                        if not neighbours:
                            break

                        # select one of the neighbours using the
                        # appropriate transition probabilities
                        choice = naive_weighted_choices(
                            rs,
                            (
                                transition_probability(nn, current_node, weighted)
                                for nn in neighbours
                            ),
                        )

                        previous_node = current_node
                        previous_node_neighbours = neighbours
                        current_node = neighbours[choice]

                walks.append(walk)

        return walks

    def _check_weights(self, p, q, weighted):
        """
        Checks that the parameter values are valid or raises ValueError exceptions with a message indicating the
        parameter (the first one encountered in the checks) with invalid value.

        Args:
            p: <float> The backward walk 'penalty' factor.
            q: <float> The forward walk 'penalty' factor.
            weighted: <False or True> Indicates whether the walk is unweighted or weighted.
       """
        if p <= 0.0:
            self._raise_error("Parameter p should be greater than 0.")

        if q <= 0.0:
            self._raise_error("Parameter q should be greater than 0.")

        if type(weighted) != bool:
            self._raise_error(
                "Parameter weighted has to be either False (unweighted random walks) or True (weighted random walks)."
            )


class UniformRandomMetaPathWalk(GraphWalk):
    """
    For heterogeneous graphs, it performs uniform random walks based on given metapaths.
    """

    def run(self, nodes=None, n=None, length=None, metapaths=None, seed=None):
        """
        Performs metapath-driven uniform random walks on heterogeneous graphs.

        Args:
            nodes: <list> The root nodes as a list of node IDs
            n: <int> Total number of random walks per root node
            length: <int> Maximum length of each random walk
            metapaths: <list> List of lists of node labels that specify a metapath schema, e.g.,
            [['Author', 'Paper', 'Author'], ['Author, 'Paper', 'Venue', 'Paper', 'Author']] specifies two metapath
            schemas of length 3 and 5 respectively.
            seed: <int> Random number generator seed; default is None

        Returns:
            <list> List of lists of nodes ids for each of the random walks generated
        """
        self._check_common_parameters(nodes, n, length, seed)
        self._check_metapath_values(metapaths)
        rs = self._get_random_state(seed)

        walks = []

        for node in nodes:
            # retrieve node type
<<<<<<< HEAD
            label = self.graph.type_for_node(node)
=======
            label = self.graph.nodes[node][node_type_attribute]
>>>>>>> 44a4fa35
            filtered_metapaths = [
                metapath
                for metapath in metapaths
                if len(metapath) > 0 and metapath[0] == label
            ]

            for metapath in filtered_metapaths:
                # augment metapath to be length long
                # if (
                #     len(metapath) == 1
                # ):  # special case for random walks like in a homogeneous graphs
                #     metapath = metapath * length
                # else:
                metapath = metapath[1:] * ((length // (len(metapath) - 1)) + 1)
                for _ in range(n):
                    walk = (
                        []
                    )  # holds the walk data for this walk; first node is the starting node
                    current_node = node
                    for d in range(length):
                        walk.append(current_node)
                        # d+1 can also be used to index metapath to retrieve the node type for the next step in the walk
                        neighbours = self.neighbors(current_node)
                        # filter these by node type
                        neighbours = [
                            n_node
                            for n_node in neighbours
<<<<<<< HEAD
                            if self.graph.type_for_node(n_node) == metapath[d]
=======
                            if self.graph.nodes[n_node][node_type_attribute]
                            == metapath[d]
>>>>>>> 44a4fa35
                        ]
                        if len(neighbours) == 0:
                            # if no neighbours of the required type as dictated by the metapath exist, then stop.
                            break
                        # select one of the neighbours uniformly at random
                        current_node = rs.choice(
                            neighbours
                        )  # the next node in the walk

                    walks.append(walk)  # store the walk

        return walks

    def _check_metapath_values(self, metapaths):
        """
        Checks that the parameter values are valid or raises ValueError exceptions with a message indicating the
        parameter (the first one encountered in the checks) with invalid value.

        Args:
            metapaths: <list> List of lists of node labels that specify a metapath schema, e.g.,
                [['Author', 'Paper', 'Author'], ['Author, 'Paper', 'Venue', 'Paper', 'Author']] specifies two metapath
                schemas of length 3 and 5 respectively.
        """
        if type(metapaths) != list:
            self._raise_error("The metapaths parameter must be a list of lists.")
        for metapath in metapaths:
            if type(metapath) != list:
                self._raise_error("Each metapath must be list type of node labels")
            if len(metapath) < 2:
                self._raise_error("Each metapath must specify at least two node types")

            for node_label in metapath:
                if type(node_label) != str:
                    self._raise_error("Node labels in metapaths must be string type.")
            if metapath[0] != metapath[-1]:
                self._raise_error(
                    "The first and last node type in a metapath should be the same."
                )


class SampledBreadthFirstWalk(GraphWalk):
    """
    Breadth First Walk that generates a sampled number of paths from a starting node.
    It can be used to extract a random sub-graph starting from a set of initial nodes.
    """

    def run(self, nodes=None, n=1, n_size=None, seed=None):
        """
        Performs a sampled breadth-first walk starting from the root nodes.

        Args:
            nodes:  <list> A list of root node ids such that from each node n BFWs will be generated up to the
            given depth d.
            n: <int> Number of walks per node id.
            n_size: <list> The number of neighbouring nodes to expand at each depth of the walk. Sampling of
            neighbours with replacement is always used regardless of the node degree and number of neighbours
            requested.
            seed: <int> Random number generator seed; default is None

        Returns:
            A list of lists such that each list element is a sequence of ids corresponding to a BFW.
        """
        self._check_sizes(n_size)
        self._check_common_parameters(nodes, n, len(n_size), seed)
        rs = self._get_random_state(seed)

        walks = []
        max_hops = len(n_size)  # depth of search

        for node in nodes:  # iterate over root nodes
            for _ in range(n):  # do n bounded breadth first walks from each root node
                q = deque()  # the queue of neighbours
                walk = list()  # the list of nodes in the subgraph of node
                # extend() needs iterable as parameter; we use list of tuples (node id, depth)
                q.append((node, 0))

                while len(q) > 0:
                    # remove the top element in the queue
                    # index 0 pop the item from the front of the list
                    cur_node, cur_depth = q.popleft()
                    depth = cur_depth + 1  # the depth of the neighbouring nodes
                    walk.append(cur_node)  # add to the walk

                    # consider the subgraph up to and including max_hops from root node
                    if depth > max_hops:
                        continue
                    neighbours = (
                        self.neighbors(cur_node) if cur_node is not None else []
                    )
                    if len(neighbours) == 0:
                        # Either node is unconnected or is in directed graph with no out-nodes.
                        neighbours = [None] * n_size[cur_depth]
                    else:
                        # sample with replacement
                        neighbours = [
                            rs.choice(neighbours) for _ in range(n_size[cur_depth])
                        ]

                    # add them to the back of the queue
                    q.extend((sampled_node, depth) for sampled_node in neighbours)

                # finished i-th walk from node so add it to the list of walks as a list
                walks.append(walk)

        return walks


class SampledHeterogeneousBreadthFirstWalk(GraphWalk):
    """
    Breadth First Walk for heterogeneous graphs that generates a sampled number of paths from a starting node.
    It can be used to extract a random sub-graph starting from a set of initial nodes.
    """

    def run(self, nodes=None, n=1, n_size=None, seed=None):
        """
        Performs a sampled breadth-first walk starting from the root nodes.

        Args:
            nodes:  <list> A list of root node ids such that from each node n BFWs will be generated
                with the number of samples per hop specified in n_size.
            n: <int> Number of walks per node id.
            n_size: <list> The number of neighbouring nodes to expand at each depth of the walk. Sampling of
            neighbours with replacement is always used regardless of the node degree and number of neighbours
            requested.
            graph_schema: <GraphSchema> If None then the graph schema is extracted from self.graph
            seed: <int> Random number generator seed; default is None

        Returns:
            A list of lists such that each list element is a sequence of ids corresponding to a sampled Heterogeneous
            BFW.
        """
        self._check_sizes(n_size)
        self._check_common_parameters(nodes, n, len(n_size), seed)
        rs = self._get_random_state(seed)

        adj = self.get_adjacency_types()

        walks = []
        d = len(n_size)  # depth of search

        for node in nodes:  # iterate over root nodes
            for _ in range(n):  # do n bounded breadth first walks from each root node
                q = list()  # the queue of neighbours
                walk = list()  # the list of nodes in the subgraph of node

                # Start the walk by adding the head node, and node type to the frontier list q
                node_type = self.graph_schema.get_node_type(node)
                q.extend([(node, node_type, 0)])

                # add the root node to the walks
                walk.append([node])
                while len(q) > 0:
                    # remove the top element in the queue and pop the item from the front of the list
                    frontier = q.pop(0)
                    current_node, current_node_type, depth = frontier
                    depth = depth + 1  # the depth of the neighbouring nodes

                    # consider the subgraph up to and including depth d from root node
                    if depth <= d:
                        # Find edge types for current node type
                        current_edge_types = self.graph_schema.schema[current_node_type]

                        # Create samples of neigbhours for all edge types
                        for et in current_edge_types:
                            neigh_et = adj[et][current_node]

                            # If there are no neighbours of this type then we return None
                            # in the place of the nodes that would have been sampled
                            # YT update: with the new way to get neigh_et from adj[et][current_node], len(neigh_et) is always > 0.
                            # In case of no neighbours of the current node for et, neigh_et == [None],
                            # and samples automatically becomes [None]*n_size[depth-1]
                            if len(neigh_et) > 0:
                                samples = [
                                    rs.choice(neigh_et)
                                    for _ in range(n_size[depth - 1])
                                ]
                                # Choices limits us to Python 3.6+
                                # samples = random.choices(neigh_et, k=n_size[depth - 1])
                            else:  # this doesn't happen anymore, see the comment above
                                samples = [None] * n_size[depth - 1]

                            walk.append(samples)
                            q.extend(
                                [
                                    (sampled_node, et.n2, depth)
                                    for sampled_node in samples
                                ]
                            )

                # finished i-th walk from node so add it to the list of walks as a list
                walks.append(walk)

        return walks


class DirectedBreadthFirstNeighbours(GraphWalk):
    """
    Breadth First sampler that generates the composite of a number of sampled paths from a starting node.
    It can be used to extract a random sub-graph starting from a set of initial nodes.
    """

    def __init__(self, graph, graph_schema=None, seed=None):
        super().__init__(graph, graph_schema, seed)
        if not graph.is_directed():
            self._raise_error("Graph must be directed")

    def run(self, nodes=None, n=1, in_size=None, out_size=None, seed=None):
        """
        Performs a sampled breadth-first walk starting from the root nodes.

        Args:
            nodes:  <list> A list of root node ids such that from each node n BFWs will be generated up to the
            given depth d.
            n: <int> Number of walks per node id.
            in_size: <list> The number of in-directed nodes to sample with replacement at each depth of the walk.
            out_size: <list> The number of out-directed nodes to sample with replacement at each depth of the walk.
            seed: <int> Random number generator seed; default is None


        Returns:
            A list of multi-hop neighbourhood samples. Each sample expresses multiple undirected walks, but the in-node
            neighbours and out-node neighbours are sampled separately. Each sample has the format:

                [[node]
                 [in_1...in_n]  [out_1...out_m]
                 [in_1.in_1...in_n.in_p] [in_1.out_1...in_n.out_q]
                    [out_1.in_1...out_m.in_p] [out_1.out_1...out_m.out_q]
                 [in_1.in_1.in_1...in_n.in_p.in_r] [in_1.in_1.out_1...in_n.in_p.out_s] ...
                 ...]

            where a single, undirected walk might be, for example:

                [node out_i  out_i.in_j  out_i.in_j.in_k ...]
        """
        self._check_neighbourhood_sizes(in_size, out_size)
        self._check_common_parameters(nodes, n, len(in_size), seed)
        rs = self._get_random_state(seed)

        max_hops = len(in_size)
        # A binary tree is a graph of nodes; however, we wish to avoid overusing the term 'node'.
        # Consider that each binary tree node carries some information.
        # We uniquely and deterministically number every node in the tree, so we
        # can represent the information stored in the tree via a flattened list of 'slots'.
        # Each slot (and corresponding binary tree node) now has a unique index in the flattened list.
        max_slots = 2 ** (max_hops + 1) - 1

        samples = []

        for node in nodes:  # iterate over root nodes
            for _ in range(n):  # do n bounded breadth first walks from each root node
                q = list()  # the queue of neighbours
                # the list of sampled node-lists:
                sample = [[] for _ in range(max_slots)]
                # Add node to queue as (node, depth, slot)
                q.append((node, 0, 0))

                while len(q) > 0:
                    # remove the top element in the queue
                    # index 0 pop the item from the front of the list
                    cur_node, cur_depth, cur_slot = q.pop(0)
                    sample[cur_slot].append(cur_node)  # add to the walk
                    depth = cur_depth + 1  # the depth of the neighbouring nodes

                    # consider the subgraph up to and including max_hops from root node
                    if depth > max_hops:
                        continue
                    # get in-nodes
                    neighbours = self._sample_neighbours(
                        rs, cur_node, 0, in_size[cur_depth]
                    )
                    # add them to the back of the queue
                    slot = 2 * cur_slot + 1
                    q.extend(
                        [(sampled_node, depth, slot) for sampled_node in neighbours]
                    )
                    # get out-nodes
                    neighbours = self._sample_neighbours(
                        rs, cur_node, 1, out_size[cur_depth]
                    )
                    # add them to the back of the queue
                    slot = slot + 1
                    q.extend(
                        [(sampled_node, depth, slot) for sampled_node in neighbours]
                    )

                # finished multi-hop neighbourhood sampling
                samples.append(sample)

        return samples

    def _sample_neighbours(self, rs, node, idx, size):
        """
        Samples (with replacement) the specified number of nodes
        from the directed neighbourhood of the given starting node.
        If the neighbourhood is empty, then the result will contain
        only None values.
        Args:
            rs: The random state used for sampling.
            node: The starting node.
            idx: <int> The index specifying the direction of the
                neighbourhood to be sampled: 0 => in-nodes;
                1 => out-nodes.
            size: <int> The number of nodes to sample.
        Returns:
            The fixed-length list of neighbouring nodes (or None values
            if the neighbourhood is empty).
        """
        if node is None:
            # Non-node, e.g. previously sampled from empty neighbourhood
            return [None] * size
        neighbours = list(
            self.graph.in_nodes(node) if idx == 0 else self.graph.out_nodes(node)
        )
        if len(neighbours) == 0:
            # Sampling from empty neighbourhood
            return [None] * size
        # Sample with replacement
        return [rs.choice(neighbours) for _ in range(size)]

    def _check_neighbourhood_sizes(self, in_size, out_size):
        """
        Checks that the parameter values are valid or raises ValueError exceptions with a message indicating the
        parameter (the first one encountered in the checks) with invalid value.

        Args:
            nodes: <list> A list of root node ids such that from each node n BFWs will be generated up to the
            given depth d.
            n_size: <list> The number of neighbouring nodes to expand at each depth of the walk.
            seed: <int> Random number generator seed; default is None
        """
        self._check_sizes(in_size)
        self._check_sizes(out_size)
        if len(in_size) != len(out_size):
            self._raise_error(
                "The number of hops for the in and out neighbourhoods must be the same."
            )<|MERGE_RESOLUTION|>--- conflicted
+++ resolved
@@ -432,11 +432,7 @@
 
         for node in nodes:
             # retrieve node type
-<<<<<<< HEAD
             label = self.graph.type_for_node(node)
-=======
-            label = self.graph.nodes[node][node_type_attribute]
->>>>>>> 44a4fa35
             filtered_metapaths = [
                 metapath
                 for metapath in metapaths
@@ -464,12 +460,7 @@
                         neighbours = [
                             n_node
                             for n_node in neighbours
-<<<<<<< HEAD
                             if self.graph.type_for_node(n_node) == metapath[d]
-=======
-                            if self.graph.nodes[n_node][node_type_attribute]
-                            == metapath[d]
->>>>>>> 44a4fa35
                         ]
                         if len(neighbours) == 0:
                             # if no neighbours of the required type as dictated by the metapath exist, then stop.
