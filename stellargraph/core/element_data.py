--- conflicted
+++ resolved
@@ -271,15 +271,11 @@
         }
 
 
-<<<<<<< HEAD
 class NodeData(ElementData):
     # nodes don't have extra functionality at the moment
     pass
 
 
-def _numpyise(d, dtype):
-    return {k: np.array(v, dtype=dtype) for k, v in d.items()}
-=======
 class FlatAdjacencyList:
     """
     Stores an adjacency list in one contiguous numpy array in a format similar
@@ -300,7 +296,6 @@
     def items(self):
         for idx in range(len(self.splits) - 1):
             yield (idx, self[idx])
->>>>>>> 370745cb
 
 
 class EdgeData(ElementData):
@@ -310,20 +305,12 @@
         sources (numpy.ndarray): the ilocs of the source of each edge
         targets (numpy.ndarray): the ilocs of the target of each edge
         weight (numpy.ndarray): the weight of each edge
-<<<<<<< HEAD
         type_info (list of tuple of type name, numpy array): the associated feature vectors of each type, where the size of the first dimension defines the elements of that type
-    """
-
-    def __init__(self, ids, sources, targets, weights, type_info):
+        number_of_nodes (int): the total number of nodes in the graph
+    """
+
+    def __init__(self, ids, sources, targets, weights, type_info, number_of_nodes):
         super().__init__(ids, type_info)
-=======
-        type_starts (list of tuple of type name, int): the starting iloc of the edges of each type within ``shared``
-        number_of_nodes (int): the total number of nodes in the graph
-    """
-
-    def __init__(self, ids, sources, targets, weights, type_starts, number_of_nodes):
-        super().__init__(ids, type_starts)
->>>>>>> 370745cb
 
         for name, column in {
             "sources": sources,
