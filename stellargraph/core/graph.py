# -*- coding: utf-8 -*-
#
# Copyright 2017-2019 Data61, CSIRO
#
# Licensed under the Apache License, Version 2.0 (the "License");
# you may not use this file except in compliance with the License.
# You may obtain a copy of the License at
#
# http://www.apache.org/licenses/LICENSE-2.0
#
# Unless required by applicable law or agreed to in writing, software
# distributed under the License is distributed on an "AS IS" BASIS,
# WITHOUT WARRANTIES OR CONDITIONS OF ANY KIND, either express or implied.
# See the License for the specific language governing permissions and
# limitations under the License.

"""
The StellarGraph class that encapsulates information required for
a machine-learning ready graph used by models.

"""
__all__ = ["StellarGraph", "StellarDiGraph", "GraphSchema"]

from typing import Iterable, Any, Mapping, Optional

<<<<<<< HEAD
import random
import itertools as it

import pandas as pd
import numpy as np
from networkx.classes.multigraph import MultiGraph
from networkx.classes.multidigraph import MultiDiGraph

from collections import Iterable, Iterator, OrderedDict

from .. import globalvar
=======
>>>>>>> 28317843
from .schema import GraphSchema


class StellarGraphFactory(type):
    """
    Private class for instantiating the StellarGraph interface from
    user-supplied information.
    """
<<<<<<< HEAD
    attribute_arrays = {}
    node_index_map = {}

    # Enumerate all nodes in graph
    nodes_by_type = {
        # XXX: This lookup does not really make sense if node_type_name is not specified - why is it optional?
        nt: [
            n
            for n, ndata in G.nodes(data=True)
            if ndata.get(node_type_name, node_type_default) == nt
        ]
        for nt in node_types
    }

    # Get the target values for each node type
    for nt in node_types:
        nt_node_list = nodes_by_type[nt]

        # Add None to node list as ID of unknown nodes
        nt_node_list.append(None)

        # Create map between node id and index (including None)
        node_index_map[nt] = OrderedDict(
            (nid, ii) for ii, nid in enumerate(nt_node_list)
        )

        # The node data
        attr_data = [
            v if v is None else G.nodes[v].get(attr_name) for v in nt_node_list
        ]

        # Get the size of the features
        data_sizes = {
            np.size(G.nodes[v].get(attr_name, []))
            for v in nt_node_list
            if v is not None
        }

        # Warn if nodes don't have the attribute
        if 0 in data_sizes:
            print(
                "Warning: Some nodes have no value for attribute '{}', "
                "using default value.".format(attr_name)
            )
            data_sizes.discard(0)
=======
>>>>>>> 28317843

    def __call__(cls, *args, **kwargs):
        if cls is StellarGraph or cls is StellarDiGraph:
            if "is_directed" in kwargs:
                raise ValueError("Restricted keyword 'is_directed'")
            is_directed = cls is StellarDiGraph
            # XXX Import is here to avoid circular definitions
            from .graph_networkx import NetworkXStellarGraph

            return NetworkXStellarGraph(*args, is_directed=is_directed, **kwargs)
        else:
            return type.__call__(cls, *args, **kwargs)


<<<<<<< HEAD
    Returns:
        index_map: a dictionary of node_type -> {node_id: node_index}
        attribute_arrays: a dictionary of node_type -> numpy array storing the features
    """
    # if data is a dict of pandas dataframes or iterators, pull the features for each node type in the dictionary
    if isinstance(data, dict):
        # The keys should match the node types
        if not all(k in node_types for k in data.keys()):
            raise ValueError(
                "All node types in supplied feature dict should be in the graph"
            )

        data_arrays = {}
        data_index = {}
        for nt, arr in data.items():
            if isinstance(arr, pd.DataFrame):
                node_index_map = {nid: nii for nii, nid in enumerate(arr.index)}
                try:
                    data_arr = arr.values.astype(dtype)
                except ValueError:
                    raise ValueError(
                        "Node data passed as Pandas arrays should contain only numeric values"
                    )

            elif isinstance(arr, (Iterable, list)):
                data_arr = []
                node_index_map = OrderedDict()
                for ii, (node_id, datum) in enumerate(arr):
                    data_arr.append(datum)
                    node_index_map[node_id] = ii
                data_arr = np.vstack(data_arr)

            else:
                raise TypeError(
                    "Node data should be a pandas array, an iterable, a list, or name of a node_attribute"
                )

            # Add default value to end of feature array
            default_value = np.zeros(data_arr.shape[1])
            data_arrays[nt] = np.vstack([data_arr, default_value])

            node_index_map[None] = data_arr.shape[0]
            data_index[nt] = node_index_map

    # If data is a pd.Dataframe, try pulling out the type
    elif isinstance(data, pd.DataFrame):
        if len(node_types) > 1:
            raise TypeError(
                "When there is more than one node type, pass node features as a dictionary."
            )
        node_type = next(iter(node_types))
        data_index, data_arrays = _convert_from_node_data(
            {node_type: data}, node_type_map, node_types, dtype
        )

    # If data an iterator try recreating the nodes by type
    elif isinstance(data, (Iterator, list)):
        node_data_by_type = {nt: [] for nt in node_types}
        for d in data:
            node_type = node_type_map.get(d[0])
            if node_type is None:
                raise TypeError("Node type not found in importing feature vectors!")

            node_data_by_type[node_type].append(d)

        data_index, data_arrays = _convert_from_node_data(
            node_data_by_type, node_type_map, node_types, dtype
        )

    else:
        raise TypeError(
            "Node data should be a dictionary, a pandas array, an iterable, or a tuple."
        )

    return data_index, data_arrays


class StellarGraphBase:
=======
class StellarGraph(metaclass=StellarGraphFactory):
>>>>>>> 28317843
    """
    StellarGraph class for directed or undirected graph ML models. It stores both
    graph structure and features for machine learning.

    To create a StellarGraph object ready for machine learning, at a
    minimum pass the graph structure to the StellarGraph as a NetworkX
    graph:

    For undirected models::

        Gs = StellarGraph(nx_graph)


    For directed models::

        Gs = StellarDiGraph(nx_graph)


    To create a StellarGraph object with node features, supply the features
    as a numeric feature vector for each node.

    To take the feature vectors from a node attribute in the original NetworkX
    graph, supply the attribute name to the ``node_features`` argument::

        Gs = StellarGraph(nx_graph, node_features="feature")


    where the nx_graph contains nodes that have a "feature" attribute containing
    the feature vector for the node. All nodes of the same type must have
    the same size feature vectors.

    Alternatively, supply the node features as Pandas DataFrame objects with
    the of the DataFrame set to the node IDs. For graphs with a single node
    type, you can supply the DataFrame object directly to StellarGraph::

        node_data = pd.DataFrame(
            [feature_vector_1, feature_vector_2, ..],
            index=[node_id_1, node_id_2, ...])
        Gs = StellarGraph(nx_graph, node_features=node_data)

    For graphs with multiple node types, provide the node features as Pandas
    DataFrames for each type separately, as a dictionary by node type.
    This allows node features to have different sizes for each node type::

        node_data = {
            node_type_1: pd.DataFrame(...),
            node_type_2: pd.DataFrame(...),
        }
        Gs = StellarGraph(nx_graph, node_features=node_data)


    You can also supply the node feature vectors as an iterator of `node_id`
    and feature vector pairs, for graphs with single and multiple node types::

        node_data = zip([node_id_1, node_id_2, ...],
            [feature_vector_1, feature_vector_2, ..])
        Gs = StellarGraph(nx_graph, node_features=node_data)


    Args:
        graph: The NetworkX graph instance.
        node_type_name: str, optional (default=globals.TYPE_ATTR_NAME)
            This is the name for the node types that StellarGraph uses
            when processing heterogeneous graphs. StellarGraph will
            look for this attribute in the nodes of the graph to determine
            their type.

        node_type_default: str, optional (default=globals.NODE_TYPE_DEFAULT)
            This is the default node type to use for nodes that do not have
            an explicit type.

        edge_type_name: str, optional (default=globals.TYPE_ATTR_NAME)
            This is the name for the edge types that StellarGraph uses
            when processing heterogeneous graphs. StellarGraph will
            look for this attribute in the edges of the graph to determine
            their type.

        edge_type_default: str, optional (default=globals.EDGE_TYPE_DEFAULT)
            This is the default edge type to use for edges that do not have
            an explicit type.

        node_features: str, dict, list or DataFrame optional (default=None)
            This tells StellarGraph where to find the node feature information
            required by some graph models. These are expected to be
            a numeric feature vector for each node in the graph.

    """

<<<<<<< HEAD
    def __init__(self, incoming_graph_data=None, **attr):
        # TODO: add doc string
        super().__init__(incoming_graph_data, **attr)

        # Names of attributes that store the type of nodes and edges
        self._node_type_attr = attr.get("node_type_name", globalvar.TYPE_ATTR_NAME)
        self._edge_type_attr = attr.get("edge_type_name", globalvar.TYPE_ATTR_NAME)

        # Default types of nodes and edges
        self._node_type_default = attr.get(
            "node_type_default", globalvar.NODE_TYPE_DEFAULT
        )
        self._edge_type_default = attr.get(
            "edge_type_default", globalvar.EDGE_TYPE_DEFAULT
        )

        # Names for the feature/target type (used if they are supplied and
        #  feature/target spec not supplied"
        self._feature_attr = attr.get("feature_name", globalvar.FEATURE_ATTR_NAME)
        self._target_attr = attr.get("target_name", globalvar.TARGET_ATTR_NAME)

        # Ensure that the incoming graph data has node & edge types
        # TODO: This requires traversing all nodes and edges. Is there another way?
        node_types = set()
        type_for_node = {}
        for n, ndata in self.nodes(data=True):
            type_for_node[n] = self._get_node_type(ndata)
            node_types.add(type_for_node[n])

        edge_types = set()
        for n1, n2, k, edata in self.edges(keys=True, data=True):
            edge_types.add(self._get_edge_type(edata))

        # New style: we are passed numpy arrays or pandas arrays of the feature vectors
        node_features = attr.get("node_features", None)
        dtype = attr.get("dtype", "float32")

        # If node_features is a string, load features from this attribute of the nodes in the graph
        if isinstance(node_features, str):
            data_index_maps, data_arrays = _convert_from_node_attribute(
                self,
                node_features,
                node_types,
                self._node_type_attr,
                self._node_type_default,
                dtype,
            )

        # Otherwise try importing node_features as a Numpy array or Pandas Dataframe
        elif node_features is not None:
            data_index_maps, data_arrays = _convert_from_node_data(
                node_features, type_for_node, node_types, dtype
            )

        else:
            data_index_maps = {}
            data_arrays = {}

        # TODO: What other convenience attributes do we need?
        self._nodes_by_type = None

        # This stores the feature vectors per node type as numpy arrays
        self._node_attribute_arrays = data_arrays

        # This stores the map between node ID and index in the attribute arrays
        self._node_index_maps = data_index_maps

        # The set of all node types in the graph
        self._node_types = node_types

    def __repr__(self):
        directed_str = "Directed" if self.is_directed() else "Undirected"
        s = "{}: {} multigraph\n".format(type(self).__name__, directed_str)
        s += "    Nodes: {}, Edges: {}\n".format(
            self.number_of_nodes(), self.number_of_edges()
        )
        return s

    def _get_node_type(self, node_data):
        node_type = node_data.get(self._node_type_attr)
        if node_type is None:
            node_type = self._node_type_default
            node_data[self._node_type_attr] = node_type
        return node_type

    def _get_edge_type(self, edge_data):
        edge_type = edge_data.get(self._edge_type_attr)
        if edge_type is None:
            edge_type = self._edge_type_default
            edge_data[self._edge_type_attr] = edge_type
        return edge_type

    def check_graph_for_ml(self, features=True):
        """
        Checks if all properties required for machine learning training/inference are set up.
        An error will be raised if the graph is not correctly setup.
=======
    def is_directed(self) -> bool:
>>>>>>> 28317843
        """
        Indicates whether the graph is directed (True) or undirected (False).

        Returns:
             bool: The graph directedness status.
        """
        raise NotImplementedError

    def number_of_nodes(self) -> int:
        """
        Obtains the number of nodes in the graph.

        Returns:
             int: The number of nodes.
        """
        raise NotImplementedError

    def number_of_edges(self) -> int:
        """
        Obtains the number of edges in the graph.

        Returns:
             int: The number of edges.
        """
<<<<<<< HEAD
        if not is_real_iterable(nodes):
            nodes = [nodes]

        # Get the node type if not specified.
        if node_type is None:
            if len(self._node_index_maps) == 1:
                node_type = next(iter(self._node_index_maps))
            else:
                node_types = {
                    self._get_node_type(self.nodes[n]) for n in nodes if n is not None
                }
                if len(node_types) > 1:
                    raise ValueError("All nodes must be of the same type.")

                if len(node_types) == 0:
                    raise ValueError(
                        "At least one node must be given if node_type not specified"
                    )
                node_type = node_types.pop()
=======
        raise NotImplementedError

    def nodes(self) -> Iterable[Any]:
        """
        Obtains the collection of nodes in the graph.

        Returns:
            The graph nodes.
        """
        raise NotImplementedError

    def edges(self) -> Iterable[Any]:
        """
        Obtains the collection of edges in the graph.
>>>>>>> 28317843

        Returns:
            The graph edges.
        """
        raise NotImplementedError

    def has_node(self, node: Any) -> bool:
        """
        Indicates whether or not the graph contains the specified node.

        Args:
            node (any): The node.

        Returns:
             bool: A value of True (cf False) if the node is
             (cf is not) in the graph.
        """
<<<<<<< HEAD
        # TODO: change method's name to node_features(), and add @property decorator
        if not is_real_iterable(nodes):
            nodes = [nodes]

        # Get the node type if not specified.
        if node_type is None:
            if len(self._node_index_maps) == 1:
                node_type = next(iter(self._node_index_maps))
            else:
                node_types = {
                    self._get_node_type(self.nodes[n]) for n in nodes if n is not None
                }
                if len(node_types) > 1:
                    raise ValueError("All nodes must be of the same type.")

                if len(node_types) == 0:
                    raise ValueError(
                        "At least one node must be given if node_type not specified"
                    )
                node_type = node_types.pop()

        # Check node_types
        if (
            node_type not in self._node_attribute_arrays
            or node_type not in self._node_index_maps
        ):
            raise ValueError("Features not found for node type '{}'")

        # Edge case: if we are given no nodes, what do we do?
        if len(nodes) == 0:
            feature_size = self._node_attribute_arrays[node_type].shape[1]
            return np.empty((0, feature_size))

        # Get index for nodes of this type
        nt_id_to_index = self._node_index_maps[node_type]
        node_indices = [nt_id_to_index.get(n) for n in nodes]

        if None in node_indices:
            problem_nodes = [
                node for node, index in zip(nodes, node_indices) if index is None
            ]
            raise ValueError(
                "Could not find features for nodes with IDs {}.".format(problem_nodes)
            )

        features = self._node_attribute_arrays[node_type][node_indices]
        return features

    def node_feature_sizes(self, node_types=None):
=======
        raise NotImplementedError

    def neighbors(self, node: Any) -> Iterable[Any]:
>>>>>>> 28317843
        """
        Obtains the collection of neighbouring nodes connected
        to the given node.

        Args:
            node (any): The node in question.

        Returns:
            iterable: The neighbouring nodes.
        """
        raise NotImplementedError

<<<<<<< HEAD
    def nodes_of_type(self, node_type):
        """
        Get the nodes of the graph with the specified node types.
        The returned list of nodes is in the same order as
        the features, not the same order as the graph.
        
        Args:
            node_type: Node type to return.
=======
    def in_nodes(self, node: Any) -> Iterable[Any]:
        """
        Obtains the collection of neighbouring nodes with edges
        directed to the given node. For an undirected graph,
        neighbours are treated as both in-nodes and out-nodes.

        Args:
            node (any): The node in question.
>>>>>>> 28317843

        Returns:
            iterable: The neighbouring in-nodes.
        """
<<<<<<< HEAD
        # TODO: unit test!
        # If there are features, it's faster
        if node_type in self._node_index_maps:
            return list(
                n for n in self._node_index_maps[node_type].keys() if n is not None
            )
        else:
            return [
                n
                for n, ndata in self.nodes(data=True)
                if self._get_node_type(ndata) == node_type
            ]
=======
        raise NotImplementedError
>>>>>>> 28317843

    def out_nodes(self, node: Any) -> Iterable[Any]:
        """
        Obtains the collection of neighbouring nodes with edges
        directed from the given node. For an undirected graph,
        neighbours are treated as both in-nodes and out-nodes.

        Args:
            node (any): The node in question.

        Returns:
            iterable: The neighbouring out-nodes.
        """
        raise NotImplementedError

    ##################################################################
    # Computationally intensive methods:

    def node_degrees(self) -> Mapping[Any, int]:
        """
<<<<<<< HEAD
        Get all node types in the graph.

        Returns:
            (set) Set of nodetypes in graph
=======
        Obtains a map from node to node degree.

        Returns:
            The degree of each node.
>>>>>>> 28317843
        """
        raise NotImplementedError

    def to_adjacency_matrix(self, nodes: Optional[Iterable] = None):
        """
        Obtains a SciPy sparse adjacency matrix of edge weights.

        Args:
            nodes (iterable): The optional collection of nodes
                comprising the subgraph. If specified, then the
                adjacency matrix is computed for the subgraph;
                otherwise, it is computed for the full graph.

        Returns:
             The weighted adjacency matrix.
        """
        raise NotImplementedError


# A convenience class that merely specifies that edges have direction.
class StellarDiGraph(StellarGraph):
    pass<|MERGE_RESOLUTION|>--- conflicted
+++ resolved
@@ -23,20 +23,6 @@
 
 from typing import Iterable, Any, Mapping, Optional
 
-<<<<<<< HEAD
-import random
-import itertools as it
-
-import pandas as pd
-import numpy as np
-from networkx.classes.multigraph import MultiGraph
-from networkx.classes.multidigraph import MultiDiGraph
-
-from collections import Iterable, Iterator, OrderedDict
-
-from .. import globalvar
-=======
->>>>>>> 28317843
 from .schema import GraphSchema
 
 
@@ -45,54 +31,6 @@
     Private class for instantiating the StellarGraph interface from
     user-supplied information.
     """
-<<<<<<< HEAD
-    attribute_arrays = {}
-    node_index_map = {}
-
-    # Enumerate all nodes in graph
-    nodes_by_type = {
-        # XXX: This lookup does not really make sense if node_type_name is not specified - why is it optional?
-        nt: [
-            n
-            for n, ndata in G.nodes(data=True)
-            if ndata.get(node_type_name, node_type_default) == nt
-        ]
-        for nt in node_types
-    }
-
-    # Get the target values for each node type
-    for nt in node_types:
-        nt_node_list = nodes_by_type[nt]
-
-        # Add None to node list as ID of unknown nodes
-        nt_node_list.append(None)
-
-        # Create map between node id and index (including None)
-        node_index_map[nt] = OrderedDict(
-            (nid, ii) for ii, nid in enumerate(nt_node_list)
-        )
-
-        # The node data
-        attr_data = [
-            v if v is None else G.nodes[v].get(attr_name) for v in nt_node_list
-        ]
-
-        # Get the size of the features
-        data_sizes = {
-            np.size(G.nodes[v].get(attr_name, []))
-            for v in nt_node_list
-            if v is not None
-        }
-
-        # Warn if nodes don't have the attribute
-        if 0 in data_sizes:
-            print(
-                "Warning: Some nodes have no value for attribute '{}', "
-                "using default value.".format(attr_name)
-            )
-            data_sizes.discard(0)
-=======
->>>>>>> 28317843
 
     def __call__(cls, *args, **kwargs):
         if cls is StellarGraph or cls is StellarDiGraph:
@@ -107,88 +45,7 @@
             return type.__call__(cls, *args, **kwargs)
 
 
-<<<<<<< HEAD
-    Returns:
-        index_map: a dictionary of node_type -> {node_id: node_index}
-        attribute_arrays: a dictionary of node_type -> numpy array storing the features
-    """
-    # if data is a dict of pandas dataframes or iterators, pull the features for each node type in the dictionary
-    if isinstance(data, dict):
-        # The keys should match the node types
-        if not all(k in node_types for k in data.keys()):
-            raise ValueError(
-                "All node types in supplied feature dict should be in the graph"
-            )
-
-        data_arrays = {}
-        data_index = {}
-        for nt, arr in data.items():
-            if isinstance(arr, pd.DataFrame):
-                node_index_map = {nid: nii for nii, nid in enumerate(arr.index)}
-                try:
-                    data_arr = arr.values.astype(dtype)
-                except ValueError:
-                    raise ValueError(
-                        "Node data passed as Pandas arrays should contain only numeric values"
-                    )
-
-            elif isinstance(arr, (Iterable, list)):
-                data_arr = []
-                node_index_map = OrderedDict()
-                for ii, (node_id, datum) in enumerate(arr):
-                    data_arr.append(datum)
-                    node_index_map[node_id] = ii
-                data_arr = np.vstack(data_arr)
-
-            else:
-                raise TypeError(
-                    "Node data should be a pandas array, an iterable, a list, or name of a node_attribute"
-                )
-
-            # Add default value to end of feature array
-            default_value = np.zeros(data_arr.shape[1])
-            data_arrays[nt] = np.vstack([data_arr, default_value])
-
-            node_index_map[None] = data_arr.shape[0]
-            data_index[nt] = node_index_map
-
-    # If data is a pd.Dataframe, try pulling out the type
-    elif isinstance(data, pd.DataFrame):
-        if len(node_types) > 1:
-            raise TypeError(
-                "When there is more than one node type, pass node features as a dictionary."
-            )
-        node_type = next(iter(node_types))
-        data_index, data_arrays = _convert_from_node_data(
-            {node_type: data}, node_type_map, node_types, dtype
-        )
-
-    # If data an iterator try recreating the nodes by type
-    elif isinstance(data, (Iterator, list)):
-        node_data_by_type = {nt: [] for nt in node_types}
-        for d in data:
-            node_type = node_type_map.get(d[0])
-            if node_type is None:
-                raise TypeError("Node type not found in importing feature vectors!")
-
-            node_data_by_type[node_type].append(d)
-
-        data_index, data_arrays = _convert_from_node_data(
-            node_data_by_type, node_type_map, node_types, dtype
-        )
-
-    else:
-        raise TypeError(
-            "Node data should be a dictionary, a pandas array, an iterable, or a tuple."
-        )
-
-    return data_index, data_arrays
-
-
-class StellarGraphBase:
-=======
 class StellarGraph(metaclass=StellarGraphFactory):
->>>>>>> 28317843
     """
     StellarGraph class for directed or undirected graph ML models. It stores both
     graph structure and features for machine learning.
@@ -277,106 +134,7 @@
 
     """
 
-<<<<<<< HEAD
-    def __init__(self, incoming_graph_data=None, **attr):
-        # TODO: add doc string
-        super().__init__(incoming_graph_data, **attr)
-
-        # Names of attributes that store the type of nodes and edges
-        self._node_type_attr = attr.get("node_type_name", globalvar.TYPE_ATTR_NAME)
-        self._edge_type_attr = attr.get("edge_type_name", globalvar.TYPE_ATTR_NAME)
-
-        # Default types of nodes and edges
-        self._node_type_default = attr.get(
-            "node_type_default", globalvar.NODE_TYPE_DEFAULT
-        )
-        self._edge_type_default = attr.get(
-            "edge_type_default", globalvar.EDGE_TYPE_DEFAULT
-        )
-
-        # Names for the feature/target type (used if they are supplied and
-        #  feature/target spec not supplied"
-        self._feature_attr = attr.get("feature_name", globalvar.FEATURE_ATTR_NAME)
-        self._target_attr = attr.get("target_name", globalvar.TARGET_ATTR_NAME)
-
-        # Ensure that the incoming graph data has node & edge types
-        # TODO: This requires traversing all nodes and edges. Is there another way?
-        node_types = set()
-        type_for_node = {}
-        for n, ndata in self.nodes(data=True):
-            type_for_node[n] = self._get_node_type(ndata)
-            node_types.add(type_for_node[n])
-
-        edge_types = set()
-        for n1, n2, k, edata in self.edges(keys=True, data=True):
-            edge_types.add(self._get_edge_type(edata))
-
-        # New style: we are passed numpy arrays or pandas arrays of the feature vectors
-        node_features = attr.get("node_features", None)
-        dtype = attr.get("dtype", "float32")
-
-        # If node_features is a string, load features from this attribute of the nodes in the graph
-        if isinstance(node_features, str):
-            data_index_maps, data_arrays = _convert_from_node_attribute(
-                self,
-                node_features,
-                node_types,
-                self._node_type_attr,
-                self._node_type_default,
-                dtype,
-            )
-
-        # Otherwise try importing node_features as a Numpy array or Pandas Dataframe
-        elif node_features is not None:
-            data_index_maps, data_arrays = _convert_from_node_data(
-                node_features, type_for_node, node_types, dtype
-            )
-
-        else:
-            data_index_maps = {}
-            data_arrays = {}
-
-        # TODO: What other convenience attributes do we need?
-        self._nodes_by_type = None
-
-        # This stores the feature vectors per node type as numpy arrays
-        self._node_attribute_arrays = data_arrays
-
-        # This stores the map between node ID and index in the attribute arrays
-        self._node_index_maps = data_index_maps
-
-        # The set of all node types in the graph
-        self._node_types = node_types
-
-    def __repr__(self):
-        directed_str = "Directed" if self.is_directed() else "Undirected"
-        s = "{}: {} multigraph\n".format(type(self).__name__, directed_str)
-        s += "    Nodes: {}, Edges: {}\n".format(
-            self.number_of_nodes(), self.number_of_edges()
-        )
-        return s
-
-    def _get_node_type(self, node_data):
-        node_type = node_data.get(self._node_type_attr)
-        if node_type is None:
-            node_type = self._node_type_default
-            node_data[self._node_type_attr] = node_type
-        return node_type
-
-    def _get_edge_type(self, edge_data):
-        edge_type = edge_data.get(self._edge_type_attr)
-        if edge_type is None:
-            edge_type = self._edge_type_default
-            edge_data[self._edge_type_attr] = edge_type
-        return edge_type
-
-    def check_graph_for_ml(self, features=True):
-        """
-        Checks if all properties required for machine learning training/inference are set up.
-        An error will be raised if the graph is not correctly setup.
-=======
     def is_directed(self) -> bool:
->>>>>>> 28317843
         """
         Indicates whether the graph is directed (True) or undirected (False).
 
@@ -401,27 +159,6 @@
         Returns:
              int: The number of edges.
         """
-<<<<<<< HEAD
-        if not is_real_iterable(nodes):
-            nodes = [nodes]
-
-        # Get the node type if not specified.
-        if node_type is None:
-            if len(self._node_index_maps) == 1:
-                node_type = next(iter(self._node_index_maps))
-            else:
-                node_types = {
-                    self._get_node_type(self.nodes[n]) for n in nodes if n is not None
-                }
-                if len(node_types) > 1:
-                    raise ValueError("All nodes must be of the same type.")
-
-                if len(node_types) == 0:
-                    raise ValueError(
-                        "At least one node must be given if node_type not specified"
-                    )
-                node_type = node_types.pop()
-=======
         raise NotImplementedError
 
     def nodes(self) -> Iterable[Any]:
@@ -436,7 +173,6 @@
     def edges(self) -> Iterable[Any]:
         """
         Obtains the collection of edges in the graph.
->>>>>>> 28317843
 
         Returns:
             The graph edges.
@@ -454,61 +190,9 @@
              bool: A value of True (cf False) if the node is
              (cf is not) in the graph.
         """
-<<<<<<< HEAD
-        # TODO: change method's name to node_features(), and add @property decorator
-        if not is_real_iterable(nodes):
-            nodes = [nodes]
-
-        # Get the node type if not specified.
-        if node_type is None:
-            if len(self._node_index_maps) == 1:
-                node_type = next(iter(self._node_index_maps))
-            else:
-                node_types = {
-                    self._get_node_type(self.nodes[n]) for n in nodes if n is not None
-                }
-                if len(node_types) > 1:
-                    raise ValueError("All nodes must be of the same type.")
-
-                if len(node_types) == 0:
-                    raise ValueError(
-                        "At least one node must be given if node_type not specified"
-                    )
-                node_type = node_types.pop()
-
-        # Check node_types
-        if (
-            node_type not in self._node_attribute_arrays
-            or node_type not in self._node_index_maps
-        ):
-            raise ValueError("Features not found for node type '{}'")
-
-        # Edge case: if we are given no nodes, what do we do?
-        if len(nodes) == 0:
-            feature_size = self._node_attribute_arrays[node_type].shape[1]
-            return np.empty((0, feature_size))
-
-        # Get index for nodes of this type
-        nt_id_to_index = self._node_index_maps[node_type]
-        node_indices = [nt_id_to_index.get(n) for n in nodes]
-
-        if None in node_indices:
-            problem_nodes = [
-                node for node, index in zip(nodes, node_indices) if index is None
-            ]
-            raise ValueError(
-                "Could not find features for nodes with IDs {}.".format(problem_nodes)
-            )
-
-        features = self._node_attribute_arrays[node_type][node_indices]
-        return features
-
-    def node_feature_sizes(self, node_types=None):
-=======
         raise NotImplementedError
 
     def neighbors(self, node: Any) -> Iterable[Any]:
->>>>>>> 28317843
         """
         Obtains the collection of neighbouring nodes connected
         to the given node.
@@ -521,16 +205,6 @@
         """
         raise NotImplementedError
 
-<<<<<<< HEAD
-    def nodes_of_type(self, node_type):
-        """
-        Get the nodes of the graph with the specified node types.
-        The returned list of nodes is in the same order as
-        the features, not the same order as the graph.
-        
-        Args:
-            node_type: Node type to return.
-=======
     def in_nodes(self, node: Any) -> Iterable[Any]:
         """
         Obtains the collection of neighbouring nodes with edges
@@ -539,27 +213,11 @@
 
         Args:
             node (any): The node in question.
->>>>>>> 28317843
 
         Returns:
             iterable: The neighbouring in-nodes.
         """
-<<<<<<< HEAD
-        # TODO: unit test!
-        # If there are features, it's faster
-        if node_type in self._node_index_maps:
-            return list(
-                n for n in self._node_index_maps[node_type].keys() if n is not None
-            )
-        else:
-            return [
-                n
-                for n, ndata in self.nodes(data=True)
-                if self._get_node_type(ndata) == node_type
-            ]
-=======
-        raise NotImplementedError
->>>>>>> 28317843
+        raise NotImplementedError
 
     def out_nodes(self, node: Any) -> Iterable[Any]:
         """
@@ -580,17 +238,10 @@
 
     def node_degrees(self) -> Mapping[Any, int]:
         """
-<<<<<<< HEAD
-        Get all node types in the graph.
-
-        Returns:
-            (set) Set of nodetypes in graph
-=======
         Obtains a map from node to node degree.
 
         Returns:
             The degree of each node.
->>>>>>> 28317843
         """
         raise NotImplementedError
 
