--- conflicted
+++ resolved
@@ -242,11 +242,7 @@
         Get the nodes of the graph with the specified node types.
 
         Args:
-<<<<<<< HEAD
-            node_type: a type of nodes that exist in the graph
-=======
             node_type (hashable, optional): a type of nodes that exist in the graph
->>>>>>> 373236e0
 
         Returns:
             A list of node IDs with type node_type
@@ -280,11 +276,7 @@
         Get the feature sizes for the specified node types.
 
         Args:
-<<<<<<< HEAD
-            node_types: (list) A list of node types. If None all current node types
-=======
             node_types (list, optional): A list of node types. If None all current node types
->>>>>>> 373236e0
                 will be used.
 
         Returns:
@@ -300,13 +292,8 @@
         for this method to be fast.
 
         Args:
-<<<<<<< HEAD
-            n: (list or hashable) Node ID or list of node IDs
-            node_type: (hashable) the type of the nodes.
-=======
             nodes (list or hashable): Node ID or list of node IDs
             node_type (hashable): the type of the nodes.
->>>>>>> 373236e0
 
         Returns:
             Numpy array containing the node features for the requested nodes.
@@ -358,17 +345,6 @@
         """
         raise NotImplementedError
 
-    def to_networkx(self):
-        """
-        Creates a NetworkX graph from all in the information in this
-        StellarGraph.
-
-        Returns:
-            A NetworkX graph incorporating the information from this
-            StellarGraph.
-        """
-        raise NotImplementedError
-
 
 # A convenience class that merely specifies that edges have direction.
 class StellarDiGraph(StellarGraph):
