--- conflicted
+++ resolved
@@ -20,8 +20,5 @@
 """
 
 from .calibration import *
-<<<<<<< HEAD
 from .ensemble import *
-=======
-from .saliency_maps import *
->>>>>>> 3a1a00ac
+from .saliency_maps import *