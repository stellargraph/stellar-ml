--- conflicted
+++ resolved
@@ -230,16 +230,11 @@
     activation functions for each hidden layers, and a generator object.
 
     To use this class as a Keras model, the features and preprocessed adjacency matrix
-<<<<<<< HEAD
-    should be supplied using either the :class:`.FullBatchNodeGenerator` class for node inference
-    or the :class:`.FullBatchLinkGenerator` class for link inference.
-=======
     should be supplied using:
 
-    - the :class:`FullBatchNodeGenerator` class for node inference
-    - the :class:`ClusterNodeGenerator` class for scalable/inductive node inference using the Cluster-GCN training procedure (https://arxiv.org/abs/1905.07953)
-    - the :class:`FullBatchLinkGenerator` class for link inference
->>>>>>> ef5389c3
+    - the :class:`.FullBatchNodeGenerator` class for node inference
+    - the :class:`.ClusterNodeGenerator` class for scalable/inductive node inference using the Cluster-GCN training procedure (https://arxiv.org/abs/1905.07953)
+    - the :class:`.FullBatchLinkGenerator` class for link inference
 
     To have the appropriate preprocessing the generator object should be instantiated
     with the ``method='gcn'`` argument.
@@ -278,6 +273,8 @@
        Examples using GCN:
 
        - `node classification <https://stellargraph.readthedocs.io/en/stable/demos/node-classification/gcn-node-classification.html>`__
+       - `node classification trained with Cluster-GCN <https://stellargraph.readthedocs.io/en/stable/demos/node-classification/cluster-gcn-node-classification.html>`__
+       - `node classification with Neo4j and Cluster-GCN <https://stellargraph.readthedocs.io/en/stable/demos/connector/neo4j/cluster-gcn-on-cora-neo4j-example.html>`__
        - `semi-supervised node classification <https://stellargraph.readthedocs.io/en/stable/demos/node-classification/gcn-deep-graph-infomax-fine-tuning-node-classification.html>`__
        - `link prediction <https://stellargraph.readthedocs.io/en/stable/demos/link-prediction/gcn-link-prediction.html>`__
        - `unsupervised representation learning with Deep Graph Infomax <https://stellargraph.readthedocs.io/en/stable/demos/embeddings/deep-graph-infomax-embeddings.html>`__
