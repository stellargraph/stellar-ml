# -*- coding: utf-8 -*-
#
# Copyright 2018-2020 Data61, CSIRO
#
# Licensed under the Apache License, Version 2.0 (the "License");
# you may not use this file except in compliance with the License.
# You may obtain a copy of the License at
#
#   http://www.apache.org/licenses/LICENSE-2.0
#
# Unless required by applicable law or agreed to in writing, software
# distributed under the License is distributed on an "AS IS" BASIS,
# WITHOUT WARRANTIES OR CONDITIONS OF ANY KIND, either express or implied.
# See the License for the specific language governing permissions and
# limitations under the License.

import tensorflow as tf
from tensorflow.keras import backend as K
from tensorflow.keras import activations, initializers, constraints, regularizers
from tensorflow.keras.layers import Input, Layer, Dropout, LSTM, Dense
from ..core.experimental import experimental
from ..core.utils import calculate_laplacian


class FixedAdjacencyGraphConvolution(Layer):

    """
    Graph Convolution (GCN) Keras layer.
    The implementation is based on the keras-gcn github repo https://github.com/tkipf/keras-gcn.

    Original paper: Semi-Supervised Classification with Graph Convolutional Networks. Thomas N. Kipf, Max Welling,
    International Conference on Learning Representations (ICLR), 2017 https://github.com/tkipf/gcn

    Notes:
      - The inputs are 3 dimensional tensors: batch size, sequence length, and number of nodes.
      - This class assumes that a simple unweighted or weighted adjacency matrix is passed to it,
        the normalized Laplacian matrix is calculated within the class.

    Args:
        units (int): dimensionality of output feature vectors
        A (N x N): weighted/unweighted adjacency matrix
        activation (str or func): nonlinear activation applied to layer's output to obtain output features
        use_bias (bool): toggles an optional bias
        kernel_initializer (str or func, optional): The initialiser to use for the weights.
        kernel_regularizer (str or func, optional): The regulariser to use for the weights.
        kernel_constraint (str or func, optional): The constraint to use for the weights.
        bias_initializer (str or func, optional): The initialiser to use for the bias.
        bias_regularizer (str or func, optional): The regulariser to use for the bias.
        bias_constraint (str or func, optional): The constraint to use for the bias.
    """

    def __init__(
        self,
        units,
        A,
        activation=None,
        use_bias=True,
        input_dim=None,
        kernel_initializer="glorot_uniform",
        kernel_regularizer=None,
        kernel_constraint=None,
        bias_initializer="zeros",
        bias_regularizer=None,
        bias_constraint=None,
        **kwargs
    ):
        if "input_shape" not in kwargs and input_dim is not None:
            kwargs["input_shape"] = (input_dim,)

        self.units = (units,)
        self.adj = calculate_laplacian(A)
        self.activation = activations.get(activation)
        self.use_bias = use_bias

        self.kernel_initializer = initializers.get(kernel_initializer)
        self.kernel_regularizer = regularizers.get(kernel_regularizer)
        self.kernel_constraint = constraints.get(kernel_constraint)
        self.bias_initializer = initializers.get(bias_initializer)
        self.bias_regularizer = regularizers.get(bias_regularizer)
        self.bias_constraint = constraints.get(bias_constraint)

        super().__init__(**kwargs)

    def get_config(self):
        """
        Gets class configuration for Keras serialization.
        Used by keras model serialization.

        Returns:
            A dictionary that contains the config of the layer
        """

        config = {
            "units": self.units,
            "use_bias": self.use_bias,
            "activation": activations.serialize(self.activation),
            "kernel_initializer": initializers.serialize(self.kernel_initializer),
            "kernel_regularizer": regularizers.serialize(self.kernel_regularizer),
            "kernel_constraint": constraints.serialize(self.kernel_constraint),
            "bias_initializer": initializers.serialize(self.bias_initializer),
            "bias_regularizer": regularizers.serialize(self.bias_regularizer),
            "bias_constraint": constraints.serialize(self.bias_constraint),
        }

        base_config = super().get_config()
        return {**base_config, **config}

    def compute_output_shape(self, input_shapes):
        """
        Computes the output shape of the layer.
        Assumes the following inputs:

        Args:
            input_shapes (tuple of ints)
                Shape tuples can include None for free dimensions, instead of an integer.

        Returns:
            An input shape tuple.
        """
        feature_shape = input_shapes

        return feature_shape[0], feature_shape[1], self.units

    def build(self, input_shapes):
        """
        Builds the layer

        Args:
            input_shapes (list of int): shapes of the layer's inputs (node features and adjacency matrix)

        """
        n_nodes = input_shapes[-1]
        t_steps = input_shapes[-2]
        self.units = t_steps

        self.A = self.add_weight(
            name="A",
            shape=(n_nodes, n_nodes),
            trainable=False,
            initializer=initializers.constant(self.adj),
        )
        self.kernel = self.add_weight(
            shape=(t_steps, self.units),
            initializer=self.kernel_initializer,
            name="kernel",
            regularizer=self.kernel_regularizer,
            constraint=self.kernel_constraint,
        )

        if self.use_bias:
            self.bias = self.add_weight(
                shape=(n_nodes,),
                initializer=self.bias_initializer,
                name="bias",
                regularizer=self.bias_regularizer,
                constraint=self.bias_constraint,
            )
        else:
            self.bias = None
        self.built = True

    def call(self, features):
        """
        Applies the layer.

        Args:
            inputs (ndarray): node features (size B x T x N), where B is the batch size, T is the
                sequence length, and N is the number of nodes in the graph.

        Returns:
            Keras Tensor that represents the output of the layer.
        """

        # Calculate the layer operation of GCN

        h_graph = K.dot(features, self.A)
        output = tf.transpose(
            K.dot(tf.transpose(h_graph, [0, 2, 1]), self.kernel), [0, 2, 1]
        )

        # Add optional bias & apply activation
        if self.bias is not None:
            output += self.bias

        output = self.activation(output)

        return output


@experimental(reason="Lack of unit tests and some code refinement", issues=[1131, 1132])
class GraphConvolutionLSTM:

    """
    GraphConvolutionLSTM is a univariate timeseries forecasting method. The architecture  comprises of a stack of N1 Graph Convolutional layers followed by N2 LSTM layers, a Dropout layer, and  a Dense layer.
    This main components of GNN architecture is inspired by: T-GCN: A Temporal Graph Convolutional Network for Traffic Prediction (https://arxiv.org/abs/1811.05320)

    The implementation of the above paper is based on one graph convolution layer stacked with a GRU layer.

    The StellarGraph implementation is built as a stack of the following set of layers:
<<<<<<< HEAD
      1. User specified no. of Graph Convolutional layers
      2. User specified no. of LSTM layers
      3. 1 Dense layer
      4. 1 Dropout layer
=======

    1. User specified no. of Graph Convolutional layers
    2. User specified no. of LSTM layers
    3. 1 Dense layer
    4. 1 Dropout layer
>>>>>>> f7d5c49f

    The last two layers consistently showed better performance and regularization experimentally.

    Args:
        seq_len: No. of LSTM cells
        adj: unweighted/weighted adjacency matrix of [no.of nodes by no. of nodes dimension
        gc_layers: No. of Graph Convolution  layers in the stack. The output of each layer is equal to sequence length.
        lstm_layer_size (list of int): Output sizes of LSTM layers in the stack.
        bias (bool): If True, a bias vector is learnt for each layer in the GCN model.
        dropout (float): Dropout rate applied to input features of each GCN layer.
        gc_activations (list of str or func): Activations applied to each layer's output;
            defaults to ['relu', ..., 'relu'].
        lstm_activations (list of str or func): Activations applied to each layer's output;
            defaults to ['tanh', ..., 'tanh'].
        kernel_initializer (str or func, optional): The initialiser to use for the weights of each layer.
        kernel_regularizer (str or func, optional): The regulariser to use for the weights of each layer.
        kernel_constraint (str or func, optional): The constraint to use for the weights of each layer.
        bias_initializer (str or func, optional): The initialiser to use for the bias of each layer.
        bias_regularizer (str or func, optional): The regulariser to use for the bias of each layer.
        bias_constraint (str or func, optional): The constraint to use for the bias of each layer.
    """

    def __init__(
        self,
        seq_len,
        adj,
        gc_layers,
        lstm_layer_size,
        gc_activations,
        lstm_activations=["tanh"],
        bias=True,
        dropout=0.5,
        kernel_initializer=None,
        kernel_regularizer=None,
        kernel_constraint=None,
        bias_initializer=None,
        bias_regularizer=None,
        bias_constraint=None,
    ):

        super(GraphConvolutionLSTM, self).__init__()

        n_gc_layers = gc_layers
        n_lstm_layers = len(lstm_layer_size)

        self.lstm_layer_size = lstm_layer_size
        self.bias = bias
        self.dropout = dropout
        self.outputs = adj.shape[0]
        self.adj = adj
        self.n_nodes = adj.shape[0]
        self.n_features = seq_len
        self.seq_len = seq_len

        self.kernel_initializer = initializers.get(kernel_initializer)
        self.kernel_regularizer = regularizers.get(kernel_regularizer)
        self.kernel_constraint = constraints.get(kernel_constraint)
        self.bias_initializer = initializers.get(bias_initializer)
        self.bias_regularizer = regularizers.get(bias_regularizer)
        self.bias_constraint = constraints.get(bias_constraint)

        # Activation function for each gcn layer
        if gc_activations is None:
            gc_activations = ["relu"] * n_gc_layers
        elif len(gc_activations) != n_gc_layers:
            raise ValueError(
                "Invalid number of activations; require one function per graph convolution layer"
            )
        self.gc_activations = gc_activations

        # Activation function for each lstm layer
        if lstm_activations is None:
            lstm_activations = ["tanh"] * n_lstm_layers
        elif len(lstm_activations) != n_lstm_layers:
            padding_size = n_lstm_layers - len(lstm_activations)
            if padding_size > 0:
                lstm_activations = lstm_activations + ["tanh"] * padding_size
            else:
                raise ValueError(
                    "Invalid number of activations; require one function per lstm layer"
                )
        self.lstm_activations = lstm_activations

        self._layers = []
        for ii in range(n_gc_layers):
            self._layers.append(
                FixedAdjacencyGraphConvolution(
                    units=self.seq_len, A=self.adj, activation=self.gc_activations[ii]
                )
            )

        for ii in range(n_lstm_layers - 1):
            self._layers.append(
                LSTM(
                    self.lstm_layer_size[ii],
                    activation=self.lstm_activations[ii],
                    return_sequences=True,
                )
            )

        self._layers.append(
            LSTM(
                self.lstm_layer_size[-1],
                activation=self.lstm_activations[-1],
                return_sequences=False,
            )
        )
        self._layers.append(Dropout(self.dropout))
        self._layers.append(Dense(self.outputs, activation="sigmoid"))

    def __call__(self, x):

        x_in, out_indices = x

        h_layer = x_in
        for layer in self._layers:
            h_layer = layer(h_layer)
        return h_layer

    def in_out_tensors(self):
        """
        Builds a GCN model for node  feature prediction

        Returns:
            tuple: `(x_inp, x_out)`, where `x_inp` is a list of Keras/TensorFlow
            input tensors for the GCN model and `x_out` is a tensor of the GCN model output.
        """
        # Inputs for features
        x_t = Input(batch_shape=(None, self.n_features, self.n_nodes))

        # Indices to gather for model output
        out_indices_t = Input(batch_shape=(None, self.n_nodes), dtype="int32")

        x_inp = [x_t, out_indices_t]
        x_out = self(x_inp)

        return x_inp[0], x_out<|MERGE_RESOLUTION|>--- conflicted
+++ resolved
@@ -197,18 +197,11 @@
     The implementation of the above paper is based on one graph convolution layer stacked with a GRU layer.
 
     The StellarGraph implementation is built as a stack of the following set of layers:
-<<<<<<< HEAD
-      1. User specified no. of Graph Convolutional layers
-      2. User specified no. of LSTM layers
-      3. 1 Dense layer
-      4. 1 Dropout layer
-=======
 
     1. User specified no. of Graph Convolutional layers
     2. User specified no. of LSTM layers
     3. 1 Dense layer
     4. 1 Dropout layer
->>>>>>> f7d5c49f
 
     The last two layers consistently showed better performance and regularization experimentally.
 
