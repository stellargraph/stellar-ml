--- conflicted
+++ resolved
@@ -18,10 +18,7 @@
 from tensorflow.keras import backend as K
 from tensorflow.keras import activations, initializers, constraints, regularizers
 from tensorflow.keras.layers import Input, Layer, Dropout, LSTM, Dense, Permute
-<<<<<<< HEAD
 from ..mapper import SlidingFeaturesNodeGenerator
-=======
->>>>>>> ea0a1bdb
 from ..core.experimental import experimental
 from ..core.utils import calculate_laplacian
 
@@ -134,10 +131,6 @@
 
         """
         _batch_dim, n_nodes, t_steps = input_shapes
-<<<<<<< HEAD
-        self.units = t_steps
-=======
->>>>>>> ea0a1bdb
 
         self.A = self.add_weight(
             name="A",
@@ -171,11 +164,7 @@
         Applies the layer.
 
         Args:
-<<<<<<< HEAD
-            inputs (ndarray): node features (size B x N x T), where B is the batch size, T is the
-=======
             features (ndarray): node features (size B x N x T), where B is the batch size, T is the
->>>>>>> ea0a1bdb
                 sequence length, and N is the number of nodes in the graph.
 
         Returns:
@@ -190,10 +179,7 @@
 
         # shape = B x N x T
         h_graph = tf.transpose(neighbours, [0, 2, 1])
-<<<<<<< HEAD
-=======
         # shape = B x N x units
->>>>>>> ea0a1bdb
         output = K.dot(h_graph, self.kernel)
 
         # Add optional bias & apply activation
@@ -220,30 +206,11 @@
     3. 1 Dense layer
     4. 1 Dropout layer. The last two layers consistently showed better performance and regularization experimentally.
     Args:
-<<<<<<< HEAD
-        seq_len: No. of LSTM cells
-        adj: unweighted/weighted adjacency matrix of [no.of nodes by no. of nodes dimension
-        gc_layers: No. of Graph Convolution  layers in the stack. The output of each layer is equal to sequence length.
-        lstm_layer_size (list of int): Output sizes of LSTM layers in the stack.
-        generator (SlidingFeaturesNodeGenerator): A generator instance.
-        bias (bool): If True, a bias vector is learnt for each layer in the GCN model.
-        dropout (float): Dropout rate applied to input features of each GCN layer.
-        gc_activations (list of str or func): Activations applied to each layer's output;
-            defaults to ['relu', ..., 'relu'].
-        lstm_activations (list of str or func): Activations applied to each layer's output;
-            defaults to ['tanh', ..., 'tanh'].
-        kernel_initializer (str or func, optional): The initialiser to use for the weights of each layer.
-        kernel_regularizer (str or func, optional): The regulariser to use for the weights of each layer.
-        kernel_constraint (str or func, optional): The constraint to use for the weights of each layer.
-        bias_initializer (str or func, optional): The initialiser to use for the bias of each layer.
-        bias_regularizer (str or func, optional): The regulariser to use for the bias of each layer.
-        bias_constraint (str or func, optional): The constraint to use for the bias of each layer.
-    """
-=======
        seq_len: No. of LSTM cells
        adj: unweighted/weighted adjacency matrix of [no.of nodes by no. of nodes dimension
        gc_layer_sizes (list of int): Output sizes of Graph Convolution  layers in the stack.
        lstm_layer_sizes (list of int): Output sizes of LSTM layers in the stack.
+       generator (SlidingFeaturesNodeGenerator): A generator instance.
        bias (bool): If True, a bias vector is learnt for each layer in the GCN model.
        dropout (float): Dropout rate applied to input features of each GCN layer.
        gc_activations (list of str or func): Activations applied to each layer's output; defaults to ['relu', ..., 'relu'].
@@ -255,24 +222,16 @@
        bias_regularizer (str or func, optional): The regulariser to use for the bias of each layer.
        bias_constraint (str or func, optional): The constraint to use for the bias of each layer.
      """
->>>>>>> ea0a1bdb
 
     def __init__(
         self,
         seq_len,
         adj,
-<<<<<<< HEAD
-        gc_layers,
-        lstm_layer_size,
-        gc_activations,
-        generator=None,
-        lstm_activations=["tanh"],
-=======
         gc_layer_sizes,
         lstm_layer_sizes,
         gc_activations=None,
+        generator=None,
         lstm_activations=None,
->>>>>>> ea0a1bdb
         bias=True,
         dropout=0.5,
         kernel_initializer=None,
@@ -356,10 +315,7 @@
                 )
             )
 
-<<<<<<< HEAD
-=======
         # put time-sequence dimension last for LSTM layers
->>>>>>> ea0a1bdb
         self._layers.append(Permute((2, 1)))
 
         for ii in range(n_lstm_layers - 1):
