# -*- coding: utf-8 -*-
#
# Copyright 2019-2020 Data61, CSIRO
#
# Licensed under the Apache License, Version 2.0 (the "License");
# you may not use this file except in compliance with the License.
# You may obtain a copy of the License at
#
#   http://www.apache.org/licenses/LICENSE-2.0
#
# Unless required by applicable law or agreed to in writing, software
# distributed under the License is distributed on an "AS IS" BASIS,
# WITHOUT WARRANTIES OR CONDITIONS OF ANY KIND, either express or implied.
# See the License for the specific language governing permissions and
# limitations under the License.

from tensorflow.keras import backend as K
from tensorflow.keras import activations, initializers, constraints, regularizers
from tensorflow.keras.layers import Input, Layer, Lambda, Dropout, Reshape
from .misc import deprecated_model_function, GatherIndices
from ..mapper import ClusterNodeGenerator
from .gcn import GraphConvolution, GCN

import warnings


class ClusterGraphConvolution(GraphConvolution):
    """
    Deprecated: use :class:`.GraphConvolution`.
    """

    def __init__(self, *args, **kwargs):
        warnings.warn(
            "ClusterGraphConvolution has been replaced by GraphConvolution without functionality change",
            DeprecationWarning,
            stacklevel=2,
        )
        super().__init__(*args, **kwargs)


class ClusterGCN(GCN):
    """
<<<<<<< HEAD
    A stack of Cluster Graph Convolutional layers that implement a cluster graph convolution network
    model as in https://arxiv.org/abs/1905.07953

    The model minimally requires specification of the layer sizes as a list of int
    corresponding to the feature dimensions for each hidden layer,
    activation functions for each hidden layers, and a generator object.

    To use this class as a Keras model, the features and preprocessed adjacency matrix
    should be supplied using the :class:`.ClusterNodeGenerator` class.

    Notes:
      - The inputs are tensors with a batch dimension of 1. These are provided by the \
        :class:`.ClusterNodeGenerator` object.

      - The nodes provided to the :class:`.ClusterNodeGenerator.flow` method are
        used by the final layer to select the predictions for those nodes in order.
        However, the intermediate layers before the final layer order the nodes
        in the same way as the adjacency matrix.

    Examples:
        Creating a Cluster-GCN node classification model from an existing :class:`.StellarGraph`
        object ``G``::

            generator = ClusterNodeGenerator(G, clusters=10, q=2)
            cluster_gcn = ClusterGCN(
                             layer_sizes=[32, 4],
                             activations=["elu","softmax"],
                             generator=generator,
                             dropout=0.5
                )
            x_inp, predictions = cluster_gcn.in_out_tensors()

    .. seealso::

       Examples using Cluster-GCN:

       - `node classification <https://stellargraph.readthedocs.io/en/stable/demos/node-classification/cluster-gcn-node-classification.html>`__
       - `node classification with Neo4j <https://stellargraph.readthedocs.io/en/stable/demos/connector/neo4j/cluster-gcn-on-cora-neo4j-example.html>`__

       This is a specialised form of the :class:`.GCN` model.

       Appropriate data generator: :class:`.ClusterNodeGenerator`.

    Args:
        layer_sizes (list of int): list of output sizes of the graph convolutional layers in the stack
        activations (list of str): list of activations applied to each layer's output
        generator (ClusterNodeGenerator): an instance of ClusterNodeGenerator class constructed on the graph of interest
        bias (bool): toggles an optional bias in graph convolutional layers
        dropout (float): dropout rate applied to input features of each graph convolutional layer
        kernel_initializer (str or func, optional): The initialiser to use for the weights of each layer.
        kernel_regularizer (str or func, optional): The regulariser to use for the weights of each layer.
        kernel_constraint (str or func, optional): The constraint to use for the weights of each layer.
        bias_initializer (str or func, optional): The initialiser to use for the bias of each layer.
        bias_regularizer (str or func, optional): The regulariser to use for the bias of each layer.
        bias_constraint (str or func, optional): The constraint to use for the bias of each layer.
=======
    Deprecated: use :class:`stellargraph.layer.GCN` with :class:`stellargraph.mapper.ClusterNodeGenerator`.
>>>>>>> ef5389c3
    """

    def __init__(
        self,
        # the parameter order is slightly different between this and GCN, so the *args,
        # **kwargs trick doesn't work
        layer_sizes,
        activations,
        generator,
        bias=True,
        dropout=0.0,
        kernel_initializer="glorot_uniform",
        kernel_regularizer=None,
        kernel_constraint=None,
        bias_initializer="zeros",
        bias_regularizer=None,
        bias_constraint=None,
    ):
        warnings.warn(
            "ClusterGCN has been replaced by GCN with little functionality change (the GCN class removes the batch dimension in some cases)",
            DeprecationWarning,
            stacklevel=2,
        )
        super().__init__(
            layer_sizes=layer_sizes,
            generator=generator,
            bias=bias,
            dropout=dropout,
            activations=activations,
            kernel_initializer=kernel_initializer,
            kernel_regularizer=kernel_regularizer,
            kernel_constraint=kernel_constraint,
            bias_initializer=bias_initializer,
            bias_regularizer=bias_regularizer,
            bias_constraint=bias_constraint,
            # for compatibility
            squeeze_output_batch=False,
        )<|MERGE_RESOLUTION|>--- conflicted
+++ resolved
@@ -40,65 +40,7 @@
 
 class ClusterGCN(GCN):
     """
-<<<<<<< HEAD
-    A stack of Cluster Graph Convolutional layers that implement a cluster graph convolution network
-    model as in https://arxiv.org/abs/1905.07953
-
-    The model minimally requires specification of the layer sizes as a list of int
-    corresponding to the feature dimensions for each hidden layer,
-    activation functions for each hidden layers, and a generator object.
-
-    To use this class as a Keras model, the features and preprocessed adjacency matrix
-    should be supplied using the :class:`.ClusterNodeGenerator` class.
-
-    Notes:
-      - The inputs are tensors with a batch dimension of 1. These are provided by the \
-        :class:`.ClusterNodeGenerator` object.
-
-      - The nodes provided to the :class:`.ClusterNodeGenerator.flow` method are
-        used by the final layer to select the predictions for those nodes in order.
-        However, the intermediate layers before the final layer order the nodes
-        in the same way as the adjacency matrix.
-
-    Examples:
-        Creating a Cluster-GCN node classification model from an existing :class:`.StellarGraph`
-        object ``G``::
-
-            generator = ClusterNodeGenerator(G, clusters=10, q=2)
-            cluster_gcn = ClusterGCN(
-                             layer_sizes=[32, 4],
-                             activations=["elu","softmax"],
-                             generator=generator,
-                             dropout=0.5
-                )
-            x_inp, predictions = cluster_gcn.in_out_tensors()
-
-    .. seealso::
-
-       Examples using Cluster-GCN:
-
-       - `node classification <https://stellargraph.readthedocs.io/en/stable/demos/node-classification/cluster-gcn-node-classification.html>`__
-       - `node classification with Neo4j <https://stellargraph.readthedocs.io/en/stable/demos/connector/neo4j/cluster-gcn-on-cora-neo4j-example.html>`__
-
-       This is a specialised form of the :class:`.GCN` model.
-
-       Appropriate data generator: :class:`.ClusterNodeGenerator`.
-
-    Args:
-        layer_sizes (list of int): list of output sizes of the graph convolutional layers in the stack
-        activations (list of str): list of activations applied to each layer's output
-        generator (ClusterNodeGenerator): an instance of ClusterNodeGenerator class constructed on the graph of interest
-        bias (bool): toggles an optional bias in graph convolutional layers
-        dropout (float): dropout rate applied to input features of each graph convolutional layer
-        kernel_initializer (str or func, optional): The initialiser to use for the weights of each layer.
-        kernel_regularizer (str or func, optional): The regulariser to use for the weights of each layer.
-        kernel_constraint (str or func, optional): The constraint to use for the weights of each layer.
-        bias_initializer (str or func, optional): The initialiser to use for the bias of each layer.
-        bias_regularizer (str or func, optional): The regulariser to use for the bias of each layer.
-        bias_constraint (str or func, optional): The constraint to use for the bias of each layer.
-=======
     Deprecated: use :class:`stellargraph.layer.GCN` with :class:`stellargraph.mapper.ClusterNodeGenerator`.
->>>>>>> ef5389c3
     """
 
     def __init__(
