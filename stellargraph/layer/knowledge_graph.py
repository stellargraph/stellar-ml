# -*- coding: utf-8 -*-
#
# Copyright 2020 Data61, CSIRO
#
# Licensed under the Apache License, Version 2.0 (the "License");
# you may not use this file except in compliance with the License.
# You may obtain a copy of the License at
#
#   http://www.apache.org/licenses/LICENSE-2.0
#
# Unless required by applicable law or agreed to in writing, software
# distributed under the License is distributed on an "AS IS" BASIS,
# WITHOUT WARRANTIES OR CONDITIONS OF ANY KIND, either express or implied.
# See the License for the specific language governing permissions and
# limitations under the License.

import numpy as np
import tensorflow as tf
from tensorflow.keras import backend as K
from tensorflow.keras import activations, initializers, constraints, regularizers
from tensorflow.keras.layers import Input, Layer, Lambda, Dropout, Reshape, Embedding

from ..mapper.knowledge_graph import KGTripleGenerator, KGTripleSequence
from ..core.experimental import experimental
from ..core.validation import require_integer_in_range


class ComplExScore(Layer):
    """
    ComplEx scoring Keras layer.

    Original Paper: Complex Embeddings for Simple Link Prediction, Théo Trouillon, Johannes Welbl,
    Sebastian Riedel, Éric Gaussier and Guillaume Bouchard, ICML
    2016. http://jmlr.org/proceedings/papers/v48/trouillon16.pdf

    This combines subject, relation and object embeddings into a score of the likelihood of the
    link.
    """

    def __init__(self, *args, **kwargs):
        super().__init__(*args, **kwargs)

    def build(self, input_shape):
        self.built = True

    def call(self, inputs):
        """
        Applies the layer.

        Args:

            inputs: a list of 6 tensors (``shape = batch size × 1 × embedding dimension k``), where
                the three consecutive pairs represent real and imaginary parts of the subject,
                relation and object embeddings, respectively, that is, ``inputs == [Re(subject),
                Im(subject), Re(relation), ...]``
        """
        s_re, s_im, r_re, r_im, o_re, o_im = inputs

        def inner(r, s, o):
            return tf.reduce_sum(r * s * o, axis=2)

        # expansion of Re(<w_r, e_s, conjugate(e_o)>)
        score = (
            inner(r_re, s_re, o_re)
            + inner(r_re, s_im, o_im)
            + inner(r_im, s_re, o_im)
            - inner(r_im, s_im, o_re)
        )

        return score


@experimental(
    reason="results from the reference paper have not been reproduced yet", issues=[862]
)
class ComplEx:
    """
    Embedding layers and a ComplEx scoring layers that implement the ComplEx knowledge graph
    embedding algorithm as in http://jmlr.org/proceedings/papers/v48/trouillon16.pdf

    Args:
        generator (KGTripleGenerator): A generator of triples to feed into the model.

        embedding_dimension (int): the dimension of the embedding (that is, a vector in
            ``C^embedding_dimension`` is learnt for each node and each link type)

        embeddings_initializer (str or func, optional): The initialiser to use for the embeddings
            (the default of random normal values matches the paper's reference implementation).

        embeddings_regularizer (str or func, optional): The regularizer to use for the embeddings.
    """

    def __init__(
        self,
        generator,
        embedding_dimension,
        embeddings_initializer="normal",
        embeddings_regularizer=None,
    ):
        if not isinstance(generator, KGTripleGenerator):
            raise TypeError(
                f"generator: expected KGTripleGenerator, found {type(generator).__name__}"
            )

        graph = generator.G
        self.num_nodes = graph.number_of_nodes()
        self.num_edge_types = len(graph._edges.types)
<<<<<<< HEAD
        self.k = k

        def embed(count, name):
            return Embedding(
                count,
                k,
                name=name,
                embeddings_initializer=embeddings_initializer,
                embeddings_regularizer=embeddings_regularizer,
            )

        # ComplEx generates embeddings in C, which we model as separate real and imaginary
        # embeddings
        self._node_embeddings_real = embed(self.num_nodes, self._NODE_REAL)
        self._node_embeddings_imag = embed(self.num_nodes, self._NODE_IMAG)
        self._edge_type_embeddings_real = embed(self.num_edge_types, self._REL_REAL)
        self._edge_type_embeddings_imag = embed(self.num_edge_types, self._REL_IMAG)
=======
        self.embedding_dimension = embedding_dimension
        self.embeddings_initializer = initializers.get(embeddings_initializer)
        self.embeddings_regularizer = regularizers.get(embeddings_regularizer)
>>>>>>> 6b97feed

    # layer names
    _NODE_REAL = "COMPLEX_NODE_REAL"
    _NODE_IMAG = "COMPLEX_NODE_IMAG"

    _REL_REAL = "COMPLEX_EDGE_TYPE_REAL"
    _REL_IMAG = "COMPLEX_EDGE_TYPE_IMAG"

    @staticmethod
    def embeddings(model):
        """
        Retrieve the embeddings for nodes/entities and edge types/relations in the given model.

        Args:
            model (tensorflow.keras.Model): a Keras model created using a ``ComplEx`` instance.

        Returns:
            A tuple of numpy complex arrays: the first element is the embeddings for nodes/entities
            (``shape = number of nodes × k``), the second element is the embeddings for edge
            types/relations (``shape = number of edge types x k``).
        """
        node = 1j * model.get_layer(ComplEx._NODE_IMAG).embeddings.numpy()
        node += model.get_layer(ComplEx._NODE_REAL).embeddings.numpy()

        rel = 1j * model.get_layer(ComplEx._REL_IMAG).embeddings.numpy()
        rel += model.get_layer(ComplEx._REL_REAL).embeddings.numpy()

        return node, rel

    @staticmethod
    def rank_edges_against_all_nodes(model, test_data, known_edges_graph):
        """
        Returns the ranks of the true edges in ``test_data``, when scored against all other similar
        edges.

        For each input edge ``E = (s, r, o)``, the score of the *modified-object* edge ``(s, r, n)``
        is computed for every node ``n`` in the graph, and similarly the score of the
        *modified-subject* edge ``(n, r, o)``.

        This computes "raw" ranks: the score of each edge is ranked against all of the
        modified-object and modified subject-ones, for instance, if ``E = ("a", "X", "b")`` has
        score 3.14, and only one modified-object edge has a higher score (e.g. ``("a", "X", "c")``),
        then the raw modified-object rank for ``E`` will be 2; if all of the ``(n, "X", "b")`` edges
        have score less than 3.14, then the raw modified-subject rank for ``E`` will be 1.

        Args:
            model (tensorflow.keras.Model): a Keras model created using a ``ComplEx`` instance.

            test_data: the output of :meth:`KGTripleGenerator.flow` on some test triples

            known_edges_graph (StellarGraph):
                a graph instance containing all known edges/triples

        Returns:
            A numpy array of integer raw ranks. It has shape ``N × 2``, where N is the number of
            test triples in ``test_data``; the first column (``array[:, 0]``) holds the
            modified-object ranks, and the second (``array[:, 1]``) holds the modified-subject
            ranks.
        """

        if not isinstance(test_data, KGTripleSequence):
            raise TypeError(
                "test_data: expected KGTripleSequence; found {type(test_data).__name__}"
            )

        num_nodes = known_edges_graph.number_of_nodes()

        def ranks(pred, true_ilocs):
            batch_size = len(true_ilocs)
            assert pred.shape == (num_nodes, batch_size)

            # the score of the true edge, for each edge in the batch (this indexes in lock-step,
            # i.e. [pred[true_ilocs[0], range(batch_size)[0]], ...])
            true_scores = pred[true_ilocs, range(batch_size)]

            # for each column, compare all the scores against the score of the true edge
            greater = pred > true_scores

            # the raw rank is the number of elements scored higher than the true edge
            raw_rank = 1 + greater.sum(axis=0)
            assert raw_rank.shape == (batch_size,)

            return raw_rank

        all_node_embs, all_rel_embs = ComplEx.embeddings(model)
        all_node_embs_conj = all_node_embs.conj()

        raws = []

        # run through the batches and compute the ranks for each one
        num_tested = 0
        for ((subjects, rels, objects),) in test_data:
            num_tested += len(subjects)

            # batch_size x k
            ss = all_node_embs[subjects, :]
            rs = all_rel_embs[rels, :]
            os = all_node_embs[objects, :]

            # reproduce the scoring function for ranking the given subject and relation against all
            # other nodes (objects), and similarly given relation and object against all
            # subjects. The bulk operations give speeeeeeeeed.
            # (num_nodes x k, batch_size x k) -> num_nodes x batch_size
            mod_o_pred = np.inner(all_node_embs_conj, ss * rs).real
            mod_s_pred = np.inner(all_node_embs, rs * os.conj()).real

            mod_o_raw = ranks(mod_o_pred, true_ilocs=objects)
            mod_s_raw = ranks(mod_s_pred, true_ilocs=subjects)

            raws.append(np.column_stack((mod_o_raw, mod_s_raw)))

        # make one big array
        raw = np.concatenate(raws)
        # for each edge, there should be an pair of raw ranks
        assert raw.shape == (num_tested, 2)

        return raw

<<<<<<< HEAD
=======
    def _embed(self, count, name):
        return Embedding(
            count,
            self.embedding_dimension,
            name=name,
            embeddings_initializer=self.embeddings_initializer,
            embeddings_regularizer=self.embeddings_regularizer,
        )

>>>>>>> 6b97feed
    def __call__(self, x):
        """
        Apply embedding layers to the source, relation and object input "ilocs" (sequential integer
        labels for the nodes and edge types).

        Args:
            x (list): list of 3 tensors (each batch size x 1) storing the ilocs of the subject,
                relation and object elements for each edge in the batch.
        """
        s_iloc, r_iloc, o_iloc = x

        s_re = self._node_embeddings_real(s_iloc)
        s_im = self._node_embeddings_imag(s_iloc)

        r_re = self._edge_type_embeddings_real(r_iloc)
        r_im = self._edge_type_embeddings_imag(r_iloc)

        o_re = self._node_embeddings_real(o_iloc)
        o_im = self._node_embeddings_imag(o_iloc)

        scoring = ComplExScore()

        return scoring([s_re, s_im, r_re, r_im, o_re, o_im])

    def build(self):
        """
        Builds a ComplEx model.

        Returns:
            A tuple of (list of input tensors, tensor for ComplEx model score outputs)
        """
        s_iloc = Input(shape=1)
        r_iloc = Input(shape=1)
        o_iloc = Input(shape=1)

        x_inp = [s_iloc, r_iloc, o_iloc]
        x_out = self(x_inp)

        return x_inp, x_out


class DistMultScore(Layer):
    """
    DistMult scoring Keras layer.

    Original Paper: Embedding Entities and Relations for Learning and Inference in Knowledge
    Bases. Bishan Yang, Wen-tau Yih, Xiaodong He, Jianfeng Gao, Li Deng. ICLR 2015

    This combines subject, relation and object embeddings into a score of the likelihood of the
    link.
    """

    def __init__(self, *args, **kwargs):
        super().__init__(*args, **kwargs)

    def build(self, input_shape):
        self.built = True

    def call(self, inputs):
        """
        Applies the layer.

        Args:

            inputs: a list of 3 tensors (``shape = batch size × 1 × embedding dimension``),
                representing the subject, relation and object embeddings, respectively, that is,
                ``inputs == [subject, relation, object]``
        """

        y_e1, m_r, y_e2 = inputs
        # y_e1^T M_r y_e2, where M_r = diag(m_r) is a diagonal matrix
        score = tf.reduce_sum(y_e1 * m_r * y_e2, axis=2)
        return score


@experimental(
    reason="results from the reference paper have not been reproduced yet", issues=[981]
)
class DistMult:
    """
    Embedding layers and a DistMult scoring layers that implement the DistMult knowledge graph
    embedding algorithm as in https://arxiv.org/pdf/1412.6575.pdf

    Args:
        generator (KGTripleGenerator): A generator of triples to feed into the model.

        embedding_dimension (int): the dimension of the embedding (that is, a vector in
            ``R^embedding_dimension`` is learnt for each node and each link type)

        embeddings_initializer (str or func, optional): The initialiser to use for the embeddings.

        embeddings_regularizer (str or func, optional): The regularizer to use for the embeddings.
    """

    def __init__(
        self,
        generator,
        embedding_dimension,
        embeddings_initializer="uniform",
        embeddings_regularizer=None,
    ):
        if not isinstance(generator, KGTripleGenerator):
            raise TypeError(
                f"generator: expected KGTripleGenerator, found {type(generator).__name__}"
            )

        require_integer_in_range(embedding_dimension, "embedding_dimension", min_val=1)

        graph = generator.G
        self.num_nodes = graph.number_of_nodes()
        self.num_edge_types = len(graph._edges.types)
        self.embedding_dimension = embedding_dimension

        def embed(count, name):
            # FIXME(#980,https://github.com/tensorflow/tensorflow/issues/33755): embeddings can't use
            # constraints to be normalized: per section 4 in the paper, the embeddings should be
            # normalised to have unit norm.
            return Embedding(
                count,
                embedding_dimension,
                name=name,
                embeddings_initializer=embeddings_initializer,
                embeddings_regularizer=embeddings_regularizer,
            )

        # DistMult generates embeddings in R
        self.node_embeddings = embed(self.num_nodes, self._NODE)
        self.edge_type_embeddings = embed(self.num_edge_types, self._REL)

    # layer names
    _NODE = "DISTMULT_NODE"
    _REL = "DISTMULT_EDGE_TYPE"

    @staticmethod
    def embeddings(model):
        """
        Retrieve the embeddings for nodes/entities and edge types/relations in the given model.

        Args:
            model (tensorflow.keras.Model): a Keras model created using a ``DistMult`` instance.

        Returns:
            A tuple of numpy arrays: the first element is the embeddings for nodes/entities
            (``shape = number of nodes × k``), the second element is the embeddings for edge
            types/relations (``shape = number of edge types x k``).
        """
        node = model.get_layer(DistMult._NODE).embeddings.numpy()
        rel = model.get_layer(DistMult._REL).embeddings.numpy()

        return node, rel

    def __call__(self, x):
        """
        Apply embedding layers to the source, relation and object input "ilocs" (sequential integer
        labels for the nodes and edge types).

        Args:
            x (list): list of 3 tensors (``shape = batch size × 1``) storing the ilocs of the
                subject, relation and object elements for each edge in the batch.
        """
        e1_iloc, r_iloc, e2_iloc = x

        y_e1 = self.node_embeddings(e1_iloc)
        m_r = self.edge_type_embeddings(r_iloc)
        y_e2 = self.node_embeddings(e2_iloc)

        scoring = DistMultScore()

        return scoring([y_e1, m_r, y_e2])

    def build(self):
        """
        Builds a DistMult model.

        Returns:
            A tuple of (list of input tensors, tensor for DistMult model score outputs)
        """
        e1_iloc = Input(shape=(None,))
        r_iloc = Input(shape=(None,))
        e2_iloc = Input(shape=(None,))

        x_inp = [e1_iloc, r_iloc, e2_iloc]
        x_out = self(x_inp)

        return x_inp, x_out<|MERGE_RESOLUTION|>--- conflicted
+++ resolved
@@ -105,13 +105,12 @@
         graph = generator.G
         self.num_nodes = graph.number_of_nodes()
         self.num_edge_types = len(graph._edges.types)
-<<<<<<< HEAD
-        self.k = k
+        self.embedding_dimension = embedding_dimension
 
         def embed(count, name):
             return Embedding(
                 count,
-                k,
+                embedding_dimension,
                 name=name,
                 embeddings_initializer=embeddings_initializer,
                 embeddings_regularizer=embeddings_regularizer,
@@ -123,11 +122,6 @@
         self._node_embeddings_imag = embed(self.num_nodes, self._NODE_IMAG)
         self._edge_type_embeddings_real = embed(self.num_edge_types, self._REL_REAL)
         self._edge_type_embeddings_imag = embed(self.num_edge_types, self._REL_IMAG)
-=======
-        self.embedding_dimension = embedding_dimension
-        self.embeddings_initializer = initializers.get(embeddings_initializer)
-        self.embeddings_regularizer = regularizers.get(embeddings_regularizer)
->>>>>>> 6b97feed
 
     # layer names
     _NODE_REAL = "COMPLEX_NODE_REAL"
@@ -246,18 +240,6 @@
 
         return raw
 
-<<<<<<< HEAD
-=======
-    def _embed(self, count, name):
-        return Embedding(
-            count,
-            self.embedding_dimension,
-            name=name,
-            embeddings_initializer=self.embeddings_initializer,
-            embeddings_regularizer=self.embeddings_regularizer,
-        )
-
->>>>>>> 6b97feed
     def __call__(self, x):
         """
         Apply embedding layers to the source, relation and object input "ilocs" (sequential integer
