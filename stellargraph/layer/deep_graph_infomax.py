--- conflicted
+++ resolved
@@ -112,14 +112,8 @@
             input and output layers for use with a keras model
         """
 
-<<<<<<< HEAD
         x_inp, node_feats = self.base_model.in_out_tensors(multiplicity=1)
-        # identity layer so we can attach a name to the tensor
-        node_feats = Lambda(lambda x: x, name=self._unique_id)(node_feats)
-=======
-        x_inp, node_feats = self.base_model.build(multiplicity=1)
 
->>>>>>> 7f2aeeb3
         x_corr = [
             Input(batch_shape=x_inp[i].shape) for i in self._corruptible_inputs_idxs
         ]
@@ -144,12 +138,6 @@
         """
         A function to create the the inputs and outputs for an embedding model.
 
-<<<<<<< HEAD
-        Args:
-            model (keras.Model): the base Deep Graph Infomax model with inputs and outputs created from
-                DeepGraphInfoMax.in_out_tensors()
-=======
->>>>>>> 7f2aeeb3
         Returns:
             input and output layers for use with a keras model
         """
