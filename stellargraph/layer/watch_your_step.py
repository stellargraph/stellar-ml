# -*- coding: utf-8 -*-
#
# Copyright 2020 Data61, CSIRO
#
# Licensed under the Apache License, Version 2.0 (the "License");
# you may not use this file except in compliance with the License.
# You may obtain a copy of the License at
#
#   http://www.apache.org/licenses/LICENSE-2.0
#
# Unless required by applicable law or agreed to in writing, software
# distributed under the License is distributed on an "AS IS" BASIS,
# WITHOUT WARRANTIES OR CONDITIONS OF ANY KIND, either express or implied.
# See the License for the specific language governing permissions and
# limitations under the License.

import tensorflow as tf
from tensorflow.keras.layers import Layer, Embedding, Input, Lambda, Concatenate, Dense
from tensorflow.keras import backend as K
from tensorflow.keras import initializers, constraints, regularizers
import numpy as np
import warnings
from ..mapper.adjacency_generators import AdjacencyPowerGenerator
from ..core.validation import require_integer_in_range


class AttentiveWalk(Layer):
    """
    This implements the graph attention as in Watch Your Step: Learning Node Embeddings via Graph Attention
    https://arxiv.org/pdf/1710.09599.pdf.

    Args:
        walk_length (int): the length of the random walks. Equivalent to the number of adjacency powers used. Defaults
            to `10` as this value was found to perform well by the authors of the paper.
        attention_initializer (str or func, optional): The initialiser to use for the attention weights.
        attention_regularizer (str or func, optional): The regulariser to use for the attention weights.
        attention_constraint (str or func, optional): The constraint to use for the attention weights.
        input_dim (tuple of ints, optional): The shape of the input to the layer.
    """

    def __init__(
        self,
        walk_length=10,
        attention_initializer="glorot_uniform",
        attention_regularizer=None,
        attention_constraint=None,
        input_dim=None,
        **kwargs,
    ):

        if "input_shape" not in kwargs and input_dim is not None:
            kwargs["input_shape"] = input_dim

        self.walk_length = walk_length
        self.attention_initializer = initializers.get(attention_initializer)
        self.attention_regularizer = regularizers.get(attention_regularizer)
        self.attention_constraint = constraints.get(attention_constraint)
        super().__init__(**kwargs)

    def get_config(self):
        config = {
            "walk_length": self.walk_length,
            "attention_initializer": initializers.serialize(self.attention_initializer),
            "attention_regularizer": regularizers.serialize(self.attention_regularizer),
            "attention_constraint": constraints.serialize(self.attention_constraint),
        }
        base_config = super().get_config()
        return {**base_config, **config}

    def compute_output_shape(self, input_shapes):
        return (input_shapes[0][-1],)

    compute_output_shape.__doc__ = Layer.compute_output_shape.__doc__

    def build(self, input_shapes):

        self.attention_weights = self.add_weight(
            shape=(self.walk_length,),
            initializer=self.attention_initializer,
            name="attention_weights",
            regularizer=self.attention_regularizer,
            constraint=self.attention_constraint,
        )

        self.built = True

    build.__doc__ = Layer.build.__doc__

    def call(self, partial_powers):
        """
        Applies the layer and calculates the expected random walks.

        Args:
            partial_powers: num_rows rows of the first num_powers powers of adjacency matrix with shape
            (num_rows, num_powers, num_nodes)

        Returns:
            Tensor that represents the expected random walks starting from nodes corresponding to the input rows of
            shape (num_rows, num_nodes)
        """

        attention = K.softmax(self.attention_weights)
        expected_walk = tf.einsum("ijk,j->ik", partial_powers, attention)

        return expected_walk


def get_embeddings(model):
    """
    This function returns the embeddings from a model with Watch Your Step embeddings.

    Args:
        model (keras Model): a keras model that contains Watch Your Step embeddings.

    Returns:
        embeddings (np.array): a numpy array of the model's embeddings.
    """
    embeddings = np.hstack(
        [
            model.get_layer("WATCH_YOUR_STEP_LEFT_EMBEDDINGS").embeddings.numpy(),
            model.get_layer("WATCH_YOUR_STEP_RIGHT_EMBEDDINGS")
            .kernel.numpy()
            .transpose(),
        ]
    )

    return embeddings


class WatchYourStep:
    """
    Implementation of the node embeddings as in Watch Your Step: Learning Node Embeddings via Graph Attention
    https://arxiv.org/pdf/1710.09599.pdf.

    This model requires specification of the number of random walks starting from each node, and the embedding dimension
    to use for the node embeddings.

    Args:
        generator (AdjacencyPowerGenerator): the generator
        num_walks (int): the number of random walks starting at each node to use when calculating the expected random
            walks. Defaults to `80` as this value was found to perform well by the authors of the paper.
        embedding dimension (int): the dimension to use for the node embeddings (must be an even number).
        attention_initializer (str or func, optional): The initialiser to use for the attention weights.
        attention_regularizer (str or func, optional): The regulariser to use for the attention weights.
        attention_constraint (str or func, optional): The constraint to use for the attention weights.
        embeddings_initializer (str or func, optional): The initialiser to use for the embeddings.
        embeddings_regularizer (str or func, optional): The regulariser to use for the embeddings.
        embeddings_constraint (str or func, optional): The constraint to use for the embeddings.
    """

    def __init__(
        self,
        generator,
        num_walks=80,
        embedding_dimension=64,
        attention_initializer="glorot_uniform",
        attention_regularizer=None,
        attention_constraint=None,
        embeddings_initializer="uniform",
        embeddings_regularizer=None,
        embeddings_constraint=None,
    ):

        if not isinstance(generator, AdjacencyPowerGenerator):
            raise TypeError(
                "generator should be an instance of AdjacencyPowerGenerator."
            )

        require_integer_in_range(num_walks, "num_walks", min_val=1)
        require_integer_in_range(embedding_dimension, "embedding_dimension", min_val=2)

        self.num_walks = num_walks
        self.num_powers = generator.num_powers
        self.n_nodes = int(generator.Aadj_T.shape[0])

        if embedding_dimension % 2 != 0:
            warnings.warn(
                f"embedding_dimension: expected even number, found odd number ({embedding_dimension}). It will be rounded down to {embedding_dimension - 1}."
            )
            embedding_dimension -= 1

        self.embedding_dimension = embedding_dimension

        self._left_embedding = Embedding(
            self.n_nodes,
            int(self.embedding_dimension / 2),
            input_length=None,
            name="WATCH_YOUR_STEP_LEFT_EMBEDDINGS",
            embeddings_initializer=embeddings_initializer,
            embeddings_regularizer=embeddings_regularizer,
            embeddings_constraint=embeddings_constraint,
        )
        self._right_embedding = Dense(
            self.n_nodes,
            use_bias=False,
            kernel_initializer=embeddings_initializer,
            kernel_regularizer=embeddings_regularizer,
            kernel_constraint=embeddings_constraint,
            name="WATCH_YOUR_STEP_RIGHT_EMBEDDINGS",
        )
        self._attentive_walk = AttentiveWalk(
            walk_length=self.num_powers,
            attention_constraint=attention_constraint,
            attention_regularizer=attention_regularizer,
            attention_initializer=attention_initializer,
        )

    def build(self):
        """
        This function builds the layers for a keras model.

        returns:
            A tuple of (inputs, outputs) to use with a keras model.
        """

        input_rows = Input(batch_shape=(None,), name="row_node_ids", dtype="int64")
        input_powers = Input(batch_shape=(None, self.num_powers, self.n_nodes))

        vectors_left = self._left_embedding(input_rows)

        # all right embeddings are used in every batch. to avoid unnecessary lookups the right embeddings are stored
        # in a dense layer to enable efficient dot product between the left vectors in the current batch and all right
        # vectors
        outer_product = self._right_embedding(vectors_left)

<<<<<<< HEAD
        # sigmoids = tf.keras.activations.sigmoid(outer_product)
        attentive_walk_layer = AttentiveWalk(
            walk_length=self.num_powers,
            attention_constraint=self.attention_constraint,
            attention_regularizer=self.attention_regularizer,
            attention_initializer=self.attention_initializer,
        )
        expected_walk = self.num_walks * attentive_walk_layer(input_powers)
=======
        sigmoids = tf.keras.activations.sigmoid(outer_product)
        expected_walk = self.num_walks * self._attentive_walk(input_powers)
>>>>>>> 95941afe

        # layer to add batch dimension of 1 to output
        expander = Lambda(lambda x: K.expand_dims(x, axis=1))

        output = Concatenate(axis=1)([expander(expected_walk), expander(outer_product)])

        return [input_rows, input_powers], output<|MERGE_RESOLUTION|>--- conflicted
+++ resolved
@@ -223,19 +223,8 @@
         # vectors
         outer_product = self._right_embedding(vectors_left)
 
-<<<<<<< HEAD
-        # sigmoids = tf.keras.activations.sigmoid(outer_product)
-        attentive_walk_layer = AttentiveWalk(
-            walk_length=self.num_powers,
-            attention_constraint=self.attention_constraint,
-            attention_regularizer=self.attention_regularizer,
-            attention_initializer=self.attention_initializer,
-        )
-        expected_walk = self.num_walks * attentive_walk_layer(input_powers)
-=======
         sigmoids = tf.keras.activations.sigmoid(outer_product)
         expected_walk = self.num_walks * self._attentive_walk(input_powers)
->>>>>>> 95941afe
 
         # layer to add batch dimension of 1 to output
         expander = Lambda(lambda x: K.expand_dims(x, axis=1))
