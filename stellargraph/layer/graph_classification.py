--- conflicted
+++ resolved
@@ -29,75 +29,8 @@
 )
 
 from .misc import deprecated_model_function
-<<<<<<< HEAD
-from ..mapper import GraphGenerator
+from ..mapper import PaddedGraphGenerator
 from .gcn import GraphConvolution
-from ..core.experimental import experimental
-=======
-from ..mapper import PaddedGraphGenerator
-from .cluster_gcn import ClusterGraphConvolution
-
-
-class GraphClassificationConvolution(ClusterGraphConvolution):
-
-    """
-    A graph convolutional Keras layer. A stack of such layers can be used to create a model for supervised graph
-    classification.
-
-    The implementation is based on the GCN Keras layer of keras-gcn github
-    repo https://github.com/tkipf/keras-gcn
-
-    Notes:
-      - The inputs are tensors with a batch dimension.
-
-      - There are 2 inputs required, the node features and the normalized graph adjacency matrices for each batch entry.
-
-      - This class assumes that the normalized graph adjacency matrices are passed as input to the Keras methods.
-
-    Args:
-        units (int): dimensionality of output feature vectors
-        activation (str): nonlinear activation applied to layer's output to obtain output features
-        use_bias (bool): toggles an optional bias
-
-        kernel_initializer (str or func, optional): The initialiser to use for the weights of each graph
-            convolutional layer.
-        kernel_regularizer (str or func, optional): The regulariser to use for the weights of each graph
-            convolutional layer.
-        kernel_constraint (str or func, optional): The constraint to use for the weights of each layer graph
-            convolutional.
-        bias_initializer (str or func, optional): The initialiser to use for the bias of each layer graph
-            convolutional.
-        bias_regularizer (str or func, optional): The regulariser to use for the bias of each layer graph
-            convolutional.
-        bias_constraint (str or func, optional): The constraint to use for the bias of each layer graph
-            convolutional.
-     """
-
-    def call(self, inputs):
-        """
-        Applies the layer.
-
-        Args:
-            inputs (list or tuple): a list or tuple of 2 input tensors that includes
-                node features (size batch_size x N x F),
-                graph adjacency matrix (batch_size x N x N),
-                where N is the number of nodes in the graph, and F is the dimensionality of node features.
-
-        Returns:
-            Keras Tensor that represents the output of the layer.
-        """
-        features, A = inputs
-
-        h_graph = K.batch_dot(A, features)
-        output = K.dot(h_graph, self.kernel)
-
-        # Add optional bias & apply activation
-        if self.bias is not None:
-            output += self.bias
-        output = self.activation(output)
-
-        return output
->>>>>>> 36c9e8c9
 
 
 class GCNSupervisedGraphClassification:
