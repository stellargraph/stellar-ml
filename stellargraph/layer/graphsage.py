--- conflicted
+++ resolved
@@ -1133,12 +1133,7 @@
              generator: The supplied generator.
         """
         if not isinstance(
-<<<<<<< HEAD
-            generator, (DirectedGraphSAGENodeGenerator, DirectedGraphSAGELinkGenerator,)
-=======
-            generator,
-            (DirectedGraphSAGENodeGenerator, Neo4JDirectedGraphSAGENodeGenerator),
->>>>>>> 0011e9e3
+            generator, (DirectedGraphSAGENodeGenerator, DirectedGraphSAGELinkGenerator,Neo4JDirectedGraphSAGENodeGenerator)
         ):
             errmsg = "Generator should be an instance of DirectedGraphSAGENodeGenerator"
             if isinstance(generator, (NodeSequence, LinkSequence)):
