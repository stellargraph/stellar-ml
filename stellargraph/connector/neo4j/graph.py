# -*- coding: utf-8 -*-
#
# Copyright 2018-2020 Data61, CSIRO
#
# Licensed under the Apache License, Version 2.0 (the "License");
# you may not use this file except in compliance with the License.
# You may obtain a copy of the License at
#
#   http://www.apache.org/licenses/LICENSE-2.0
#
# Unless required by applicable law or agreed to in writing, software
# distributed under the License is distributed on an "AS IS" BASIS,
# WITHOUT WARRANTIES OR CONDITIONS OF ANY KIND, either express or implied.
# See the License for the specific language governing permissions and
# limitations under the License.

__all__ = ["Neo4jStellarGraph", "Neo4jStellarDiGraph"]

import numpy as np
import scipy.sparse as sps
import pandas as pd
<<<<<<< HEAD
import re
import warnings
from ...core.experimental import experimental
from ... import globalvar
from ...core import convert
from ...core.indexed_array import IndexedArray
from ...core.graph import extract_element_features
=======
from ... import globalvar
from ...core.experimental import experimental
>>>>>>> 6135dc3a
from ...core.validation import comma_sep


@experimental(reason="the class is not tested", issues=[1578])
class Neo4jStellarGraph:
    """
    Neo4jStellarGraph class for graph machine learning on graphs stored in
    a Neo4j database.

    This class communicates with Neo4j via a p2neo.Graph connected to the graph
    database of interest and contains functions to query the graph data necessary
    for machine learning.

    Args:
        graph (py2neo.Graph): a py2neo.Graph connected to a Neo4j graph database.
        node_label (str, optional): Common label for all nodes in the graph, if such label exists.
            Providing this is useful if there are any indexes created on this label (e.g. on node IDs),
            as it will improve performance of queries.
        is_directed (bool, optional): If True, the data represents a
            directed multigraph, otherwise an undirected multigraph.
    """

    def __init__(self, graph_db, node_label=None, is_directed=False):

        try:
            import py2neo
        except ModuleNotFoundError as e:
            raise ModuleNotFoundError(
                f"{e.msg}. StellarGraph can only connect to Neo4j using the 'py2neo' module; please install it",
                name=e.name,
                path=e.path,
            ) from None

        # check for node ID constraint
        warn_msg = "Queries may be slow to run and may experience unexpected behaviour if there are duplicate IDs. Please consider creating a uniqueness constraint on a label applied to all nodes in the graph."
        if node_label is None:
            warnings.warn(
                "node_label: No node label provided. " + warn_msg,
                RuntimeWarning,
                stacklevel=2,
            )
        else:
            constraint_query = """
                CALL db.constraints
                """
            constraint_regex = re.compile(
                f"^CONSTRAINT ON \( \w+:{node_label} \) ASSERT \(\w+.ID\) IS UNIQUE$"
            )
            constraint_exists = False
            for c in graph_db.run(constraint_query).data():
                if constraint_regex.match(c["description"]):
                    # found constraint on node IDs
                    constraint_exists = True
                    break
            if not constraint_exists:
                warnings.warn(
                    f"node_label: No uniqueness constraint found on IDs of nodes with label '{node_label}'. "
                    + warn_msg,
                    RuntimeWarning,
                    stacklevel=2,
                )

        self.graph_db = graph_db
        self.raw_node_label = node_label
        if node_label is not None:
            self.cypher_node_label = py2neo.cypher_escape(self.raw_node_label)
        else:
            self.cypher_node_label = None
        self._is_directed = is_directed
        self._node_feature_size = None
        self._nodes = None

        # FIXME: methods in this class currently only support homogeneous graphs with default node type
        self._node_type = globalvar.NODE_TYPE_DEFAULT

    def _match_node(self):
        if self.cypher_node_label is not None:
            return f"MATCH (node:{self.cypher_node_label})"
        else:
            return "MATCH (node)"

        # FIXME: methods in this class currently only support homogeneous graphs with default node type
        self._node_type = globalvar.NODE_TYPE_DEFAULT

    def nodes(self):
        """
        Obtains the collection of nodes in the graph.

        Returns:
            The node IDs of all the nodes in the graph.
        """
        node_ids_query = f"""
            {self._match_node()}
            RETURN node.ID as node_id
            """

        result = self.graph_db.run(node_ids_query)
        return [row["node_id"] for row in result.data()]

    def cache_all_nodes_in_memory(self, dtype="float32"):
        """
        Load all node IDs and features into memory from Neo4j so that subsequent method calls that
        access node features can use the cached data instead of querying the database.

        This method should be avoided for larger graphs.

        Args:
            dtype (str, optional): Data type of features

        """
        features = self._node_features_from_db(None)
        self._nodes = convert.convert_nodes(
            features, name="nodes", default_type=self._node_type, dtype=dtype,
        )

        # cache feature size too
        self._node_feature_size = self._nodes.features_of_type(self._node_type).shape[1]

    def _node_features_from_db(self, nodes):
        return_node = f"""
            WITH {{ID: node.ID, features: node.features}} AS node_data
            RETURN node_data
            """
        if nodes is None:
            feature_query = f"""
                {self._match_node()}
                {return_node}
                """
            result = self.graph_db.run(feature_query)
            rows = result.data()
            return IndexedArray(
                np.array([node["node_data"]["features"] for node in rows]),
                index=[node["node_data"]["ID"] for node in rows],
            )
        else:
            if isinstance(nodes, np.ndarray):
                valid = nodes != None
                # we need to create a list with python types to run the neo4j query with
                nodes = [node.item() if node is not None else node for node in nodes]
            elif isinstance(nodes, list):
                valid = np.array(nodes) != None
            else:
                # single node
                valid = np.array([nodes is not None])
                nodes = [nodes]

            # None's should be filled with zeros in the feature matrix
            features = np.zeros(
                (len(nodes), self.node_feature_sizes()[self._node_type])
            )

            # fill valid locs with features
            feature_query = f"""
                UNWIND $node_id_list AS node_id
                {self._match_node()} WHERE node.ID = node_id
                {return_node}
                """
            result = self.graph_db.run(
                feature_query, parameters={"node_id_list": nodes}
            )
            rows = result.data()

            # this method currently doesn't handle any other invalid IDs. If there are other
            # invalid ids, we should raise an error
            if len(rows) != sum(valid):
                ids = {node["node_data"]["ID"] for node in rows}
                invalid = [
                    node for node in nodes if node is not None and node not in ids
                ]
                raise ValueError(
                    f"nodes: Found values that did not return any results from the database: {comma_sep(invalid)}"
                )

            features[valid, :] = [row["node_data"]["features"] for row in rows]

            return IndexedArray(features, index=nodes)

    def node_features(self, nodes):
        """
        Get the numeric feature vectors for the specified nodes or node type.

        Args:
            nodes (list or hashable, optional): Node ID or list of node IDs.
        Returns:
            Numpy array containing the node features for the requested nodes.
        """
        if self._nodes is not None:
            return extract_element_features(
                self._nodes,
                self.unique_node_type,
                "nodes",
                nodes,
                type=None,
                use_ilocs=False,
            )
        else:
            return self._node_features_from_db(nodes).values

    def unique_node_type(self):
        return self._node_type

    def node_feature_sizes(self):
        """
        Get the feature sizes for the node types in the graph.

        This method obtains the feature size by sampling a random node from the graph. Currently
        this class only supports a single default node type, and makes the following assumptions:

        - all nodes have features as a single list

        - all nodes' features have the same size

        - there's no mutations that change the size(s)

        Returns:
            A dictionary of node type and integer feature size.
        """
        if self._node_feature_size is None:
            # if feature size is unknown, take a random node's features
            feature_query = f"""
                {self._match_node()}
                RETURN size(node.features) LIMIT 1
                """
            self._node_feature_size = self.graph_db.evaluate(feature_query)

        return {self._node_type: self._node_feature_size}

    def to_adjacency_matrix(self, node_ids, weighted=False):
        """
        Obtains a SciPy sparse adjacency matrix for the subgraph containing
        the nodes specified in node_ids.

        Args:
            nodes (list): The collection of nodes
                comprising the subgraph. The adjacency matrix is
                computed for this subgraph.
            weighted (bool, optional): Must be false, at the moment.

        Returns:
             The weighted adjacency matrix.
        """

        # this param is for compatibility with StellarGraph.to_adjacency_matrix
        if weighted:
            raise ValueError("weighted: expected False, found {weighted!r}")

        # neo4j optimizes this query to be O(edges incident to nodes)
        # not O(E) as it appears
        subgraph_query = f"""
            MATCH (source)-->(target)
            WHERE source.ID IN $node_id_list AND target.ID IN $node_id_list
            RETURN collect(source.ID) AS sources, collect(target.ID) as targets
            """

        result = self.graph_db.run(
            subgraph_query, parameters={"node_id_list": node_ids}
        )

        data = result.data()[0]
        sources = np.array(data["sources"])
        targets = np.array(data["targets"])

        index = pd.Index(node_ids)

        src_idx = index.get_indexer(sources)
        tgt_idx = index.get_indexer(targets)

        weights = np.ones(len(sources), dtype=np.float32)
        shape = (len(node_ids), len(node_ids))
        adj = sps.csr_matrix((weights, (src_idx, tgt_idx)), shape=shape)

        if not self.is_directed() and len(data) > 0:
            # in an undirected graph, the adjacency matrix should be symmetric: which means counting
            # weights from either "incoming" or "outgoing" edges, but not double-counting self loops

            # FIXME https://github.com/scipy/scipy/issues/11949: these operations, particularly the
            # diagonal, don't work for an empty matrix (n == 0)
            backward = adj.transpose(copy=True)
            # this is setdiag(0), but faster, since it doesn't change the sparsity structure of the
            # matrix (https://github.com/scipy/scipy/issues/11600)
            (nonzero,) = backward.diagonal().nonzero()
            backward[nonzero, nonzero] = 0

            adj += backward

        # this is a multigraph, let's eliminate any duplicate entries
        adj.sum_duplicates()
        return adj

    def is_directed(self):
        return self._is_directed

    def check_graph_for_ml(self, expensive_check=False):
        """
        Checks if all properties required for machine learning training/inference are set up.
        An error will be raised if the graph is not correctly setup.
        """

        if expensive_check:
            num_nodes_with_feats_query = f"""
                MATCH (n)
                WHERE EXISTS(n.features)
                RETURN n LIMIT 1
            """
            result = list(self.graph_db.run(num_nodes_with_feats_query))
            if len(result) == 0:
                raise RuntimeError(
                    "This StellarGraph has no numeric feature attributes for nodes"
                    "Node features are required for machine learning"
                )

    def unique_node_type(self, error_message=None):
        """
        Return the unique node type, for a homogeneous-node graph.
        Args:
            error_message (str, optional): a custom message to use for the exception; this can use
                the ``%(found)s`` placeholder to insert the real sequence of node types.
        Returns:
            If this graph has only one node type, this returns that node type, otherwise it raises a
            ``ValueError`` exception.
        """
        return self._node_type


# A convenience class that merely specifies that edges have direction.
class Neo4jStellarDiGraph(Neo4jStellarGraph):
    def __init__(self, graph_db, node_label=None):
        super().__init__(graph_db, node_label=node_label, is_directed=True)<|MERGE_RESOLUTION|>--- conflicted
+++ resolved
@@ -19,18 +19,13 @@
 import numpy as np
 import scipy.sparse as sps
 import pandas as pd
-<<<<<<< HEAD
 import re
 import warnings
+from ... import globalvar
 from ...core.experimental import experimental
-from ... import globalvar
 from ...core import convert
 from ...core.indexed_array import IndexedArray
 from ...core.graph import extract_element_features
-=======
-from ... import globalvar
-from ...core.experimental import experimental
->>>>>>> 6135dc3a
 from ...core.validation import comma_sep
 
 
@@ -229,9 +224,6 @@
         else:
             return self._node_features_from_db(nodes).values
 
-    def unique_node_type(self):
-        return self._node_type
-
     def node_feature_sizes(self):
         """
         Get the feature sizes for the node types in the graph.
