--- conflicted
+++ resolved
@@ -21,14 +21,11 @@
 
 __all__ = [
     "data",
-<<<<<<< HEAD
+    "datasets",
     "calibration",
     "ensemble",
     "interpretability",
     "losses",
-=======
-    "datasets",
->>>>>>> 72543e1e
     "layer",
     "mapper",
     "utils",
