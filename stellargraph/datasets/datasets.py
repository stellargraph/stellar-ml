# -*- coding: utf-8 -*-
#
# Copyright 2019-2020 Data61, CSIRO
#
# Licensed under the Apache License, Version 2.0 (the "License");
# you may not use this file except in compliance with the License.
# You may obtain a copy of the License at
#
# http://www.apache.org/licenses/LICENSE-2.0
#
# Unless required by applicable law or agreed to in writing, software
# distributed under the License is distributed on an "AS IS" BASIS,
# WITHOUT WARRANTIES OR CONDITIONS OF ANY KIND, either express or implied.
# See the License for the specific language governing permissions and
# limitations under the License.

"""
`stellargraph.datasets` contains classes to download sample network datasets.

The default download path of ``stellargraph-datasets`` within the user's home directory can be changed by setting the
``STELLARGRAPH_DATASETS_PATH`` environment variable, and each dataset will be downloaded to a subdirectory within this path.
"""

from .dataset_loader import DatasetLoader
from ..core.graph import StellarGraph, StellarDiGraph
import logging
import os
import pandas as pd
import numpy as np
from sklearn import preprocessing


log = logging.getLogger(__name__)


class Cora(
    DatasetLoader,
    name="Cora",
    directory_name="cora",
    url="https://linqs-data.soe.ucsc.edu/public/lbc/cora.tgz",
    url_archive_format="gztar",
    expected_files=["cora.cites", "cora.content"],
    description="The Cora dataset consists of 2708 scientific publications classified into one of seven classes. "
    "The citation network consists of 5429 links. Each publication in the dataset is described by a 0/1-valued word vector "
    "indicating the absence/presence of the corresponding word from the dictionary. The dictionary consists of 1433 unique words.",
    source="https://linqs.soe.ucsc.edu/data",
):
    def load(self, directed=False, largest_connected_component_only=False):
        """
        Load this dataset into a homogeneous graph that is directed or undirected, downloading it if
        required.

        The node feature vectors are included, and the edges are treated as directed or undirected
        depending on the ``directed`` parameter.

        Args:
            directed (bool): if True, return a directed graph, otherwise return an undirected one.
            largest_connected_component_only (bool): if True, returns only the largest connected
                component, not the whole graph.

        Returns:
            A tuple where the first element is the :class:`StellarGraph` object (or
            :class:`StellarDiGraph`, if ``directed == True``) with the nodes, node feature vectors
            and edges, and the second element is a pandas Series of the node subject class labels.
        """
        self.download()
        edgelist = pd.read_csv(
            self._resolve_path("cora.cites"),
            sep="\t",
            header=None,
            names=["target", "source"],
        )

        feature_names = ["w_{}".format(ii) for ii in range(1433)]
        subject = "subject"
        column_names = feature_names + [subject]
        node_data = pd.read_csv(
            self._resolve_path("cora.content"),
            sep="\t",
            header=None,
            names=column_names,
        )

        cls = StellarDiGraph if directed else StellarGraph
        graph = cls({"paper": node_data[feature_names]}, {"cites": edgelist})

        if largest_connected_component_only:
            cc_ids = next(graph.connected_components())
            return graph.subgraph(cc_ids), node_data[subject][cc_ids]

        return graph, node_data[subject]


class CiteSeer(
    DatasetLoader,
    name="CiteSeer",
    directory_name="citeseer",
    url="https://linqs-data.soe.ucsc.edu/public/lbc/citeseer.tgz",
    url_archive_format="gztar",
    expected_files=["citeseer.cites", "citeseer.content"],
    description="The CiteSeer dataset consists of 3312 scientific publications classified into one of six classes. "
    "The citation network consists of 4732 links. Each publication in the dataset is described by a 0/1-valued word vector "
    "indicating the absence/presence of the corresponding word from the dictionary. The dictionary consists of 3703 unique words.",
    source="https://linqs.soe.ucsc.edu/data",
):
    pass


class PubMedDiabetes(
    DatasetLoader,
    name="PubMed Diabetes",
    directory_name="Pubmed-Diabetes",
    url="https://linqs-data.soe.ucsc.edu/public/Pubmed-Diabetes.tgz",
    url_archive_format="gztar",
    expected_files=[
        "data/Pubmed-Diabetes.DIRECTED.cites.tab",
        "data/Pubmed-Diabetes.GRAPH.pubmed.tab",
        "data/Pubmed-Diabetes.NODE.paper.tab",
    ],
    description="The PubMed Diabetes dataset consists of 19717 scientific publications from PubMed database "
    "pertaining to diabetes classified into one of three classes. The citation network consists of 44338 links. "
    "Each publication in the dataset is described by a TF/IDF weighted word vector from a dictionary which consists of 500 unique words.",
    source="https://linqs.soe.ucsc.edu/data",
    data_subdirectory_name="data",
):
    pass


class BlogCatalog3(
    DatasetLoader,
    name="BlogCatalog3",
    directory_name="BlogCatalog-dataset",
    url="http://socialcomputing.asu.edu/uploads/1283153973/BlogCatalog-dataset.zip",
    url_archive_format="zip",
    expected_files=[
        "data/edges.csv",
        "data/group-edges.csv",
        "data/groups.csv",
        "data/nodes.csv",
    ],
    description="This dataset is crawled from a social blog directory website BlogCatalog "
    "http://www.blogcatalog.com and contains the friendship network crawled and group memberships.",
    source="http://socialcomputing.asu.edu/datasets/BlogCatalog3",
    data_subdirectory_name="data",
):
    def load(self):
        """
        Load this dataset into an undirected heterogeneous graph, downloading it if required.

        The graph has two types of nodes, 'user' and 'group', and two types of edges, 'friend' and 'belongs'.
        The 'friend' edges connect two 'user' nodes and the 'belongs' edges connects 'user' and 'group' nodes.

        The node and edge types are not included in the dataset that is a collection of node and group ids along with
        the list of edges in the graph.

        Important note about the node IDs: The dataset uses integers for node ids. However, the integers from 1 to 39 are
        used as IDs for both users and groups. This would cause a confusion when constructing the graph object.
        As a result, we convert all IDs to string and append the character 'u' to the integer ID for user nodes and the
        character 'g' to the integer ID for group nodes.

        Returns:
            A :class:`StellarGraph` object.
        """
        self.download()

        # load the raw data
        edges, group_edges, groups, nodes = [
            self._resolve_path(name) for name in self.expected_files
        ]

        user_node_ids = pd.read_csv(nodes, header=None)
        group_ids = pd.read_csv(groups, header=None)
        edges = pd.read_csv(edges, header=None, names=["source", "target"])
        group_edges = pd.read_csv(group_edges, header=None, names=["source", "target"])

        # The dataset uses integers for node ids. However, the integers from 1 to 39 are used as IDs
        # for both users and groups. This is disambiguated by converting everything to strings and
        # prepending u to user IDs, and g to group IDs.
        def u(users):
            return "u" + users.astype(str)

        def g(groups):
            return "g" + groups.astype(str)

        # nodes:
        user_node_ids = u(user_node_ids)
        group_ids = g(group_ids)

        # node IDs in each edge:
        edges = u(edges)
        group_edges["source"] = u(group_edges["source"])
        group_edges["target"] = g(group_edges["target"])

        # arrange the DataFrame indices appropriately: nodes use their node IDs, which have
        # been made distinct above, and the group edges have IDs after the other edges
        user_node_ids.set_index(0, inplace=True)
        group_ids.set_index(0, inplace=True)

        start = len(edges)
        group_edges.index = range(start, start + len(group_edges))

        return StellarGraph(
            nodes={"user": user_node_ids, "group": group_ids},
            edges={"friend": edges, "belongs": group_edges},
        )


class MovieLens(
    DatasetLoader,
    name="MovieLens",
    directory_name="ml-100k",
    url="http://files.grouplens.org/datasets/movielens/ml-100k.zip",
    url_archive_format="zip",
    expected_files=["u.data", "u.user", "u.item", "u.genre", "u.occupation"],
    description="The MovieLens 100K dataset contains 100,000 ratings from 943 users on 1682 movies.",
    source="https://grouplens.org/datasets/movielens/100k/",
):
    def load(self):
        """
        Load this dataset into an undirected heterogeneous graph, downloading it if required.

        The graph has two types of nodes (``user`` and ``movie``) and one type of edge (``rating``).

        The dataset includes some node features on both users and movies: on users, they consist of
        categorical features (``gender`` and ``job``) which are one-hot encoded into binary
        features, and an ``age`` feature that is scaled to have mean = 0 and standard deviation = 1.

        Returns:
            A tuple where the first element is a :class:`StellarGraph` instance containing the graph
            data and features, and the second element is a pandas DataFrame of edges, with columns
            ``user_id``, ``movie_id`` and ``rating`` (a label from 1 to 5).
        """
        self.download()

        ratings, users, movies, *_ = [
            self._resolve_path(path) for path in self.expected_files
        ]

        edges = pd.read_csv(
            ratings,
            sep="\t",
            header=None,
            names=["user_id", "movie_id", "rating", "timestamp"],
            usecols=["user_id", "movie_id", "rating"],
        )

        users = pd.read_csv(
            users,
            sep="|",
            header=None,
            names=["user_id", "age", "gender", "job", "zipcode"],
            usecols=["user_id", "age", "gender", "job"],
        )

        movie_columns = [
            "movie_id",
            "title",
            "release_date",
            "video_release_date",
            "imdb_url",
            # features from here:
            "unknown",
            "action",
            "adventure",
            "animation",
            "childrens",
            "comedy",
            "crime",
            "documentary",
            "drama",
            "fantasy",
            "film_noir",
            "horror",
            "musical",
            "mystery",
            "romance",
            "sci_fi",
            "thriller",
            "war",
            "western",
        ]
        movies = pd.read_csv(
            movies,
            sep="|",
            header=None,
            names=movie_columns,
            usecols=["movie_id"] + movie_columns[5:],
        )

        # manage the IDs
        def u(users):
            return "u_" + users.astype(str)

        def m(movies):
            return "m_" + movies.astype(str)

        users_ids = u(users["user_id"])

        movies["movie_id"] = m(movies["movie_id"])
        movies.set_index("movie_id", inplace=True)

        edges["user_id"] = u(edges["user_id"])
        edges["movie_id"] = m(edges["movie_id"])

        # convert categorical user features to numeric, and normalize age
        feature_encoding = preprocessing.OneHotEncoder(sparse=False)
        onehot = feature_encoding.fit_transform(users[["gender", "job"]])
        scaled_age = preprocessing.scale(users["age"])
        encoded_users = pd.DataFrame(onehot, index=users_ids).assign(
            scaled_age=scaled_age
        )

        g = StellarGraph(
            {"user": encoded_users, "movie": movies},
            {"rating": edges[["user_id", "movie_id"]]},
            source_column="user_id",
            target_column="movie_id",
        )
        return g, edges


class AIFB(
    DatasetLoader,
    name="AIFB",
    directory_name="aifb",
    url="https://ndownloader.figshare.com/files/1118822",
    url_archive_format=None,
    expected_files=["aifbfixed_complete.n3"],
    description="The AIFB dataset describes the AIFB research institute in terms of its staff, research group, and publications. "
    'First used for machine learning with RDF in Bloehdorn, Stephan and Sure, York, "Kernel Methods for Mining Instance Data in Ontologies", '
    "The Semantic Web (2008), http://dx.doi.org/10.1007/978-3-540-76298-0_5. "
    "It contains ~8k entities, ~29k edges, and 45 different relationships or edge types. In (Bloehdorn et al 2007) the dataset "
    "was first used to predict the affiliation (i.e., research group) for people in the dataset. The dataset contains 178 "
    "members of a research group with 5 different research groups. The goal is to predict which research group a researcher belongs to.",
    source="https://figshare.com/articles/AIFB_DataSet/745364",
):
    pass


<<<<<<< HEAD
def _load_tsv_knowledge_graph(dataset):
    dataset.download()

    train, test, valid = [
        pd.read_csv(
            dataset._resolve_path(name), sep="\t", names=["source", "label", "target"]
        )
        for name in dataset.expected_files
    ]

    all_data = pd.concat([train, test, valid], ignore_index=True)

    node_ids = pd.unique(pd.concat([all_data.source, all_data.target]))
    nodes = pd.DataFrame(index=node_ids)

    edges = {name: df.drop(columns="label") for name, df in all_data.groupby("label")}

    return StellarDiGraph(nodes=nodes, edges=edges), train, test, valid


class WN18(
    DatasetLoader,
    name="WN18",
    directory_name="wordnet-mlj12",
    url="https://ndownloader.figshare.com/files/21768732",
    url_archive_format="zip",
    expected_files=[
        "wordnet-mlj12-train.txt",
        "wordnet-mlj12-test.txt",
        "wordnet-mlj12-valid.txt",
    ],
    description="The WN18 dataset consists of triplets from WordNet 3.0 (http://wordnet.princeton.edu). There are "
    "40,943 synsets and 18 relation types among them. The training set contains 141442 triplets, the "
    "validation set 5000 and the test set 5000. "
    "Antoine Bordes, Xavier Glorot, Jason Weston and Yoshua Bengio “A Semantic Matching Energy Function for Learning with Multi-relational Data” (2014).\n\n"
    "Note: this dataset contains many inverse relations, and so should only be used to compare against published results. Prefer WN18RR. See: "
    "Kristina Toutanova and Danqi Chen “Observed versus latent features for knowledge base and text inference” (2015), and "
    "Dettmers, Tim, Pasquale Minervini, Pontus Stenetorp and Sebastian Riedel “Convolutional 2D Knowledge Graph Embeddings” (2017).",
    source="https://everest.hds.utc.fr/doku.php?id=en:transe",
):
    def load(self):
        """
        Load this data into a directed heterogeneous graph.

        Returns:
            A tuple ``(graph, train, test, validation)`` where ``graph`` is a
            :class:`StellarDiGraph` containing all the data, and the remaining three elements are
            DataFrames of triplets, with columns ``source`` & ``target`` (synsets) and ``label``
            (the relation type). The three DataFrames together make up the edges included in
            ``graph``.
        """
        return _load_tsv_knowledge_graph(self)


class WN18RR(
    DatasetLoader,
    name="WN18RR",
    directory_name="WN18RR",
    url="https://ndownloader.figshare.com/files/21844185",
    url_archive_format="zip",
    expected_files=["train.txt", "test.txt", "valid.txt"],
    description="The WN18RR dataset consists of triplets from WordNet 3.0 (http://wordnet.princeton.edu). There are "
    "40,943 synsets and 11 relation types among them. The training set contains 86835 triplets, the validation set 3034 and the test set 3134. "
    "It is a reduced version of WN18 where inverse relations have been removed."
    "Tim Dettmers, Pasquale Minervini, Pontus Stenetorp and Sebastian Riedel “Convolutional 2D Knowledge Graph Embeddings” (2017).",
    source="https://github.com/TimDettmers/ConvE",
):
    def load(self):
        """
        Load this data into a directed heterogeneous graph.

        Returns:
            A tuple ``(graph, train, test, validation)`` where ``graph`` is a
            :class:`StellarDiGraph` containing all the data, and the remaining three elements are
            DataFrames of triplets, with columns ``source`` & ``target`` (synsets) and ``label``
            (the relation type). The three DataFrames together make up the edges included in
            ``graph``.
        """
        return _load_tsv_knowledge_graph(self)


class FB15k(
    DatasetLoader,
    name="FB15k",
    directory_name="FB15k",
    url="https://ndownloader.figshare.com/files/21768729",
    url_archive_format="zip",
    expected_files=[
        "freebase_mtr100_mte100-train.txt",
        "freebase_mtr100_mte100-test.txt",
        "freebase_mtr100_mte100-valid.txt",
    ],
    description="This FREEBASE FB15k DATA consists of a collection of triplets (synset, relation_type, triplet)"
    "extracted from Freebase (http://www.freebase.com). There are 14,951 mids and 1,345 relation types among them. "
    "The training set contains 483142 triplets, the validation set 50000 and the test set 59071. "
    "Antoine Bordes, Nicolas Usunier, Alberto Garcia-Durán, Jason Weston and Oksana Yakhnenko “Translating Embeddings for Modeling Multi-relational Data” (2013).\n\n"
    "Note: this dataset contains many inverse relations, and so should only be used to compare against published results. Prefer FB15k_237. See: "
    "Kristina Toutanova and Danqi Chen “Observed versus latent features for knowledge base and text inference” (2015), and "
    "Dettmers, Tim, Pasquale Minervini, Pontus Stenetorp and Sebastian Riedel “Convolutional 2D Knowledge Graph Embeddings” (2017).",
    source="https://everest.hds.utc.fr/doku.php?id=en:transe",
):
    def load(self):
        """
        Load this data into a directed heterogeneous graph.

        Returns:
            A tuple ``(graph, train, test, validation)`` where ``graph`` is a
            :class:`StellarDiGraph` containing all the data, and the remaining three elements are
            DataFrames of triplets, with columns ``source`` & ``target`` (synsets) and ``label``
            (the relation type). The three DataFrames together make up the edges included in
            ``graph``.
        """
        return _load_tsv_knowledge_graph(self)


class FB15k_237(
    DatasetLoader,
    name="FB15k-237",
    directory_name="FB15k-237",
    url="https://ndownloader.figshare.com/files/21844209",
    url_archive_format="zip",
    expected_files=["train.txt", "test.txt", "valid.txt"],
    description="This FREEBASE FB15k DATA consists of a collection of triplets (synset, relation_type, triplet)"
    "extracted from Freebase (http://www.freebase.com). There are 14541 mids and 237 relation types among them. "
    "The training set contains 272115 triplets, the validation set 17535 and the test set 20466."
    "It is a reduced version of FB15k where inverse relations have been removed."
    "Kristina Toutanova and Danqi Chen “Observed versus latent features for knowledge base and text inference” (2015).",
    source="https://github.com/TimDettmers/ConvE",
):
    def load(self):
        """
        Load this data into a directed heterogeneous graph.

        Returns:
            A tuple ``(graph, train, test, validation)`` where ``graph`` is a
            :class:`StellarDiGraph` containing all the data, and the remaining three elements are
            DataFrames of triplets, with columns ``source`` & ``target`` (synsets) and ``label``
            (the relation type). The three DataFrames together make up the edges included in
            ``graph``.
        """
        return _load_tsv_knowledge_graph(self)
=======
class MUTAG(
    DatasetLoader,
    name="MUTAG",
    directory_name="MUTAG",
    url="https://ls11-www.cs.tu-dortmund.de/people/morris/graphkerneldatasets/MUTAG.zip",
    url_archive_format="zip",
    expected_files=[
        "MUTAG_A.txt",
        "MUTAG_graph_indicator.txt",
        "MUTAG_node_labels.txt",
        "MUTAG_edge_labels.txt",
        "MUTAG_graph_labels.txt",
        "README.txt",
    ],
    description="Each graph represents a chemical compound and graph labels represent 'their mutagenic effect on a specific gram negative bacterium.'"
    "The dataset includes 188 graphs with 18 nodes and 20 edges on average for each graph. Graph nodes have 7 labels and each graph is labelled as belonging to 1 of 2 classes.",
    source="https://ls11-www.cs.tu-dortmund.de/staff/morris/graphkerneldatasets",
):
    def _load_from_txt_file(
        self, filename, names=None, dtype=None, index_increment=None
    ):
        df = pd.read_csv(
            self._resolve_path(filename=filename),
            header=None,
            index_col=False,
            dtype=dtype,
            names=names,
        )
        # We optional increment the index by 1 because indexing, e.g. node IDs, for this dataset starts
        # at 1 whereas the Pandas DataFrame implicit index starts at 0 potentially causing confusion selecting
        # rows later on.
        if index_increment:
            df.index = df.index + index_increment
        return df

    def load(self):
        """
        Load this dataset into a list of StellarGraph objects with corresponding labels, downloading it if required.

        Note: Edges in MUTAG are labelled as one of 4 values: aromatic, single, double, and triple indicated by integers
        0, 1, 2, 3 respectively. The edge labels are included in the  :class:`StellarGraph` objects as edge weights in
        integer representation.

        Returns:
            A tuple that is a list of :class:`StellarGraph` objects and a Pandas Series of labels one for each graph.
        """
        self.download()

        df_graph = self._load_from_txt_file(
            filename="MUTAG_A.txt", names=["source", "target"]
        )
        df_edge_labels = self._load_from_txt_file(
            filename="MUTAG_edge_labels.txt", names=["weight"], dtype=int
        )
        df_graph = pd.concat([df_graph, df_edge_labels], axis=1)  # add edge weights
        df_graph_ids = self._load_from_txt_file(
            filename="MUTAG_graph_indicator.txt", names=["graph_id"], index_increment=1
        )
        df_graph_labels = self._load_from_txt_file(
            filename="MUTAG_graph_labels.txt",
            dtype="category",
            names=["label"],
            index_increment=1,
        )  # binary labels {-1, 1}
        df_node_labels = self._load_from_txt_file(
            filename="MUTAG_node_labels.txt", dtype="category", index_increment=1
        )

        # Let us one-hot encode the node labels because these are used as node features
        # in graph classification tasks.
        df_node_labels = pd.get_dummies(df_node_labels)

        graphs = []
        for graph_id in np.unique(df_graph_ids):
            # find the subgraph with nodes that correspond to graph_id
            node_ids = list(
                df_graph_ids.loc[df_graph_ids["graph_id"] == graph_id].index
            )

            df_subgraph = df_graph[df_graph["source"].isin(node_ids)]
            # nodes should be DataFrame with node features; DataFrame index indicates node IDs
            # edges should be DataFrame of edges, 2 columns "source" and "target"
            graph = StellarGraph(nodes=df_node_labels.loc[node_ids], edges=df_subgraph)
            graphs.append(graph)

        return graphs, df_graph_labels["label"]
>>>>>>> 2165dab4
<|MERGE_RESOLUTION|>--- conflicted
+++ resolved
@@ -337,7 +337,94 @@
     pass
 
 
-<<<<<<< HEAD
+class MUTAG(
+    DatasetLoader,
+    name="MUTAG",
+    directory_name="MUTAG",
+    url="https://ls11-www.cs.tu-dortmund.de/people/morris/graphkerneldatasets/MUTAG.zip",
+    url_archive_format="zip",
+    expected_files=[
+        "MUTAG_A.txt",
+        "MUTAG_graph_indicator.txt",
+        "MUTAG_node_labels.txt",
+        "MUTAG_edge_labels.txt",
+        "MUTAG_graph_labels.txt",
+        "README.txt",
+    ],
+    description="Each graph represents a chemical compound and graph labels represent 'their mutagenic effect on a specific gram negative bacterium.'"
+    "The dataset includes 188 graphs with 18 nodes and 20 edges on average for each graph. Graph nodes have 7 labels and each graph is labelled as belonging to 1 of 2 classes.",
+    source="https://ls11-www.cs.tu-dortmund.de/staff/morris/graphkerneldatasets",
+):
+    def _load_from_txt_file(
+        self, filename, names=None, dtype=None, index_increment=None
+    ):
+        df = pd.read_csv(
+            self._resolve_path(filename=filename),
+            header=None,
+            index_col=False,
+            dtype=dtype,
+            names=names,
+        )
+        # We optional increment the index by 1 because indexing, e.g. node IDs, for this dataset starts
+        # at 1 whereas the Pandas DataFrame implicit index starts at 0 potentially causing confusion selecting
+        # rows later on.
+        if index_increment:
+            df.index = df.index + index_increment
+        return df
+
+    def load(self):
+        """
+        Load this dataset into a list of StellarGraph objects with corresponding labels, downloading it if required.
+
+        Note: Edges in MUTAG are labelled as one of 4 values: aromatic, single, double, and triple indicated by integers
+        0, 1, 2, 3 respectively. The edge labels are included in the  :class:`StellarGraph` objects as edge weights in
+        integer representation.
+
+        Returns:
+            A tuple that is a list of :class:`StellarGraph` objects and a Pandas Series of labels one for each graph.
+        """
+        self.download()
+
+        df_graph = self._load_from_txt_file(
+            filename="MUTAG_A.txt", names=["source", "target"]
+        )
+        df_edge_labels = self._load_from_txt_file(
+            filename="MUTAG_edge_labels.txt", names=["weight"], dtype=int
+        )
+        df_graph = pd.concat([df_graph, df_edge_labels], axis=1)  # add edge weights
+        df_graph_ids = self._load_from_txt_file(
+            filename="MUTAG_graph_indicator.txt", names=["graph_id"], index_increment=1
+        )
+        df_graph_labels = self._load_from_txt_file(
+            filename="MUTAG_graph_labels.txt",
+            dtype="category",
+            names=["label"],
+            index_increment=1,
+        )  # binary labels {-1, 1}
+        df_node_labels = self._load_from_txt_file(
+            filename="MUTAG_node_labels.txt", dtype="category", index_increment=1
+        )
+
+        # Let us one-hot encode the node labels because these are used as node features
+        # in graph classification tasks.
+        df_node_labels = pd.get_dummies(df_node_labels)
+
+        graphs = []
+        for graph_id in np.unique(df_graph_ids):
+            # find the subgraph with nodes that correspond to graph_id
+            node_ids = list(
+                df_graph_ids.loc[df_graph_ids["graph_id"] == graph_id].index
+            )
+
+            df_subgraph = df_graph[df_graph["source"].isin(node_ids)]
+            # nodes should be DataFrame with node features; DataFrame index indicates node IDs
+            # edges should be DataFrame of edges, 2 columns "source" and "target"
+            graph = StellarGraph(nodes=df_node_labels.loc[node_ids], edges=df_subgraph)
+            graphs.append(graph)
+
+        return graphs, df_graph_labels["label"]
+
+
 def _load_tsv_knowledge_graph(dataset):
     dataset.download()
 
@@ -478,92 +565,4 @@
             (the relation type). The three DataFrames together make up the edges included in
             ``graph``.
         """
-        return _load_tsv_knowledge_graph(self)
-=======
-class MUTAG(
-    DatasetLoader,
-    name="MUTAG",
-    directory_name="MUTAG",
-    url="https://ls11-www.cs.tu-dortmund.de/people/morris/graphkerneldatasets/MUTAG.zip",
-    url_archive_format="zip",
-    expected_files=[
-        "MUTAG_A.txt",
-        "MUTAG_graph_indicator.txt",
-        "MUTAG_node_labels.txt",
-        "MUTAG_edge_labels.txt",
-        "MUTAG_graph_labels.txt",
-        "README.txt",
-    ],
-    description="Each graph represents a chemical compound and graph labels represent 'their mutagenic effect on a specific gram negative bacterium.'"
-    "The dataset includes 188 graphs with 18 nodes and 20 edges on average for each graph. Graph nodes have 7 labels and each graph is labelled as belonging to 1 of 2 classes.",
-    source="https://ls11-www.cs.tu-dortmund.de/staff/morris/graphkerneldatasets",
-):
-    def _load_from_txt_file(
-        self, filename, names=None, dtype=None, index_increment=None
-    ):
-        df = pd.read_csv(
-            self._resolve_path(filename=filename),
-            header=None,
-            index_col=False,
-            dtype=dtype,
-            names=names,
-        )
-        # We optional increment the index by 1 because indexing, e.g. node IDs, for this dataset starts
-        # at 1 whereas the Pandas DataFrame implicit index starts at 0 potentially causing confusion selecting
-        # rows later on.
-        if index_increment:
-            df.index = df.index + index_increment
-        return df
-
-    def load(self):
-        """
-        Load this dataset into a list of StellarGraph objects with corresponding labels, downloading it if required.
-
-        Note: Edges in MUTAG are labelled as one of 4 values: aromatic, single, double, and triple indicated by integers
-        0, 1, 2, 3 respectively. The edge labels are included in the  :class:`StellarGraph` objects as edge weights in
-        integer representation.
-
-        Returns:
-            A tuple that is a list of :class:`StellarGraph` objects and a Pandas Series of labels one for each graph.
-        """
-        self.download()
-
-        df_graph = self._load_from_txt_file(
-            filename="MUTAG_A.txt", names=["source", "target"]
-        )
-        df_edge_labels = self._load_from_txt_file(
-            filename="MUTAG_edge_labels.txt", names=["weight"], dtype=int
-        )
-        df_graph = pd.concat([df_graph, df_edge_labels], axis=1)  # add edge weights
-        df_graph_ids = self._load_from_txt_file(
-            filename="MUTAG_graph_indicator.txt", names=["graph_id"], index_increment=1
-        )
-        df_graph_labels = self._load_from_txt_file(
-            filename="MUTAG_graph_labels.txt",
-            dtype="category",
-            names=["label"],
-            index_increment=1,
-        )  # binary labels {-1, 1}
-        df_node_labels = self._load_from_txt_file(
-            filename="MUTAG_node_labels.txt", dtype="category", index_increment=1
-        )
-
-        # Let us one-hot encode the node labels because these are used as node features
-        # in graph classification tasks.
-        df_node_labels = pd.get_dummies(df_node_labels)
-
-        graphs = []
-        for graph_id in np.unique(df_graph_ids):
-            # find the subgraph with nodes that correspond to graph_id
-            node_ids = list(
-                df_graph_ids.loc[df_graph_ids["graph_id"] == graph_id].index
-            )
-
-            df_subgraph = df_graph[df_graph["source"].isin(node_ids)]
-            # nodes should be DataFrame with node features; DataFrame index indicates node IDs
-            # edges should be DataFrame of edges, 2 columns "source" and "target"
-            graph = StellarGraph(nodes=df_node_labels.loc[node_ids], edges=df_subgraph)
-            graphs.append(graph)
-
-        return graphs, df_graph_labels["label"]
->>>>>>> 2165dab4
+        return _load_tsv_knowledge_graph(self)