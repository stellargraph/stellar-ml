# -*- coding: utf-8 -*-
#
# Copyright 2020 Data61, CSIRO
#
# Licensed under the Apache License, Version 2.0 (the "License");
# you may not use this file except in compliance with the License.
# You may obtain a copy of the License at
#
#   http://www.apache.org/licenses/LICENSE-2.0
#
# Unless required by applicable law or agreed to in writing, software
# distributed under the License is distributed on an "AS IS" BASIS,
# WITHOUT WARRANTIES OR CONDITIONS OF ANY KIND, either express or implied.
# See the License for the specific language governing permissions and
# limitations under the License.
import tensorflow as tf
from tensorflow.keras import backend as K
import numpy as np
from ..core import StellarGraph
from scipy.sparse.linalg import eigs
from scipy.sparse import diags
from ..core.experimental import experimental


@experimental(
    reason="lacks unit tests, and the time complexity could be reduced using Chebyshev polynomials.",
    issues=[815, 853],
)
class GraphWaveGenerator:
    """
    Implementation of the GraphWave structural embedding algorithm from the paper:
        "Learning Structural Node Embeddings via Diffusion Wavelets" (https://arxiv.org/pdf/1710.10321.pdf)

    This class is minimally with a StellarGraph object. Calling the flow function will return a tensorflow
    DataSet that contains the GraphWave embeddings.

    This implementation differs from the paper by removing the automatic method of calculating scales. This method was
    found to not work well in practice, and replicating the results of the paper requires manually specifying much larger
    scales than those automatically calculated.
    """

<<<<<<< HEAD
    def __init__(self, G, scales, method="cheby", deg=20, num_eigenvecs=None, min_delta=0.1):
=======
    # This code looks for small eigenvalues of the graph Laplacian. The minimum eigenvalue of the graph Laplacian
    # is always 0, however numerical errors can cause small negative number as large as -1e-5.
    # To initialize a search that will reliably include the smallest eigenvalue an initial value
    # of -1e-3 is used
    _INITIAL_EIGS_SIGMA = -1e-3

    def __init__(self, G, scales=(5, 10), num_eigenvecs=None, min_delta=0.1):
>>>>>>> 5d7f156d
        """
        Args:
            G (StellarGraph): the StellarGraph object.
            scales (iterable of floats): the wavelet scales to use. Smaller values embed smaller scale structural
                features, and larger values embed larger structural features.
            num_eigenvecs (int): the number of eigenvectors to use. When set to `None` the number of eigenvectors
                is automatically determined.
            min_delta (float): when `num_eigenvecs=None` this controls the error of the GraphWave approximation.
                A small `min_delta` will result in a better approximation but is more computationally expensive and
                vice verse.
        """

        if not isinstance(G, StellarGraph):
            raise TypeError("G must be a StellarGraph object.")

        node_types = list(G.node_types)
        if len(node_types) > 1:
            raise TypeError(
                "{}: node generator requires graph with single node type; "
                "a graph with multiple node types is passed. Stopping.".format(
                    type(self).__name__
                )
            )

        # Create sparse adjacency matrix:
        adj = G.to_adjacency_matrix().tocoo()

        # Function to map node IDs to indices for quicker node index lookups
        self._node_lookup = G._get_index_for_nodes
        self.method = method
        self.deg = deg

        degree_mat = diags(np.asarray(adj.sum(1)).ravel())
        laplacian = degree_mat - adj
        laplacian = laplacian.tocoo()

        # FIXME(#853): add in option to compute wavelet transform using Chebysev polynomials

        self.scales = np.array(scales).astype(np.float32)

<<<<<<< HEAD
        if self.method == "eigs":
            if num_eigenvecs is None:
                eigen_vals, eigen_vecs = self._sufficiently_sampled_eigs(
                    laplacian, self.scales.min(), min_delta=min_delta,
                )
            else:
                eigen_vals, eigen_vecs = eigs(laplacian, k=num_eigenvecs, sigma=-1e-3)
                eigen_vals = np.real(eigen_vals).astype(np.float32)

            self.eigen_vecs = np.real(eigen_vecs).astype(np.float32)

            # the columns of U exp(-scale * eigenvalues) U^T (U = eigenvectors) are used to calculate the node embeddings
            # (each column corresponds to a node)
            # to avoid computing a dense NxN matrix when only several eigenvalues are specified
            # U exp(-scale * eigenvalues) is computed and stored - which is an N x num_eigenvectors matrix
            # the columns of U exp(-scale * eigenvalues) U^T are then computed on the fly in generator.flow()

            # a list of [U exp(-scale * eigenvalues) for scale in scales]
            Ues = [self.eigen_vecs * np.exp(-s * eigen_vals) for s in scales]
            self.Ues = tf.convert_to_tensor(np.stack(Ues, axis=0))

        elif self.method == "cheby":
            max_eig = eigs(laplacian, k=1, return_eigenvectors=False)
            max_eig = np.real(max_eig).astype(np.float32)[0]
            xs = np.linspace(0, max_eig, 100)

            coeffs = [np.polynomial.chebyshev.chebfit(xs, np.exp(-scale * xs), deg=self.deg) for scale in scales]
            self.coeffs = tf.convert_to_tensor(np.stack(coeffs, axis=0).astype(np.float32))

            self.laplacian_T = tf.sparse.SparseTensor(
                indices=np.column_stack((laplacian.col, laplacian.row)),
                values=laplacian.data.astype(np.float32),
                dense_shape=laplacian.shape,
            )
        else:
            raise ValueError("method must be either 'cheby' or 'eigs', received {}".format(self.method))
=======
        if num_eigenvecs is None:
            eigen_vals, eigen_vecs = self._sufficiently_sampled_eigs(
                laplacian,
                self.scales.min(),
                min_delta=min_delta,
                initial_sigma=self._INITIAL_EIGS_SIGMA,
            )
        else:
            eigen_vals, eigen_vecs = eigs(
                laplacian, k=num_eigenvecs, sigma=self._INITIAL_EIGS_SIGMA
            )
            eigen_vals = np.real(eigen_vals).astype(np.float32)

        self.eigen_vecs = np.real(eigen_vecs).astype(np.float32)

        # the columns of U exp(-scale * eigenvalues) U^T (U = eigenvectors) are used to calculate the node embeddings
        # (each column corresponds to a node)
        # to avoid computing a dense NxN matrix when only several eigenvalues are specified
        # U exp(-scale * eigenvalues) is computed and stored - which is an N x num_eigenvectors matrix
        # the columns of U exp(-scale * eigenvalues) U^T are then computed on the fly in generator.flow()

        # a list of [U exp(-scale * eigenvalues) for scale in scales]
        Ues = [self.eigen_vecs * np.exp(-s * eigen_vals) for s in scales]
        self.Ues = tf.convert_to_tensor(np.stack(Ues, axis=0))
>>>>>>> 5d7f156d

    @staticmethod
    def _sufficiently_sampled_eigs(laplacian, min_scale, min_delta, initial_sigma):
        """
        This function calculates increasing numbers of eigenvalues using a binary search until a sufficient number of
        eigenvalues have been found to ensure accurate results of the GraphWave algorithm.

        Args:
            laplacian: the un-normalized graph laplacian.
            min_scale: the smallest wavelet scale used.
            min_delta: the minimum relative change in the eigenvalue norm. A relative change less than this stops
                the eigenvalue search.
        Returns:
            eigen_vals: the eigenvalues found.
            eigen_vecs: the eigenvectors found.
        """
        max_num_eigs = laplacian.shape[0] - 2

        prev_eig_norm = 0.0
        eig_max = initial_sigma
        k = min(16, max_num_eigs)
        eigen_vals = np.array([], dtype=np.float32)
        eigen_vecs = []

        # use increasing k (doubling per iter) until the filtered eigenvalue l2 norm
        # increases by less than 10% since the last iter.
        while True:
            # if sigma=eigenvalue eigs will throw an error
            new_eigen_vals, new_eigen_vecs = eigs(laplacian, k=k, sigma=eig_max + 1e-7)
            new_eigen_vals = np.real(new_eigen_vals).astype(np.float32)

            is_valid = ~np.isnan(new_eigen_vals) * ~np.isnan(new_eigen_vecs).any(0)
            new_eigen_vals, new_eigen_vecs = (
                new_eigen_vals[is_valid],
                new_eigen_vecs[:, is_valid],
            )

            is_new_eig = new_eigen_vals > eig_max
            new_eigen_vecs, new_eigen_vals = (
                new_eigen_vecs[:, is_new_eig],
                new_eigen_vals[is_new_eig],
            )

            # append new eigenvalues and eigen vectors
            eigen_vals = np.append(eigen_vals, new_eigen_vals)
            eigen_vecs.append(new_eigen_vecs)
            eig_norm = np.linalg.norm(np.exp(-min_scale * eigen_vals))

            if len(eigen_vals) != 0:
                eig_max = eigen_vals.max()

            if eig_norm < (1 + min_delta) * prev_eig_norm:
                break
            elif k >= max_num_eigs:
                break

            prev_eig_norm = eig_norm
            k = min(2 * k, max_num_eigs)

        return eigen_vals, np.concatenate(eigen_vecs, axis=1)

    def flow(
        self,
        node_ids,
        sample_points,
        batch_size,
        targets=None,
        repeat=True,
        num_parallel_calls=1,
    ):
        """
        Creates a tensorflow DataSet object of GraphWave embeddings.

        Args:
            node_ids: an iterable of node ids for the nodes of interest
                (e.g., training, validation, or test set nodes)
            sample_points: a 1D array of points at which to sample the characteristic function. This should be of the
                form: `sample_points=np.linspace(0, max_val, number_of_samples)` and is graph dependant.
            batch_size: the number of node embeddings to include in a batch.
            targets: a 1D or 2D array of numeric node targets with shape `(len(node_ids)`
                or (len(node_ids), target_size)`
            repeat (bool): indicates whether iterating through the DataSet will continue infinitely or stop after one
                full pass.
            num_parallel_calls (int): number of threads to use.
        """
        ts = tf.convert_to_tensor(sample_points.astype(np.float32))

        if self.method == "eigs":

            # calculates the columns of U exp(-scale * eigenvalues) U^T on the fly
            dataset = tf.data.Dataset.from_tensor_slices(
                self.eigen_vecs[self._node_lookup(node_ids)]
            ).map(
                lambda x: tf.linalg.matvec(self.Ues, x),
                num_parallel_calls=num_parallel_calls,
            )
        else:
            # calculates the columns of U exp(-scale * eigenvalues) U^T on the fly
            dataset = tf.data.Dataset.from_tensor_slices(
                tf.sparse.eye(int(self.laplacian_T.shape[0]))
            ).map(
                lambda x: _chebyshev(x, self.laplacian_T, self.coeffs, self.deg),
                num_parallel_calls=num_parallel_calls,
            )

        # empirically calculate the characteristic function for each column of U exp(-scale * eigenvalues) U^T
        dataset = dataset.map(
            lambda x: _empirical_characteristic_function(x, ts),
            num_parallel_calls=num_parallel_calls,
        )

        if not targets is None:

            target_dataset = tf.data.Dataset.from_tensor_slices(targets)

            dataset = tf.data.Dataset.zip((dataset, target_dataset))

        # cache embeddings in memory for performance
        if repeat:
            return dataset.cache().batch(batch_size).repeat()
        else:
            return dataset.cache().batch(batch_size)


def _empirical_characteristic_function(samples, ts):
    """
    This function estimates the characteristic function for the wavelet spread of a single node.

    Args:
        samples (Tensor): a tensor of samples drawn from a wavelet distribution at different scales.
        ts (Tensor): a tensor containing the "time" points to sample the characteristic function at.
    Returns:
        embedding (Tensor): the node embedding for the GraphWave algorithm.
    """
    # (scales, ns) -> (1, scales, ns)
    samples = samples[tf.newaxis, :, :]
    # (nt,) -> (nt, 1, 1)
    ts = ts[:, tf.newaxis, tf.newaxis]

    # (1, scales, ns) * (nt, 1, 1) -> (nt, scales, ns) via broadcasting rules
    t_psi = samples * ts

    # (nt, scales, ns) -> (nt, scales)
    mean_cos_t_psi = tf.math.reduce_mean(tf.math.cos(t_psi), axis=2)

    # (nt, scales, ns) -> (nt, scales)
    mean_sin_t_psi = tf.math.reduce_mean(tf.math.sin(t_psi), axis=2)

    # [(nt, scales), (nt, scales)] -> (2 * nt * scales,)
    embedding = K.flatten(tf.concat([mean_cos_t_psi, mean_sin_t_psi], axis=0))

    return embedding


def _chebyshev(one_hot_encoded_row, laplacian_T, coeffs, k):
    T_0 = tf.reshape(
        tf.sparse.to_dense(one_hot_encoded_row), shape=(1, laplacian_T.shape[1])
    )
    T_1 = K.transpose(K.dot(laplacian_T, K.transpose(T_0)))
    cheby_polys = [T_0, T_1]
    for i in range(k - 1):
        cheby_poly = 2 * K.transpose(K.dot(laplacian_T, K.transpose(cheby_polys[-1]))) - cheby_polys[-2]
        cheby_polys.append(cheby_poly)

    cheby_polys = K.squeeze(tf.stack(cheby_polys, axis=1), axis=0)
    return tf.matmul(coeffs, cheby_polys)
<|MERGE_RESOLUTION|>--- conflicted
+++ resolved
@@ -39,17 +39,13 @@
     scales than those automatically calculated.
     """
 
-<<<<<<< HEAD
-    def __init__(self, G, scales, method="cheby", deg=20, num_eigenvecs=None, min_delta=0.1):
-=======
     # This code looks for small eigenvalues of the graph Laplacian. The minimum eigenvalue of the graph Laplacian
     # is always 0, however numerical errors can cause small negative number as large as -1e-5.
     # To initialize a search that will reliably include the smallest eigenvalue an initial value
     # of -1e-3 is used
     _INITIAL_EIGS_SIGMA = -1e-3
 
-    def __init__(self, G, scales=(5, 10), num_eigenvecs=None, min_delta=0.1):
->>>>>>> 5d7f156d
+    def __init__(self, G, scales=(5, 10), method="cheby", deg=20, num_eigenvecs=None, min_delta=0.1):
         """
         Args:
             G (StellarGraph): the StellarGraph object.
@@ -90,14 +86,13 @@
 
         self.scales = np.array(scales).astype(np.float32)
 
-<<<<<<< HEAD
         if self.method == "eigs":
             if num_eigenvecs is None:
                 eigen_vals, eigen_vecs = self._sufficiently_sampled_eigs(
-                    laplacian, self.scales.min(), min_delta=min_delta,
+                    laplacian, self.scales.min(), min_delta=min_delta, initial_sigma=self._INITIAL_EIGS_SIGMA,
                 )
             else:
-                eigen_vals, eigen_vecs = eigs(laplacian, k=num_eigenvecs, sigma=-1e-3)
+                eigen_vals, eigen_vecs = eigs(laplacian, k=num_eigenvecs, sigma=self._INITIAL_EIGS_SIGMA)
                 eigen_vals = np.real(eigen_vals).astype(np.float32)
 
             self.eigen_vecs = np.real(eigen_vecs).astype(np.float32)
@@ -127,32 +122,6 @@
             )
         else:
             raise ValueError("method must be either 'cheby' or 'eigs', received {}".format(self.method))
-=======
-        if num_eigenvecs is None:
-            eigen_vals, eigen_vecs = self._sufficiently_sampled_eigs(
-                laplacian,
-                self.scales.min(),
-                min_delta=min_delta,
-                initial_sigma=self._INITIAL_EIGS_SIGMA,
-            )
-        else:
-            eigen_vals, eigen_vecs = eigs(
-                laplacian, k=num_eigenvecs, sigma=self._INITIAL_EIGS_SIGMA
-            )
-            eigen_vals = np.real(eigen_vals).astype(np.float32)
-
-        self.eigen_vecs = np.real(eigen_vecs).astype(np.float32)
-
-        # the columns of U exp(-scale * eigenvalues) U^T (U = eigenvectors) are used to calculate the node embeddings
-        # (each column corresponds to a node)
-        # to avoid computing a dense NxN matrix when only several eigenvalues are specified
-        # U exp(-scale * eigenvalues) is computed and stored - which is an N x num_eigenvectors matrix
-        # the columns of U exp(-scale * eigenvalues) U^T are then computed on the fly in generator.flow()
-
-        # a list of [U exp(-scale * eigenvalues) for scale in scales]
-        Ues = [self.eigen_vecs * np.exp(-s * eigen_vals) for s in scales]
-        self.Ues = tf.convert_to_tensor(np.stack(Ues, axis=0))
->>>>>>> 5d7f156d
 
     @staticmethod
     def _sufficiently_sampled_eigs(laplacian, min_scale, min_delta, initial_sigma):
