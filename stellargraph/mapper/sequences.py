# -*- coding: utf-8 -*-
#
# Copyright 2018-2020 Data61, CSIRO
#
# Licensed under the Apache License, Version 2.0 (the "License");
# you may not use this file except in compliance with the License.
# You may obtain a copy of the License at
#
#   http://www.apache.org/licenses/LICENSE-2.0
#
# Unless required by applicable law or agreed to in writing, software
# distributed under the License is distributed on an "AS IS" BASIS,
# WITHOUT WARRANTIES OR CONDITIONS OF ANY KIND, either express or implied.
# See the License for the specific language governing permissions and
# limitations under the License.

"""
Sequences to provide input to Keras

"""
__all__ = [
    "NodeSequence",
    "LinkSequence",
    "OnDemandLinkSequence",
    "FullBatchSequence",
    "SparseFullBatchSequence",
    "RelationalFullBatchNodeSequence",
]

import warnings
import operator
import random
import collections
import numpy as np
import itertools as it
import networkx as nx
import scipy.sparse as sps
from tensorflow.keras import backend as K
from functools import reduce
from tensorflow.keras.utils import Sequence
from ..data.unsupervised_sampler import UnsupervisedSampler
from ..core.experimental import experimental
from ..core.utils import is_real_iterable


class NodeSequence(Sequence):
    """Keras-compatible data generator to use with the Keras
    methods :meth:`keras.Model.fit_generator`, :meth:`keras.Model.evaluate_generator`,
    and :meth:`keras.Model.predict_generator`.

    This class generated data samples for node inference models
    and should be created using the `.flow(...)` method of
    :class:`GraphSAGENodeGenerator` or :class:`DirectedGraphSAGENodeGenerator`
    or :class:`HinSAGENodeGenerator` or :class:`Attri2VecNodeGenerator`.

    These generator classes are used within the NodeSequence to generate
    the required features for downstream ML tasks from the graph.

    Args:
        sample_function (Callable): A function that returns features for supplied head nodes.
        ids (list): A list of the node_ids to be used as head-nodes in the downstream task.
        targets (list, optional): A list of targets or labels to be used in the downstream task.
        shuffle (bool): If True (default) the ids will be randomly shuffled every epoch.
    """

    def __init__(self, sample_function, batch_size, ids, targets=None, shuffle=True):
        # Check that ids is an iterable
        if not is_real_iterable(ids):
            raise TypeError("IDs must be an iterable or numpy array of graph node IDs")

        # Check targets is iterable & has the correct length
        if targets is not None:
            if not is_real_iterable(targets):
                raise TypeError("Targets must be None or an iterable or numpy array ")
            if len(ids) != len(targets):
                raise ValueError(
                    "The length of the targets must be the same as the length of the ids"
                )
            self.targets = np.asanyarray(targets)
        else:
            self.targets = None

        # Store the generator to draw samples from graph
        if isinstance(sample_function, collections.Callable):
            self._sample_function = sample_function
        else:
            raise TypeError(
                "({}) The sampling function expects a callable function.".format(
                    type(self).__name__
                )
            )

        self.ids = list(ids)
        self.data_size = len(self.ids)
        self.shuffle = shuffle
        self.batch_size = batch_size

        # Shuffle IDs to start
        self.on_epoch_end()

    def __len__(self):
        """Denotes the number of batches per epoch"""
        return int(np.ceil(self.data_size / self.batch_size))

    def __getitem__(self, batch_num):
        """
        Generate one batch of data

        Args:
            batch_num (int): number of a batch

        Returns:
            batch_feats (list): Node features for nodes and neighbours sampled from a
                batch of the supplied IDs
            batch_targets (list): Targets/labels for the batch.

        """
        start_idx = self.batch_size * batch_num
        end_idx = start_idx + self.batch_size
        if start_idx >= self.data_size:
            raise IndexError("Mapper: batch_num larger than length of data")
        # print("Fetching batch {} [{}]".format(batch_num, start_idx))

        # The ID indices for this batch
        batch_indices = self.indices[start_idx:end_idx]

        # Get head (root) nodes
        head_ids = [self.ids[ii] for ii in batch_indices]

        # Get corresponding targets
        batch_targets = None if self.targets is None else self.targets[batch_indices]

        # Get features for nodes
        batch_feats = self._sample_function(head_ids)

        return batch_feats, batch_targets

    def on_epoch_end(self):
        """
        Shuffle all head (root) nodes at the end of each epoch
        """
        self.indices = list(range(self.data_size))
        if self.shuffle:
            random.shuffle(self.indices)


class LinkSequence(Sequence):
    """
    Keras-compatible data generator to use with Keras methods :meth:`keras.Model.fit_generator`,
    :meth:`keras.Model.evaluate_generator`, and :meth:`keras.Model.predict_generator`
    This class generates data samples for link inference models
    and should be created using the :meth:`flow` method of
    :class:`GraphSAGELinkGenerator` or :class:`HinSAGELinkGenerator` or :class:`Attri2VecLinkGenerator`.

    Args:
        sample_function (Callable): A function that returns features for supplied head nodes.
        ids (iterable): Link IDs to batch, each link id being a tuple of (src, dst) node ids.
        targets (list, optional): A list of targets or labels to be used in the downstream task.
        shuffle (bool): If True (default) the ids will be randomly shuffled every epoch.
    """

    def __init__(self, sample_function, batch_size, ids, targets=None, shuffle=True):
        # Check that ids is an iterable
        if not is_real_iterable(ids):
            raise TypeError("IDs must be an iterable or numpy array of graph node IDs")

        # Check targets is iterable & has the correct length
        if targets is not None:
            if not is_real_iterable(targets):
                raise TypeError("Targets must be None or an iterable or numpy array ")
            if len(ids) != len(targets):
                raise ValueError(
                    "The length of the targets must be the same as the length of the ids"
                )
            self.targets = np.asanyarray(targets)
        else:
            self.targets = None

        # Ensure number of labels matches number of ids
        if targets is not None and len(ids) != len(targets):
            raise ValueError("Length of link ids must match length of link targets")

        # Store the generator to draw samples from graph
        if isinstance(sample_function, collections.Callable):
            self._sample_features = sample_function
        else:
            raise TypeError(
                "({}) The sampling function expects a callable function.".format(
                    type(self).__name__
                )
            )

        self.batch_size = batch_size
        self.ids = list(ids)
        self.data_size = len(self.ids)
        self.shuffle = shuffle

        # Shuffle the IDs to begin
        self.on_epoch_end()

    def __len__(self):
        """Denotes the number of batches per epoch"""
        return int(np.ceil(self.data_size / self.batch_size))

    def __getitem__(self, batch_num):
        """
        Generate one batch of data
        Args:
            batch_num (int): number of a batch
        Returns:
            batch_feats (list): Node features for nodes and neighbours sampled from a
                batch of the supplied IDs
            batch_targets (list): Targets/labels for the batch.
        """
        start_idx = self.batch_size * batch_num
        end_idx = start_idx + self.batch_size

        if start_idx >= self.data_size:
            raise IndexError("Mapper: batch_num larger than length of data")
        # print("Fetching {} batch {} [{}]".format(self.name, batch_num, start_idx))

        # The ID indices for this batch
        batch_indices = self.indices[start_idx:end_idx]

        # Get head (root) nodes for links
        head_ids = [self.ids[ii] for ii in batch_indices]

        # Get targets for nodes
        batch_targets = None if self.targets is None else self.targets[batch_indices]

        # Get node features for batch of link ids
        batch_feats = self._sample_features(head_ids, batch_num)

        return batch_feats, batch_targets

    def on_epoch_end(self):
        """
        Shuffle all link IDs at the end of each epoch
        """
        self.indices = list(range(self.data_size))
        if self.shuffle:
            random.shuffle(self.indices)


class OnDemandLinkSequence(Sequence):
    """
    Keras-compatible data generator to use with Keras methods :meth:`keras.Model.fit_generator`,
    :meth:`keras.Model.evaluate_generator`, and :meth:`keras.Model.predict_generator`

    This class generates data samples for link inference models
    and should be created using the :meth:`flow` method of
    :class:`GraphSAGELinkGenerator` or :class:`Attri2VecLinkGenerator`.

    Args:
        sample_function (Callable): A function that returns features for supplied head nodes.
        sampler (UnsupersizedSampler):  An object that encapsulates the neighbourhood sampling of a graph.
            The generator method of this class returns a batch of positive and negative samples on demand.
    """

    def __init__(self, sample_function, batch_size, walker, shuffle=True):
        # Store the generator to draw samples from graph
        if isinstance(sample_function, collections.Callable):
            self._sample_features = sample_function
        else:
            raise TypeError(
                "({}) The sampling function expects a callable function.".format(
                    type(self).__name__
                )
            )

        if not isinstance(walker, UnsupervisedSampler):
            raise TypeError(
                "({}) UnsupervisedSampler is required.".format(type(self).__name__)
            )

        self.batch_size = batch_size
        self.walker = walker
        self.shuffle = shuffle
        # FIXME(#681): all batches are created at once, so this is no longer "on demand"
        self._batches = self._create_batches()
        self.length = len(self._batches)
        self.data_size = sum(len(batch[0]) for batch in self._batches)

    def __getitem__(self, batch_num):
        """
        Generate one batch of data.

        Args:
            batch_num<int>: number of a batch

        Returns:
            batch_feats<list>: Node features for nodes and neighbours sampled from a
                batch of the supplied IDs
            batch_targets<list>: Targets/labels for the batch.

        """

        if batch_num >= self.__len__():
            raise IndexError(
                "Mapper: batch_num larger than number of esstaimted  batches for this epoch."
            )
        # print("Fetching {} batch {} [{}]".format(self.name, batch_num, start_idx))

        # Get head nodes and labels
        head_ids, batch_targets = self._batches[batch_num]

        # Obtain features for head ids
        batch_feats = self._sample_features(head_ids, batch_num)

        return batch_feats, batch_targets

    def __len__(self):
        """Denotes the number of batches per epoch"""
        return self.length

    def _create_batches(self):
        return self.walker.run(self.batch_size)

    def on_epoch_end(self):
        """
        Shuffle all link IDs at the end of each epoch
        """
        if self.shuffle:
            self._batches = self._create_batches()


def _full_batch_array_and_reshape(array, propagate_none=False):
    """
    Args:
        array: an array-like object
        propagate_none: if True, return None when array is None
    Returns:
        array as a numpy array with an extra first dimension (batch dimension) equal to 1
    """
    # if it's ok, just short-circuit on None (e.g. for target arrays, that may or may not exist)
    if propagate_none and array is None:
        return None

    as_np = np.asanyarray(array)
    return np.reshape(as_np, (1,) + as_np.shape)


class FullBatchSequence(Sequence):
    """
    Keras-compatible data generator for for node inference models
    that require full-batch training (e.g., GCN, GAT).
    Use this class with the Keras methods :meth:`keras.Model.fit_generator`,
        :meth:`keras.Model.evaluate_generator`, and
        :meth:`keras.Model.predict_generator`,

    This class should be created using the `.flow(...)` method of
    :class:`FullBatchNodeGenerator`.

    Args:
        features (np.ndarray): An array of node features of size (N x F),
            where N is the number of nodes in the graph, F is the node feature size
        A (np.ndarray or sparse matrix): An adjacency matrix of the graph of size (N x N).
        targets (np.ndarray, optional): An optional array of node targets of size (N x C),
            where C is the target size (e.g., number of classes for one-hot class targets)
        indices (np.ndarray, optional): Array of indices to the feature and adjacency matrix
            of the targets. Required if targets is not None.
    """

    use_sparse = False

    def __init__(self, features, A, targets=None, indices=None):

        if (targets is not None) and (len(indices) != len(targets)):
            raise ValueError(
                "When passed together targets and indices should be the same length."
            )

        # Store features and targets as np.ndarray
        self.features = np.asanyarray(features)
        self.target_indices = np.asanyarray(indices)

        # Convert sparse matrix to dense:
        if sps.issparse(A) and hasattr(A, "toarray"):
            self.A_dense = _full_batch_array_and_reshape(A.toarray())
        elif isinstance(A, (np.ndarray, np.matrix)):
            self.A_dense = _full_batch_array_and_reshape(A)
        else:
            raise TypeError(
                "Expected input matrix to be either a Scipy sparse matrix or a Numpy array."
            )

        # Reshape all inputs to have batch dimension of 1
<<<<<<< HEAD
        self.features = np.reshape(self.features, (1,) + self.features.shape)
        self.A_dense = self.A_dense.reshape((1,) + self.A_dense.shape)
        self.target_indices = np.reshape(
            self.target_indices, (1,) + self.target_indices.shape
        )

        # What about link targets?

=======
        self.features = _full_batch_array_and_reshape(features)
        self.target_indices = _full_batch_array_and_reshape(indices)
>>>>>>> 10e62006
        self.inputs = [self.features, self.target_indices, self.A_dense]

        self.targets = _full_batch_array_and_reshape(targets, propagate_none=True)

    def __len__(self):
        return 1

    def __getitem__(self, index):
        return self.inputs, self.targets


class SparseFullBatchSequence(Sequence):
    """
    Keras-compatible data generator for for node inference models
    that require full-batch training (e.g., GCN, GAT).
    Use this class with the Keras methods :meth:`keras.Model.fit_generator`,
        :meth:`keras.Model.evaluate_generator`, and
        :meth:`keras.Model.predict_generator`,

    This class uses sparse matrix representations to send data to the models,
    and only works with the Keras tensorflow backend. For any other backends,
    use the :class:`FullBatchSequence` class.

    This class should be created using the `.flow(...)` method of
    :class:`FullBatchNodeGenerator`.

    Args:
        features (np.ndarray): An array of node features of size (N x F),
            where N is the number of nodes in the graph, F is the node feature size
        A (sparse matrix): An adjacency matrix of the graph of size (N x N).
        targets (np.ndarray, optional): An optional array of node targets of size (N x C),
            where C is the target size (e.g., number of classes for one-hot class targets)
        indices (np.ndarray, optional): Array of indices to the feature and adjacency matrix
            of the targets. Required if targets is not None.
    """

    use_sparse = True

    def __init__(self, features, A, targets=None, indices=None):

        if (targets is not None) and (len(indices) != len(targets)):
            raise ValueError(
                "When passed together targets and indices should be the same length."
            )

        # Ensure matrix is in COO format to extract indices
        if sps.isspmatrix(A):
            A = A.tocoo()

        else:
            raise ValueError("Adjacency matrix not in expected sparse format")

        # Convert matrices to list of indices & values
        self.A_indices = np.expand_dims(
            np.hstack((A.row[:, None], A.col[:, None])), 0
        ).astype("int64")
        self.A_values = np.expand_dims(A.data, 0)

        # Reshape all inputs to have batch dimension of 1
        self.target_indices = _full_batch_array_and_reshape(indices)
        self.features = _full_batch_array_and_reshape(features)
        self.inputs = [
            self.features,
            self.target_indices,
            self.A_indices,
            self.A_values,
        ]

        self.targets = _full_batch_array_and_reshape(targets, propagate_none=True)

    def __len__(self):
        return 1

    def __getitem__(self, index):
        return self.inputs, self.targets


class RelationalFullBatchNodeSequence(Sequence):
    """
    Keras-compatible data generator for for node inference models on relational graphs
    that require full-batch training (e.g., RGCN).
    Use this class with the Keras methods :meth:`keras.Model.fit_generator`,
        :meth:`keras.Model.evaluate_generator`, and
        :meth:`keras.Model.predict_generator`,

    This class uses either dense or sparse representations to send data to the models.

    This class should be created using the `.flow(...)` method of
    :class:`RelationalFullBatchNodeGenerator`.

    Args:
        features (np.ndarray): An array of node features of size (N x F),
            where N is the number of nodes in the graph, F is the node feature size
        As (list of sparse matrices): A list of length R of adjacency matrices of the graph of size (N x N)
            where R is the number of relationships in the graph.
        targets (np.ndarray, optional): An optional array of node targets of size (N x C),
            where C is the target size (e.g., number of classes for one-hot class targets)
        indices (np.ndarray, optional): Array of indices to the feature and adjacency matrix
            of the targets. Required if targets is not None.
    """

    def __init__(self, features, As, use_sparse, targets=None, indices=None):

        if (targets is not None) and (len(indices) != len(targets)):
            raise ValueError(
                "When passed together targets and indices should be the same length."
            )

        self.use_sparse = use_sparse

        # Convert all adj matrices to dense and reshape to have batch dimension of 1
        if self.use_sparse:
            self.A_indices = [
                np.expand_dims(np.hstack((A.row[:, None], A.col[:, None])), 0)
                for A in As
            ]
            self.A_values = [np.expand_dims(A.data, 0) for A in As]
            self.As = self.A_indices + self.A_values
        else:
            self.As = [np.expand_dims(A.todense(), 0) for A in As]

        # Make sure all inputs are numpy arrays, and have batch dimension of 1
        self.target_indices = _full_batch_array_and_reshape(indices)
        self.features = _full_batch_array_and_reshape(features)
        self.inputs = [self.features, self.target_indices] + self.As

        self.targets = _full_batch_array_and_reshape(targets, propagate_none=True)

    def __len__(self):
        return 1

    def __getitem__(self, index):
        return self.inputs, self.targets<|MERGE_RESOLUTION|>--- conflicted
+++ resolved
@@ -385,19 +385,8 @@
             )
 
         # Reshape all inputs to have batch dimension of 1
-<<<<<<< HEAD
-        self.features = np.reshape(self.features, (1,) + self.features.shape)
-        self.A_dense = self.A_dense.reshape((1,) + self.A_dense.shape)
-        self.target_indices = np.reshape(
-            self.target_indices, (1,) + self.target_indices.shape
-        )
-
-        # What about link targets?
-
-=======
         self.features = _full_batch_array_and_reshape(features)
         self.target_indices = _full_batch_array_and_reshape(indices)
->>>>>>> 10e62006
         self.inputs = [self.features, self.target_indices, self.A_dense]
 
         self.targets = _full_batch_array_and_reshape(targets, propagate_none=True)
