--- conflicted
+++ resolved
@@ -293,11 +293,7 @@
             # Get features for the sampled nodes
             batch_feats.append(
                 [
-<<<<<<< HEAD
-                    self.graph.node_features(layer_nodes, node_type, use_ilocs=True)
-=======
                     self.graph.node_features(layer_nodes, node_type, use_ilocs=True,)
->>>>>>> f7d5c49f
                     for layer_nodes in nodes_per_hop
                 ]
             )
@@ -654,11 +650,7 @@
                     element for sample in node_samples for element in sample[slot]
                 ]
                 features_for_slot = self.graph.node_features(
-<<<<<<< HEAD
-                    nodes_in_slot, node_type, use_ilocs=True
-=======
                     nodes_in_slot, node_type, use_ilocs=True,
->>>>>>> f7d5c49f
                 )
 
                 features[slot] = np.reshape(
