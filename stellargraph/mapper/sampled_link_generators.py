# -*- coding: utf-8 -*-
#
# Copyright 2018-2020 Data61, CSIRO
#
# Licensed under the Apache License, Version 2.0 (the "License");
# you may not use this file except in compliance with the License.
# You may obtain a copy of the License at
#
#   http://www.apache.org/licenses/LICENSE-2.0
#
# Unless required by applicable law or agreed to in writing, software
# distributed under the License is distributed on an "AS IS" BASIS,
# WITHOUT WARRANTIES OR CONDITIONS OF ANY KIND, either express or implied.
# See the License for the specific language governing permissions and
# limitations under the License.

"""
Generators that create batches of data from a machine-learnign ready graph
for link prediction/link attribute inference problems using GraphSAGE, HinSAGE and Attri2Vec.

"""
__all__ = [
    "GraphSAGELinkGenerator",
    "HinSAGELinkGenerator",
    "Attri2VecLinkGenerator",
    "DirectedGraphSAGELinkGenerator",
]

import random
import operator
import numpy as np
import itertools as it
import operator
import collections
import abc
import warnings
from functools import reduce
from tensorflow import keras
from ..core.graph import StellarGraph, GraphSchema
from ..data import (
    SampledBreadthFirstWalk,
    SampledHeterogeneousBreadthFirstWalk,
    UniformRandomWalk,
    UnsupervisedSampler,
    DirectedBreadthFirstNeighbours,
)
from ..core.utils import is_real_iterable
from . import LinkSequence, OnDemandLinkSequence
from ..random import SeededPerBatch
from .base import Generator


class BatchedLinkGenerator(Generator):
    def __init__(self, G, batch_size, schema=None):
        if not isinstance(G, StellarGraph):
            raise TypeError("Graph must be a StellarGraph or StellarDiGraph object.")

        self.graph = G
        self.batch_size = batch_size

        # This is a link generator and requries a model with two root nodes per query
        self.multiplicity = 2

        # Check if the graph has features
        G.check_graph_for_ml()

        # We need a schema for compatibility with HinSAGE
        if schema is None:
            self.schema = G.create_graph_schema()
        elif isinstance(schema, GraphSchema):
            self.schema = schema
        else:
            raise TypeError("Schema must be a GraphSchema object")

        # Do we need real node types here?
        self.head_node_types = None

        # Sampler (if required)
        self.sampler = None

    @abc.abstractmethod
    def sample_features(self, head_links, batch_num):
        pass

    def num_batch_dims(self):
        return 1

    def flow(self, link_ids, targets=None, shuffle=False, seed=None):
        """
        Creates a generator/sequence object for training or evaluation
        with the supplied node ids and numeric targets.

        The node IDs are the nodes to train or inference on: the embeddings
        calculated for these nodes are passed to the downstream task. These
        are a subset of the nodes in the graph.

        The targets are an array of numeric targets corresponding to the
        supplied node_ids to be used by the downstream task. They should
        be given in the same order as the list of node IDs.
        If they are not specified (for example, for use in prediction),
        the targets will not be available to the downstream task.

        Note that the shuffle argument should be True for training and
        False for prediction.

        Args:
            link_ids: link_ids can be either:
                - a tuple of 1D numpy arrays containing the source and target nodes in format (sources, targets)
                - a 2D numpy array with shape (N_links, 2) where `link_ids[:, 0] = sources` and
                    `link_ids[:, 1] = targets`
                - a `stellargraph.EdgeList` object
                - a `stellargraph.data.UnsupervisedSampler` object.
            targets: a 2D array of numeric targets with shape
                ``(len(link_ids), target_size)``
            shuffle (bool): If True the links will be shuffled at each
                epoch, if False the links will be processed in order.
            seed (int, optional): Random seed

        Returns:
            A NodeSequence object to use with with StellarGraph models
            in Keras methods ``fit``, ``evaluate``,
            and ``predict``

        """
        if self.head_node_types is not None:
            expected_src_type = self.head_node_types[0]
            expected_dst_type = self.head_node_types[1]

        # Pass sampler to on-demand link sequence generation
        if isinstance(link_ids, UnsupervisedSampler):
            return OnDemandLinkSequence(self.sample_features, self.batch_size, link_ids)

        if is_real_iterable(link_ids) and len(link_ids) == 2:
            link_ids = np.stack(link_ids, axis=1)

<<<<<<< HEAD
        # support old link ids format for backwards compatability
        elif is_real_iterable(link_ids) and all(len(x) == 2 for x in link_ids):
            link_ids = np.array(link_ids)
=======
            link_ids = [self.graph.node_ids_to_ilocs(ids) for ids in link_ids]

            return LinkSequence(
                self.sample_features,
                self.batch_size,
                link_ids,
                targets=targets,
                shuffle=shuffle,
                seed=seed,
            )
>>>>>>> 13442772

        if not (isinstance(link_ids, np.ndarray) and link_ids.shape[1] == 2):
            raise TypeError(
                "Argument to .flow not recognised. "
                "Please pass a list of samples or a UnsupervisedSampler object."
            )

        for ii in range(link_ids.shape[0]):

            src, dst = link_ids[ii, 0], link_ids[ii, 1]
            try:
                node_type_src = self.graph.node_type(src)
            except KeyError:
                raise KeyError(
                    f"Node ID {src} supplied to generator not found in graph"
                )
            try:
                node_type_dst = self.graph.node_type(dst)
            except KeyError:
                raise KeyError(
                    f"Node ID {dst} supplied to generator not found in graph"
                )

            if self.head_node_types is not None and (
                node_type_src != expected_src_type or node_type_dst != expected_dst_type
            ):
                raise ValueError(
                    f"Node pair ({src}, {dst}) not of expected type ({expected_src_type}, {expected_dst_type})"
                )

        return LinkSequence(
            self.sample_features,
            self.batch_size,
            link_ids,
            targets=targets,
            shuffle=shuffle,
            seed=seed,
        )

    def flow_from_dataframe(self, link_targets, shuffle=False):
        """
        Creates a generator/sequence object for training or evaluation
        with the supplied node ids and numeric targets.

        Args:
            link_targets: a Pandas DataFrame of links specified by
                'source' and 'target' and an optional target label
                specified by 'label'.
            shuffle (bool): If True the links will be shuffled at each
                epoch, if False the links will be processed in order.

        Returns:
            A NodeSequence object to use with StellarGraph models
            in Keras methods ``fit``, ``evaluate``,
            and ``predict``

        """
        return self.flow(
            link_targets["source", "target"].values,
            link_targets["label"].values,
            shuffle=shuffle,
        )


class GraphSAGELinkGenerator(BatchedLinkGenerator):
    """
    A data generator for link prediction with Homogeneous GraphSAGE models

    At minimum, supply the StellarGraph, the batch size, and the number of
    node samples for each layer of the GraphSAGE model.

    The supplied graph should be a StellarGraph object with node features.

    Use the :meth:`flow` method supplying the nodes and (optionally) targets,
    or an UnsupervisedSampler instance that generates node samples on demand,
    to get an object that can be used as a Keras data generator.

    Example::

        G_generator = GraphSageLinkGenerator(G, 50, [10,10])
        train_data_gen = G_generator.flow(edge_ids)

    Args:
        G (StellarGraph): A machine-learning ready graph.
        batch_size (int): Size of batch of links to return.
        num_samples (list): List of number of neighbour node samples per GraphSAGE layer (hop) to take.
        seed (int or str), optional: Random seed for the sampling methods.
    """

    def __init__(self, G, batch_size, num_samples, seed=None, name=None):
        super().__init__(G, batch_size)

        self.num_samples = num_samples
        self.name = name

        # Check that there is only a single node type for GraphSAGE
        if len(self.schema.node_types) > 1:
            warnings.warn(
                "running homogeneous GraphSAGE on a graph with multiple node types",
                RuntimeWarning,
                stacklevel=2,
            )

        self.head_node_types = self.schema.node_types * 2

        self._graph = G
        self._samplers = SeededPerBatch(
            lambda s: SampledBreadthFirstWalk(
                self._graph, graph_schema=self.schema, seed=s
            ),
            seed=seed,
        )

    def sample_features(self, head_links, batch_num):
        """
        Sample neighbours recursively from the head nodes, collect the features of the
        sampled nodes, and return these as a list of feature arrays for the GraphSAGE
        algorithm.

        Args:
            head_links: An iterable of edges to perform sampling for.
            batch_num (int): Batch number

        Returns:
            A list of the same length as ``num_samples`` of collected features from
            the sampled nodes of shape:
            ``(len(head_nodes), num_sampled_at_layer, feature_size)``
            where num_sampled_at_layer is the cumulative product of `num_samples`
            for that layer.
        """
        node_type = self.head_node_types[0]
        head_size = len(head_links)

        # The number of samples for each head node (not including itself)
        num_full_samples = np.sum(np.cumprod(self.num_samples))

        # Reshape node samples to sensible format
        def get_levels(loc, lsize, samples_per_hop, walks):
            end_loc = loc + lsize
            walks_at_level = list(it.chain(*[w[loc:end_loc] for w in walks]))
            if len(samples_per_hop) < 1:
                return [walks_at_level]
            return [walks_at_level] + get_levels(
                end_loc, lsize * samples_per_hop[0], samples_per_hop[1:], walks
            )

        # Get sampled nodes for the subgraphs for the edges where each edge is a tuple
        # of 2 nodes, so we are extracting 2 head nodes per edge
        batch_feats = []
        for hns in zip(*head_links):
            node_samples = self._samplers[batch_num].run(
                nodes=hns, n=1, n_size=self.num_samples
            )

            nodes_per_hop = get_levels(0, 1, self.num_samples, node_samples)

            # Get features for the sampled nodes
            batch_feats.append(
                [
                    self.graph.node_features(layer_nodes, node_type, use_ilocs=True,)
                    for layer_nodes in nodes_per_hop
                ]
            )

        # Resize features to (batch_size, n_neighbours, feature_size)
        # and re-pack features into a list where source, target feats alternate
        # This matches the GraphSAGE link model with (node_src, node_dst) input sockets:
        batch_feats = [
            np.reshape(feats, (head_size, -1, feats.shape[1]))
            for ab in zip(*batch_feats)
            for feats in ab
        ]
        return batch_feats


class HinSAGELinkGenerator(BatchedLinkGenerator):
    """
    A data generator for link prediction with Heterogeneous HinSAGE models

    At minimum, supply the StellarGraph, the batch size, and the number of
    node samples for each layer of the GraphSAGE model.

    The supplied graph should be a StellarGraph object with node features for all node types.

    Use the :meth:`flow` method supplying the nodes and (optionally) targets
    to get an object that can be used as a Keras data generator.

    The generator should be given the (src,dst) node types usng

    * It's possible to do link prediction on a graph where that link type is completely removed from the graph
      (e.g., "same_as" links in ER)


    Args:
        g (StellarGraph): A machine-learning ready graph.
        batch_size (int): Size of batch of links to return.
        num_samples (list): List of number of neighbour node samples per GraphSAGE layer (hop) to take.
        head_node_types (list, optional): List of the types (str) of the two head nodes forming the
            node pair. This does not need to be specified if ``G`` has only one node type.
        seed (int or str, optional): Random seed for the sampling methods.

    Example::

        G_generator = HinSAGELinkGenerator(G, 50, [10,10])
        data_gen = G_generator.flow(edge_ids)
    """

    def __init__(
        self,
        G,
        batch_size,
        num_samples,
        head_node_types=None,
        schema=None,
        seed=None,
        name=None,
    ):
        super().__init__(G, batch_size, schema)
        self.num_samples = num_samples
        self.name = name

        # This is a link generator and requires two nodes per query
        if head_node_types is None:
            # infer the head node types, if this is a homogeneous-node graph
            node_type = G.unique_node_type(
                "head_node_types: expected a pair of head node types because G has more than one node type, found node types: %(found)s"
            )
            head_node_types = [node_type, node_type]

        self.head_node_types = head_node_types
        if len(self.head_node_types) != 2:
            raise ValueError(
                "The head_node_types should be of length 2 for a link generator"
            )

        # Create sampling schema
        self._sampling_schema = self.schema.sampling_layout(
            self.head_node_types, self.num_samples
        )
        self._type_adjacency_list = self.schema.type_adjacency_list(
            self.head_node_types, len(self.num_samples)
        )

        # The sampler used to generate random samples of neighbours
        self.sampler = SampledHeterogeneousBreadthFirstWalk(
            G, graph_schema=self.schema, seed=seed
        )

    def _get_features(self, node_samples, head_size, use_ilocs=False):
        """
        Collect features from sampled nodes.
        Args:
            node_samples: A list of lists of node IDs
            head_size: The number of head nodes (typically the batch size).

        Returns:
            A list of numpy arrays that store the features for each head
            node.
        """
        # Note the if there are no samples for a node a zero array is returned.
        # Resize features to (batch_size, n_neighbours, feature_size)
        # for each node type (note that we can have different feature size for each node type)
        batch_feats = [
            self.graph.node_features(layer_nodes, nt, use_ilocs=use_ilocs)
            for nt, layer_nodes in node_samples
        ]

        # Resize features to (batch_size, n_neighbours, feature_size)
        batch_feats = [np.reshape(a, (head_size, -1, a.shape[1])) for a in batch_feats]

        return batch_feats

    def sample_features(self, head_links, batch_num):
        """
        Sample neighbours recursively from the head nodes, collect the features of the
        sampled nodes, and return these as a list of feature arrays for the GraphSAGE
        algorithm.

        Args:
            head_links (list): An iterable of edges to perform sampling for.
            batch_num (int): Batch number

        Returns:
            A list of the same length as `num_samples` of collected features from
            the sampled nodes of shape: ``(len(head_nodes), num_sampled_at_layer, feature_size)``
            where num_sampled_at_layer is the cumulative product of `num_samples`
            for that layer.
        """
        nodes_by_type = []
        for ii in range(2):
            # Extract head nodes from edges: each edge is a tuple of 2 nodes, so we are extracting 2 head nodes per edge
            head_nodes = [e[ii] for e in head_links]

            # Get sampled nodes for the subgraphs starting from the (src, dst) head nodes
            # nodes_samples is list of two lists: [[samples for src], [samples for dst]]
            node_samples = self.sampler.run(
                nodes=head_nodes, n=1, n_size=self.num_samples
            )

            # Reshape node samples to the required format for the HinSAGE model
            # This requires grouping the sampled nodes by edge type and in order
            nodes_by_type.append(
                [
                    (
                        nt,
                        reduce(
                            operator.concat,
                            (samples[ks] for samples in node_samples for ks in indices),
                            [],
                        ),
                    )
                    for nt, indices in self._sampling_schema[ii]
                ]
            )

        # Interlace the two lists, nodes_by_type[0] (for src head nodes) and nodes_by_type[1] (for dst head nodes)
        nodes_by_type = [
            tuple((ab[0][0], reduce(operator.concat, (ab[0][1], ab[1][1]))))
            for ab in zip(nodes_by_type[0], nodes_by_type[1])
        ]

        batch_feats = self._get_features(nodes_by_type, len(head_links), use_ilocs=True)

        return batch_feats


class Attri2VecLinkGenerator(BatchedLinkGenerator):
    """
    A data generator for context node prediction with the attri2vec model.

    At minimum, supply the StellarGraph and the batch size.

    The supplied graph should be a StellarGraph object with node features.

    Use the :meth:`flow` method supplying the nodes and targets,
    or an UnsupervisedSampler instance that generates node samples on demand,
    to get an object that can be used as a Keras data generator.

    Example::

        G_generator = Attri2VecLinkGenerator(G, 50)
        train_data_gen = G_generator.flow(edge_ids, edge_labels)

    Args:
        G (StellarGraph): A machine-learning ready graph.
        batch_size (int): Size of batch of links to return.
        name, optional: Name of generator.
    """

    def __init__(self, G, batch_size, name=None):
        super().__init__(G, batch_size)

        self.name = name

    def sample_features(self, head_links, batch_num):
        """
        Sample content features of the target nodes and the ids of the context nodes
        and return these as a list of feature arrays for the attri2vec algorithm.

        Args:
            head_links: An iterable of edges to perform sampling for.
            batch_num (int): Batch number

        Returns:
            A list of feature arrays, with each element being the feature of a
            target node and the id of the corresponding context node.
        """

        target_ids = [head_link[0] for head_link in head_links]
        context_ids = [head_link[1] for head_link in head_links]
        target_feats = self.graph.node_features(target_ids, use_ilocs=True)
        context_feats = np.array(context_ids)
        batch_feats = [target_feats, np.array(context_feats)]

        return batch_feats


class DirectedGraphSAGELinkGenerator(BatchedLinkGenerator):
    """
    A data generator for link prediction with directed Homogeneous GraphSAGE models

    At minimum, supply the StellarDiGraph, the batch size, and the number of
    node samples (separately for in-nodes and out-nodes) for each layer of the GraphSAGE model.

    The supplied graph should be a StellarDiGraph object with node features.

    Use the :meth:`flow` method supplying the nodes and (optionally) targets,
    or an UnsupervisedSampler instance that generates node samples on demand,
    to get an object that can be used as a Keras data generator.

    Example::

        G_generator = DirectedGraphSageLinkGenerator(G, 50, [10,10], [10,10])
        train_data_gen = G_generator.flow(edge_ids)

    Args:
        G (StellarGraph): A machine-learning ready graph.
        batch_size (int): Size of batch of links to return.
        in_samples (list): The number of in-node samples per layer (hop) to take.
        out_samples (list): The number of out-node samples per layer (hop) to take.
        seed (int or str), optional: Random seed for the sampling methods.
        name, optional: Name of generator.
    """

    def __init__(self, G, batch_size, in_samples, out_samples, seed=None, name=None):
        super().__init__(G, batch_size)

        self.in_samples = in_samples
        self.out_samples = out_samples
        self._name = name

        # Check that there is only a single node type for GraphSAGE
        if len(self.schema.node_types) > 1:
            warnings.warn(
                "running homogeneous GraphSAGE on a graph with multiple node types",
                RuntimeWarning,
                stacklevel=2,
            )

        self.head_node_types = self.schema.node_types * 2

        self._graph = G

        self._samplers = SeededPerBatch(
            lambda s: DirectedBreadthFirstNeighbours(
                self._graph, graph_schema=self.schema, seed=s
            ),
            seed=seed,
        )

    def sample_features(self, head_links, batch_num):
        """
        Sample neighbours recursively from the head links, collect the features of the
        sampled nodes, and return these as a list of feature arrays for the GraphSAGE
        algorithm.

        Args:
            head_links: An iterable of head links to perform sampling on.

        Returns:
            A list of feature tensors from the sampled nodes at each layer, each of shape:
            ``(len(head_nodes), num_sampled_at_layer, feature_size)``
            where num_sampled_at_layer is the total number (cumulative product)
            of nodes sampled at the given number of hops from each head node,
            given the sequence of in/out directions.
        """

        batch_feats = []
        for hns in zip(*head_links):

            node_samples = self._samplers[batch_num].run(
                nodes=hns, n=1, in_size=self.in_samples, out_size=self.out_samples
            )

            # Reshape node samples to sensible format
            # Each 'slot' represents the list of nodes sampled from some neighbourhood, and will have a corresponding
            # NN input layer. Every hop potentially generates both in-nodes and out-nodes, held separately,
            # and thus the slot (or directed hop sequence) structure forms a binary tree.

            node_type = self.head_node_types[0]

            max_hops = len(self.in_samples)
            max_slots = 2 ** (max_hops + 1) - 1
            features = [None] * max_slots  # flattened binary tree

            for slot in range(max_slots):
                nodes_in_slot = [
                    element for sample in node_samples for element in sample[slot]
                ]
                features_for_slot = self.graph.node_features(
                    nodes_in_slot, node_type, use_ilocs=True,
                )

                features[slot] = np.reshape(
                    features_for_slot, (len(hns), -1, features_for_slot.shape[1])
                )

            # Get features for the sampled nodes
            batch_feats.append(features)

        # Resize features to (batch_size, n_neighbours, feature_size)
        # and re-pack features into a list where source, target feats alternate
        # This matches the GraphSAGE link model with (node_src, node_dst) input sockets:
        batch_feats = [feats for ab in zip(*batch_feats) for feats in ab]
        return batch_feats<|MERGE_RESOLUTION|>--- conflicted
+++ resolved
@@ -104,12 +104,7 @@
         False for prediction.
 
         Args:
-            link_ids: link_ids can be either:
-                - a tuple of 1D numpy arrays containing the source and target nodes in format (sources, targets)
-                - a 2D numpy array with shape (N_links, 2) where `link_ids[:, 0] = sources` and
-                    `link_ids[:, 1] = targets`
-                - a `stellargraph.EdgeList` object
-                - a `stellargraph.data.UnsupervisedSampler` object.
+            link_ids: an iterable of tuples of node IDs as (source, target)
             targets: a 2D array of numeric targets with shape
                 ``(len(link_ids), target_size)``
             shuffle (bool): If True the links will be shuffled at each
@@ -130,14 +125,35 @@
         if isinstance(link_ids, UnsupervisedSampler):
             return OnDemandLinkSequence(self.sample_features, self.batch_size, link_ids)
 
-        if is_real_iterable(link_ids) and len(link_ids) == 2:
-            link_ids = np.stack(link_ids, axis=1)
-
-<<<<<<< HEAD
-        # support old link ids format for backwards compatability
-        elif is_real_iterable(link_ids) and all(len(x) == 2 for x in link_ids):
-            link_ids = np.array(link_ids)
-=======
+        # Otherwise pass iterable (check?) to standard LinkSequence
+        elif isinstance(link_ids, collections.abc.Iterable):
+            # Check all IDs are actually in the graph and are of expected type
+            for link in link_ids:
+                if len(link) != 2:
+                    raise KeyError("Expected link IDs to be a tuple of length 2")
+
+                src, dst = link
+                try:
+                    node_type_src = self.graph.node_type(src)
+                except KeyError:
+                    raise KeyError(
+                        f"Node ID {src} supplied to generator not found in graph"
+                    )
+                try:
+                    node_type_dst = self.graph.node_type(dst)
+                except KeyError:
+                    raise KeyError(
+                        f"Node ID {dst} supplied to generator not found in graph"
+                    )
+
+                if self.head_node_types is not None and (
+                    node_type_src != expected_src_type
+                    or node_type_dst != expected_dst_type
+                ):
+                    raise ValueError(
+                        f"Node pair ({src}, {dst}) not of expected type ({expected_src_type}, {expected_dst_type})"
+                    )
+
             link_ids = [self.graph.node_ids_to_ilocs(ids) for ids in link_ids]
 
             return LinkSequence(
@@ -148,45 +164,12 @@
                 shuffle=shuffle,
                 seed=seed,
             )
->>>>>>> 13442772
-
-        if not (isinstance(link_ids, np.ndarray) and link_ids.shape[1] == 2):
+
+        else:
             raise TypeError(
                 "Argument to .flow not recognised. "
                 "Please pass a list of samples or a UnsupervisedSampler object."
             )
-
-        for ii in range(link_ids.shape[0]):
-
-            src, dst = link_ids[ii, 0], link_ids[ii, 1]
-            try:
-                node_type_src = self.graph.node_type(src)
-            except KeyError:
-                raise KeyError(
-                    f"Node ID {src} supplied to generator not found in graph"
-                )
-            try:
-                node_type_dst = self.graph.node_type(dst)
-            except KeyError:
-                raise KeyError(
-                    f"Node ID {dst} supplied to generator not found in graph"
-                )
-
-            if self.head_node_types is not None and (
-                node_type_src != expected_src_type or node_type_dst != expected_dst_type
-            ):
-                raise ValueError(
-                    f"Node pair ({src}, {dst}) not of expected type ({expected_src_type}, {expected_dst_type})"
-                )
-
-        return LinkSequence(
-            self.sample_features,
-            self.batch_size,
-            link_ids,
-            targets=targets,
-            shuffle=shuffle,
-            seed=seed,
-        )
 
     def flow_from_dataframe(self, link_targets, shuffle=False):
         """
