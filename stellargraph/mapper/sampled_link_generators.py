--- conflicted
+++ resolved
@@ -51,13 +51,8 @@
 from .base import Generator
 
 
-<<<<<<< HEAD
-class BatchedLinkGenerator(abc.ABC):
+class BatchedLinkGenerator(Generator):
     def __init__(self, G, batch_size, schema=None, use_node_features=True):
-=======
-class BatchedLinkGenerator(Generator):
-    def __init__(self, G, batch_size, schema=None):
->>>>>>> ab29cfd4
         if not isinstance(G, StellarGraph):
             raise TypeError("Graph must be a StellarGraph or StellarDiGraph object.")
 
