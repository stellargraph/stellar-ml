--- conflicted
+++ resolved
@@ -173,11 +173,7 @@
             name (str, optional): An optional name for the returned generator object.
 
         Returns:
-<<<<<<< HEAD
-            A :class:`.ClusterNodeSequence` object to use with :class:`.ClusterGCN` in Keras
-=======
-            A :class:`ClusterNodeSequence` object to use with :class:`GCN`, :class:`GAT` or :class:`APPNP` in Keras
->>>>>>> ef5389c3
+            A :class:`ClusterNodeSequence` object to use with :class:`.GCN`, :class:`.GAT` or :class:`.APPNP` in Keras
             methods :meth:`fit`, :meth:`evaluate`, and :meth:`predict`.
 
         """
