# -*- coding: utf-8 -*-
#
# Copyright 2018-2020 Data61, CSIRO
#
# Licensed under the Apache License, Version 2.0 (the "License");
# you may not use this file except in compliance with the License.
# You may obtain a copy of the License at
#
#   http://www.apache.org/licenses/LICENSE-2.0
#
# Unless required by applicable law or agreed to in writing, software
# distributed under the License is distributed on an "AS IS" BASIS,
# WITHOUT WARRANTIES OR CONDITIONS OF ANY KIND, either express or implied.
# See the License for the specific language governing permissions and
# limitations under the License.

"""
Mappers to provide input data for the graph models in layers.

"""
__all__ = ["ClusterNodeGenerator", "ClusterNodeSequence"]

import random
import copy
import numpy as np
import networkx as nx
from tensorflow.keras.utils import Sequence

from scipy import sparse
from ..core.graph import StellarGraph
from ..core.utils import is_real_iterable, normalize_adj
from ..connector.neo4j.graph import Neo4jStellarGraph
from .base import Generator


class ClusterNodeGenerator(Generator):
    """
    A data generator for use with ClusterGCN models on homogeneous graphs, see [1].

    The supplied graph G should be a StellarGraph object with node features.
    Use the :meth:`flow` method supplying the nodes and (optionally) targets
    to get an object that can be used as a Keras data generator.

    This generator will supply the features array and the adjacency matrix to a
    mini-batch Keras graph ML model.

    [1] `W. Chiang, X. Liu, S. Si, Y. Li, S. Bengio, C. Hsieh, 2019 <https://arxiv.org/abs/1905.07953>`_.

    For more information, please see `the ClusterGCN demo <https://stellargraph.readthedocs.io/en/stable/demos/node-classification/cluster-gcn-node-classification.html>`_.

    Args:
        G (StellarGraph): a machine-learning StellarGraph-type graph
        clusters (int or list, optional): If int, it indicates the number of clusters (default is 1, corresponding to the entire graph).
            If `clusters` is greater than 1, then nodes are randomly assigned to a cluster.
            If list, then it should be a list of lists of node IDs, such that each list corresponds to a cluster of nodes
            in `G`. The clusters should be non-overlapping.
        q (int, optional): The number of clusters to combine for each mini-batch (default is 1).
            The total number of clusters must be divisible by `q`.
        lam (float, optional): The mixture coefficient for adjacency matrix normalisation (default is 0.1).
            Valid values are in the interval [0, 1].
        name (str, optional): Name for the node generator.
    """

    def __init__(self, G, clusters=1, q=1, lam=0.1, name=None):

        if not isinstance(G, (StellarGraph, Neo4jStellarGraph)):
            raise TypeError("Graph must be a StellarGraph or StellarDiGraph object.")

        self.graph = G
        self.name = name
        self.q = q  # The number of clusters to sample per mini-batch
        self.lam = lam
        self.clusters = clusters
        self.method = "cluster_gcn"
        self.multiplicity = 1
        self.use_sparse = False

        if isinstance(clusters, list):
            self.k = len(clusters)
        elif isinstance(clusters, int):
            if clusters <= 0:
                raise ValueError(
                    "{}: clusters must be greater than 0.".format(type(self).__name__)
                )
            self.k = clusters
        else:
            raise TypeError(
                "{}: clusters must be either int or list type.".format(
                    type(self).__name__
                )
            )

        # Some error checking on the given parameter values
        if not isinstance(lam, float):
            raise TypeError("{}: lam must be a float type.".format(type(self).__name__))

        if lam < 0 or lam > 1:
            raise ValueError(
                "{}: lam must be in the range [0, 1].".format(type(self).__name__)
            )

        if not isinstance(q, int):
            raise TypeError("{}: q must be integer type.".format(type(self).__name__))

        if q <= 0:
            raise ValueError(
                "{}: q must be greater than 0.".format(type(self).__name__)
            )

        if self.k % q != 0:
            raise ValueError(
                "{}: the number of clusters must be exactly divisible by q.".format(
                    type(self).__name__
                )
            )

        self.node_list = list(G.nodes())

<<<<<<< HEAD
        # if graph is a StellarGraph check that the graph has features
        G.check_graph_for_ml(expensive_check=False)
        # Check that there is only a single node type
        _ = G.unique_node_type()
=======
        # If the graph is in the StellarGraph format check that there
        # is only a single node type and that the graph has features
        if isinstance(G, StellarGraph):
            G.check_graph_for_ml()
            _ = G.unique_node_type(
                "G: expected a graph with a single node type, found a graph with node types: %(found)s"
            )
>>>>>>> 7c6432c7

        if isinstance(clusters, int):
            # We are not given graph clusters.
            # We are going to split the graph into self.k random clusters
            all_nodes = list(G.nodes())
            random.shuffle(all_nodes)
            cluster_size = len(all_nodes) // self.k
            self.clusters = [
                all_nodes[i : i + cluster_size]
                for i in range(0, len(all_nodes), cluster_size)
            ]
            if len(self.clusters) > self.k:
                # for the case that the number of nodes is not exactly divisible by k, we combine
                # the last cluster with the second last one
                self.clusters[-2].extend(self.clusters[-1])
                del self.clusters[-1]

        print(f"Number of clusters {self.k}")
        for i, c in enumerate(self.clusters):
            print(f"{i} cluster has size {len(c)}")

        # Get the features for the nodes
        self.features = G.node_features(self.node_list[:1])

    def num_batch_dims(self):
        return 2

    def flow(self, node_ids, targets=None, name=None):
        """
        Creates a generator/sequence object for training, evaluation, or prediction
        with the supplied node ids and numeric targets.

        Args:
            node_ids (iterable): an iterable of node ids for the nodes of interest
                (e.g., training, validation, or test set nodes)
            targets (2d array, optional): a 2D array of numeric node targets with shape ``(len(node_ids),
                target_size)``
            name (str, optional): An optional name for the returned generator object.

        Returns:
            A :class:`ClusterNodeSequence` object to use with :class:`ClusterGCN` in Keras
            methods :meth:`fit`, :meth:`evaluate`, and :meth:`predict`.

        """
        if targets is not None:
            # Check targets is an iterable
            if not is_real_iterable(targets):
                raise TypeError(
                    "{}: Targets must be an iterable or None".format(
                        type(self).__name__
                    )
                )

            # Check targets correct shape
            if len(targets) != len(node_ids):
                raise ValueError(
                    "{}: Targets must be the same length as node_ids".format(
                        type(self).__name__
                    )
                )

        return ClusterNodeSequence(
            self.graph,
            self.clusters,
            targets=targets,
            node_ids=node_ids,
            q=self.q,
            lam=self.lam,
            name=name,
        )


class ClusterNodeSequence(Sequence):
    """
    A Keras-compatible data generator for node inference using ClusterGCN model.
    Use this class with the Keras methods :meth:`keras.Model.fit`,
        :meth:`keras.Model.evaluate`, and
        :meth:`keras.Model.predict`.

    This class should be created using the :meth:`flow` method of
    :class:`ClusterNodeGenerator`.

    Args:
        graph (StellarGraph): The graph
        clusters (list): A list of lists such that each sub-list indicates the nodes in a cluster.
            The length of this list, len(clusters) indicates the number of batches in one epoch.
        targets (np.ndarray, optional): An optional array of node targets of size (N x C),
            where C is the target size (e.g., number of classes for one-hot class targets)
        node_ids (iterable, optional): The node IDs for the target nodes. Required if targets is not None.
        normalize_adj (bool, optional): Specifies whether the adjacency matrix for each mini-batch should
            be normalized or not. The default is True.
        q (int, optional): The number of subgraphs to combine for each batch. The default value is
            1 such that the generator treats each subgraph as a batch.
        lam (float, optional): The mixture coefficient for adjacency matrix normalisation (the
            'diagonal enhancement' method). Valid values are in the interval [0, 1] and the default value is 0.1.
        name (str, optional): An optional name for this generator object.
    """

    def __init__(
        self,
        graph,
        clusters,
        targets=None,
        node_ids=None,
        normalize_adj=True,
        q=1,
        lam=0.1,
        name=None,
    ):

        self.name = name
        self.clusters = list()
        self.clusters_original = copy.deepcopy(clusters)
        self.graph = graph
        self.node_list = list(graph.nodes())
        self.normalize_adj = normalize_adj
        self.q = q
        self.lam = lam
        self.node_order = list()
        self._node_order_in_progress = list()
        self.__node_buffer = dict()
        self.target_ids = list()

        if len(clusters) % self.q != 0:
            raise ValueError(
                "The number of clusters should be exactly divisible by q. However, {} number of clusters is not exactly divisible by {}.".format(
                    len(clusters), q
                )
            )

        if node_ids is not None:
            self.target_ids = list(node_ids)

        if targets is not None:
            if node_ids is None:
                raise ValueError(
                    "Since targets is not None, node_ids must be given and cannot be None."
                )

            if len(node_ids) != len(targets):
                raise ValueError(
                    "When passed together targets and indices should be the same length."
                )

            self.targets = np.asanyarray(targets)
            self.target_node_lookup = dict(
                zip(self.target_ids, range(len(self.target_ids)))
            )
        else:
            self.targets = None

        self.on_epoch_end()

    def __len__(self):
        num_batches = len(self.clusters_original) // self.q
        return num_batches

    def _diagonal_enhanced_normalization(self, adj_cluster):
        # Cluster-GCN normalization is:
        #     A~ + λdiag(A~) where A~ = N(A + I) with normalization factor N = (D + I)^(-1)
        #
        # Expands to:
        #     NA + NI + λN(diag(A) + I) =
        #     NA + N(I + λ(diag(A) + I)) =
        #     NA + λN(diag(A) + (1 + 1/λ)I))
        #
        # (This could potentially become a layer, to benefit from a GPU.)
        degrees = np.asarray(adj_cluster.sum(axis=1)).ravel()
        normalization = 1 / (degrees + 1)

        # NA: multiply rows manually
        norm_adj = adj_cluster.multiply(normalization[:, None]).toarray()

        # λN(diag(A) + (1 + 1/λ)I): work with the diagonals directly
        diag = np.diag(norm_adj)
        diag_addition = (
            normalization * self.lam * (adj_cluster.diagonal() + (1 + 1 / self.lam))
        )
        np.fill_diagonal(norm_adj, diag + diag_addition)
        return norm_adj

    def __getitem__(self, index):
        # The next batch should be the adjacency matrix for the cluster and the corresponding feature vectors
        # and targets if available.
        cluster = self.clusters[index]
        adj_cluster = self.graph.to_adjacency_matrix(cluster)

        if self.normalize_adj:
            adj_cluster = self._diagonal_enhanced_normalization(adj_cluster)
        else:
            adj_cluster = adj_cluster.toarray()

        g_node_list = list(cluster)

        # Determine the target nodes that exist in this cluster
        target_nodes_in_cluster = np.asanyarray(
            list(set(g_node_list).intersection(self.target_ids))
        )

        self.__node_buffer[index] = target_nodes_in_cluster

        # Dictionary to store node indices for quicker node index lookups
        node_lookup = dict(zip(g_node_list, range(len(g_node_list))))

        # The list of indices of the target nodes in self.node_list
        target_node_indices = np.array(
            [node_lookup[n] for n in target_nodes_in_cluster]
        )

        if index == (len(self.clusters_original) // self.q) - 1:
            # last batch
            self.__node_buffer_dict_to_list()

        cluster_targets = None
        #
        if self.targets is not None:
            # Dictionary to store node indices for quicker node index lookups
            # The list of indices of the target nodes in self.node_list
            cluster_target_indices = np.array(
                [self.target_node_lookup[n] for n in target_nodes_in_cluster]
            )
            cluster_targets = self.targets[cluster_target_indices]
            cluster_targets = cluster_targets.reshape((1,) + cluster_targets.shape)

        features = self.graph.node_features(g_node_list)

        features = np.reshape(features, (1,) + features.shape)
        adj_cluster = adj_cluster.reshape((1,) + adj_cluster.shape)
        target_node_indices = target_node_indices[np.newaxis, :]

        return [features, target_node_indices, adj_cluster], cluster_targets

    def __node_buffer_dict_to_list(self):
        self.node_order = []
        for k, v in self.__node_buffer.items():
            self.node_order.extend(v)

    def on_epoch_end(self):
        """
         Shuffle all nodes at the end of each epoch
        """
        if self.q > 1:
            # combine clusters
            cluster_indices = list(range(len(self.clusters_original)))
            random.shuffle(cluster_indices)
            self.clusters = []

            for i in range(0, len(cluster_indices) - 1, self.q):
                cc = cluster_indices[i : i + self.q]
                tmp = []
                for l in cc:
                    tmp.extend(list(self.clusters_original[l]))
                self.clusters.append(tmp)
        else:
            self.clusters = copy.deepcopy(self.clusters_original)

        self.__node_buffer = dict()

        random.shuffle(self.clusters)<|MERGE_RESOLUTION|>--- conflicted
+++ resolved
@@ -116,21 +116,12 @@
 
         self.node_list = list(G.nodes())
 
-<<<<<<< HEAD
         # if graph is a StellarGraph check that the graph has features
         G.check_graph_for_ml(expensive_check=False)
         # Check that there is only a single node type
-        _ = G.unique_node_type()
-=======
-        # If the graph is in the StellarGraph format check that there
-        # is only a single node type and that the graph has features
-        if isinstance(G, StellarGraph):
-            G.check_graph_for_ml()
-            _ = G.unique_node_type(
-                "G: expected a graph with a single node type, found a graph with node types: %(found)s"
-            )
->>>>>>> 7c6432c7
-
+        _ = G.unique_node_type(
+            "G: expected a graph with a single node type, found a graph with node types: %(found)s"
+        )
         if isinstance(clusters, int):
             # We are not given graph clusters.
             # We are going to split the graph into self.k random clusters
