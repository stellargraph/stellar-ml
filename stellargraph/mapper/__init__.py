--- conflicted
+++ resolved
@@ -28,8 +28,5 @@
 from .sampled_node_generators import *
 from .full_batch_generators import *
 from .mini_batch_node_generators import *
-<<<<<<< HEAD
 from .graphwave_generator import *
-=======
-from .adjacency_generators import *
->>>>>>> bda13cc0
+from .adjacency_generators import *