# -*- coding: utf-8 -*-
#
# Copyright 2018-2020 Data61, CSIRO
#
# Licensed under the Apache License, Version 2.0 (the "License");
# you may not use this file except in compliance with the License.
# You may obtain a copy of the License at
#
#   http://www.apache.org/licenses/LICENSE-2.0
#
# Unless required by applicable law or agreed to in writing, software
# distributed under the License is distributed on an "AS IS" BASIS,
# WITHOUT WARRANTIES OR CONDITIONS OF ANY KIND, either express or implied.
# See the License for the specific language governing permissions and
# limitations under the License.


"""
The mapper package contains classes and functions to map graph data to neural network inputs

"""

# __all__ = ["link_mappers", "node_mappers"]

# Expose the generators
from .sequences import *
from .sampled_link_generators import *
from .sampled_node_generators import *
from .full_batch_generators import *
from .mini_batch_node_generators import *
<<<<<<< HEAD
from .graphwave_generator import *
from .adjacency_generators import *
=======
from .adjacency_generators import *
from .knowledge_graph import *
>>>>>>> 8e3c9b64
<|MERGE_RESOLUTION|>--- conflicted
+++ resolved
@@ -28,10 +28,6 @@
 from .sampled_node_generators import *
 from .full_batch_generators import *
 from .mini_batch_node_generators import *
-<<<<<<< HEAD
 from .graphwave_generator import *
 from .adjacency_generators import *
-=======
-from .adjacency_generators import *
-from .knowledge_graph import *
->>>>>>> 8e3c9b64
+from .knowledge_graph import *