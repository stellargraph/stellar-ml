# -*- coding: utf-8 -*-
#
# Copyright 2020 Data61, CSIRO
#
# Licensed under the Apache License, Version 2.0 (the "License");
# you may not use this file except in compliance with the License.
# You may obtain a copy of the License at
#
#   http://www.apache.org/licenses/LICENSE-2.0
#
# Unless required by applicable law or agreed to in writing, software
# distributed under the License is distributed on an "AS IS" BASIS,
# WITHOUT WARRANTIES OR CONDITIONS OF ANY KIND, either express or implied.
# See the License for the specific language governing permissions and
# limitations under the License.
from ..core.graph import StellarGraph
from ..core.utils import is_real_iterable
from .sequences import PaddedGraphSequence
import numpy as np
from .base import Generator


class PaddedGraphGenerator(Generator):
    """
    A data generator for use with graph classification algorithms.

    The supplied graphs should be :class:`StellarGraph` objects with node features.
    Use the :meth:`flow` method supplying the graph indexes and (optionally) targets
    to get an object that can be used as a Keras data generator.

    This generator supplies the features arrays and the adjacency matrices to a mini-batch Keras
    graph classification model. Differences in the number of nodes are resolved by padding each
    batch of features and adjacency matrices, and supplying a boolean mask indicating which are
    valid and which are padding.

    Args:
        graphs (list): a collection of StellarGraph objects
        name (str): an optional name of the generator
    """

    def __init__(self, graphs, name=None):

        self.node_features_size = None
        self._check_graphs(graphs)

        self.graphs = graphs
        self.name = name

    def _check_graphs(self, graphs):
        for graph in graphs:
            if not isinstance(graph, StellarGraph):
                raise TypeError(
                    f"graphs: expected every element to be a StellarGraph object, found {type(graph).__name__}."
                )

            if graph.number_of_nodes() == 0:
                # an empty graph has no information at all and breaks things like mean pooling, so
                # let's disallow them
                raise ValueError(
                    "graphs: expected every graph to be non-empty, found graph with no nodes"
                )

            # Check that there is only a single node type for GAT or GCN
            node_type = graph.unique_node_type(
                "graphs: expected only graphs with a single node type, found a graph with node types: %(found)s"
            )

            graph.check_graph_for_ml()

            # we require that all graphs have node features of the same dimensionality
            f_dim = graph.node_feature_sizes()[node_type]
            if self.node_features_size is None:
                self.node_features_size = f_dim
            elif self.node_features_size != f_dim:
                raise ValueError(
                    "graphs: expected node features for all graph to have same dimensions,"
                    f"found {self.node_features_size} vs {f_dim}"
                )

    def num_batch_dims(self):
        return 1

    def flow(
        self,
        graphs,
        targets=None,
        symmetric_normalization=True,
        batch_size=1,
        name=None,
        shuffle=False,
        seed=None,
    ):
        """
        Creates a generator/sequence object for training, evaluation, or prediction
        with the supplied graph indexes and targets.

        Args:
<<<<<<< HEAD
            graphs (iterable): an iterable of graph indexes in self.graphs or an iterable of `StellarGraph`s
=======
            graphs (iterable): an iterable of graph indexes in self.graphs or an iterable of :class:`StellarGraph` objects
>>>>>>> f7d5c49f
                for the graphs of interest (e.g., training, validation, or test set nodes).
            targets (2d array, optional): a 2D array of numeric graph targets with shape ``(len(graphs),
                len(targets))``.
            symmetric_normalization (bool, optional): The type of normalization to be applied on the graph adjacency
                matrices. If True, the adjacency matrix is left and right multiplied by the inverse square root of the
                degree matrix; otherwise, the adjacency matrix is only left multiplied by the inverse of the degree
                matrix.
            batch_size (int, optional): The batch size.
            name (str, optional): An optional name for the returned generator object.
            shuffle (bool, optional): If True the node IDs will be shuffled at the end of each epoch.
            seed (int, optional): Random seed to use in the sequence object.

        Returns:
            A :class:`PaddedGraphSequence` object to use with Keras methods :meth:`fit`, :meth:`evaluate`, and :meth:`predict`

        """
        if targets is not None:
            # Check targets is an iterable
            if not is_real_iterable(targets):
                raise TypeError(
                    f"targets: expected an iterable or None object, found {type(targets).__name__}"
                )

            # Check targets correct shape
            if len(targets) != len(graphs):
                raise ValueError(
                    f"expected targets to be the same length as node_ids, found {len(targets)} vs {len(graphs)}"
                )

        if not isinstance(batch_size, int):
            raise TypeError(
                f"expected batch_size to be integer type, found {type(batch_size).__name__}"
            )

        if batch_size <= 0:
            raise ValueError(
                f"expected batch_size to be strictly positive integer, found {batch_size}"
            )

        if isinstance(graphs[0], StellarGraph):
            self._check_graphs(graphs)
        else:
            graphs = [self.graphs[i] for i in graphs]

        return PaddedGraphSequence(
            graphs=graphs,
            targets=targets,
            symmetric_normalization=symmetric_normalization,
            batch_size=batch_size,
            name=name,
            shuffle=shuffle,
            seed=seed,
        )<|MERGE_RESOLUTION|>--- conflicted
+++ resolved
@@ -95,11 +95,7 @@
         with the supplied graph indexes and targets.
 
         Args:
-<<<<<<< HEAD
-            graphs (iterable): an iterable of graph indexes in self.graphs or an iterable of `StellarGraph`s
-=======
             graphs (iterable): an iterable of graph indexes in self.graphs or an iterable of :class:`StellarGraph` objects
->>>>>>> f7d5c49f
                 for the graphs of interest (e.g., training, validation, or test set nodes).
             targets (2d array, optional): a 2D array of numeric graph targets with shape ``(len(graphs),
                 len(targets))``.
