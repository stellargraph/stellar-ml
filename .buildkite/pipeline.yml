---
compose-config: &compose-config
  config:
    - docker-compose.yml
    - .buildkite/docker-compose.yml

plugins: &plugins
  stellargraph/github-merged-pr#develop:
    mode: checkout

steps:
  - label: ":docker::python: build 3.6 runner"
    key: "runner-3_6"
    plugins:
      <<: *plugins
      docker-compose#v3.1.0:
        <<: *compose-config
        build: runner-3_6
        image-repository: index.docker.io/stellargraph/stellargraph-ci-runner
        no-cache: ${REFRESH_BUILD-false}
        cache-from:
          - runner-3_6:index.docker.io/stellargraph/stellargraph-ci-runner:3_6-${IMAGE_TAG}
          - runner-3_6:index.docker.io/stellargraph/stellargraph-ci-runner:3_6-latest

        push:
          - runner-3_6:index.docker.io/stellargraph/stellargraph-ci-runner:3_6-${IMAGE_TAG}
    agents:
      queue: "t2medium"

  - label: ":docker::python: build 3.7 runner"
    key: "runner-3_7"
    plugins:
      <<: *plugins
      docker-compose#v3.1.0:
        <<: *compose-config
        build: runner-3_7
        image-repository: index.docker.io/stellargraph/stellargraph-ci-runner
        no-cache: ${REFRESH_BUILD-false}
        cache-from:
          - runner-3_7:index.docker.io/stellargraph/stellargraph-ci-runner:3_7-${IMAGE_TAG}
          - runner-3_7:index.docker.io/stellargraph/stellargraph-ci-runner:3_7-latest

        push:
          - runner-3_7:index.docker.io/stellargraph/stellargraph-ci-runner:3_7-${IMAGE_TAG}
    agents:
      queue: "t2medium"

  - label: ":python: 3.6"
    key: "python_3_6"
    depends_on: "runner-3_6"
    command: ".buildkite/steps/script.sh"
    plugins:
      <<: *plugins
      docker-compose#v3.1.0:
        <<: *compose-config
        run: runner-3_6
    agents:
      queue: "t2medium"

  - label: ":python: 3.7"
    key: "python_3_7"
    depends_on: "runner-3_7"
    command: ".buildkite/steps/script.sh"
    plugins:
      <<: *plugins
      docker-compose#v3.1.0:
        <<: *compose-config
        run: runner-3_7
    agents:
      queue: "t2medium"

  - label: ":python::book: test notebooks %n"
    key: "test-notebooks"
<<<<<<< HEAD
    parallelism: 33
=======
    depends_on: "runner-3_6"
    parallelism: 35
>>>>>>> 0011e9e3
    command: ".buildkite/steps/test-demo-notebooks.sh"
    plugins:
      <<: *plugins
      docker-compose#v3.1.0:
        <<: *compose-config
        run: runner-3_6
    agents:
      queue: "t2large"
    soft_fail:
      - exit_status: 2

  - label: ":python-black: format"
    plugins:
      <<: *plugins
      docker#v3.4.0:
        image: "stellargraph/black:snapshot"

  - label: ":python-black::jupyter: check notebook format"
    depends_on: "runner-3_6"
    command: "python scripts/format_notebooks.py --default --ci demos/"
    plugins:
      <<: *plugins
      docker-compose#v3.1.0:
        <<: *compose-config
        run: runner-3_6
    agents:
      queue: "t2medium"

  - label: ":shell: format"
    plugins:
      <<: *plugins
      docker#v3.4.0:
        image: "mvdan/shfmt:v2.6.4"
        command: ["-d", "-i", "2", "-ci", "-sr", "."]

  - label: ":shell: shellcheck"
    command: 'find ./ -type f -name "*.sh" -print0 | xargs -0 shellcheck --color=always'
    plugins:
      <<: *plugins
      docker#v3.4.0:
        image: "koalaman/shellcheck-alpine:stable"

  - label: ":docker: :hadolint: lint Dockerfiles"
    plugins:
      <<: *plugins
      docker#v3.4.0:
        image: "stellargraph/hadolint:snapshot"

  - label: ":docker: format Dockerfiles"
    plugins:
      <<: *plugins
      docker#v3.4.0:
        image: "stellargraph/dockerfile-utils:snapshot"

  - label: ":prettier::yaml: format YAML"
    plugins:
      <<: *plugins
      docker#v3.4.0:
        image: "stellargraph/prettier:snapshot"
        command: [
            "--check",
            "**/*.yml",
            "**/*.yaml",
            # not valid YAML because of jinja templating
            "!meta.yaml",
          ]

  - label: ":yaml::lint-roller: lint YAML"
    plugins:
      <<: *plugins
      docker#v3.4.0:
        image: "stellargraph/yamllint:snapshot"

  - label: ":copyright: check copyright headers"
    command: ".buildkite/steps/check-copyright-headers.sh"

  - label: ":space_invader: check whitespace"
    command: "scripts/whitespace.sh --ci"

  - label: ":docker: build image"
    plugins:
      <<: *plugins
      docker-compose#v3.1.0:
        <<: *compose-config
        build:
          - stellargraph
        image-repository: index.docker.io/stellargraph/stellargraph
        # Caching can cause packages to be pinned to old (possibly-vulnerable) versions for long
        # periods.  Setting `REFRESH_BUILD=true` allows for builds (e.g. scheduled builds) to start
        # from scratch and refresh the caches.
        no-cache: ${REFRESH_BUILD-false}
        cache-from:
          - stellargraph:index.docker.io/stellargraph/stellargraph:${IMAGE_TAG}
          - stellargraph:index.docker.io/stellargraph/stellargraph:latest
    agents:
      queue: "t2medium"

  - wait

  - label: ":docker: publish image"
    plugins:
      <<: *plugins
      docker-compose#v3.1.0:
        <<: *compose-config
        push:
          - stellargraph:index.docker.io/stellargraph/stellargraph:${IMAGE_TAG}

  # Analyse the results of the testing, e.g. failures. This is not part of the testing, and has
  # explicit dependencies, so can be listed after all of the `wait` steps and publishings, so that
  # it runs in parallel with them.
  - label: ":memo: annotate with junit"
    plugins:
      junit-annotate#v1.7.0:
        artifacts: junit-*.xml
    depends_on:
      - "python_3_6"
      - "python_3_7"
    allow_dependency_failure: true<|MERGE_RESOLUTION|>--- conflicted
+++ resolved
@@ -71,12 +71,8 @@
 
   - label: ":python::book: test notebooks %n"
     key: "test-notebooks"
-<<<<<<< HEAD
-    parallelism: 33
-=======
     depends_on: "runner-3_6"
     parallelism: 35
->>>>>>> 0011e9e3
     command: ".buildkite/steps/test-demo-notebooks.sh"
     plugins:
       <<: *plugins
