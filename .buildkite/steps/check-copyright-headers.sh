--- conflicted
+++ resolved
@@ -12,14 +12,6 @@
   context="$1"
   msg="$2"
 
-  echo "^^^ +++"
-  echo "$msg"
-
-  buildkite-agent annotate --context "$context" --style error << EOF
-${msg}:
-
-$(sed 's/\(.*\)/- `\1`/' "$temp")
-EOF
 
   exitCode=1
 }
@@ -35,44 +27,17 @@
   -exec grep -L "$copyrightRegex" {} + | tee "$temp"
 
 if [ -s "$temp" ]; then
-<<<<<<< HEAD
-  annotate_error "copyright-existence" "Found files without a copyright header (no matches for \`$copyrightRegex\`)"
+  echo "^^^ +++"
+  msg="Found files without a copyright header (no matches for \`$copyrightRegex\`)"
+  echo "$msg"
+
+  buildkite-agent annotate --context "copyright-existence" --style error << EOF
+${msg}:
+
+$(sed 's/\(.*\)/- `\1`/' "$temp")
+EOF
+
+  exit 1
 else
   echo "all files have a copyright header (have a match for \`$copyrightRegex\`)"
-fi
-
-echo "--- checking copyright headers are up to date"
-# look for files where their copyright header (grep $copyrightRegex) doesn't mention the current
-# year (grep -v $year), and then check (while read ....) whether there's been any commit touching
-# that file in the current year.
-year="$(date +%Y)"
-
-find . -name "*.py" -exec grep "$copyrightRegex" {} + | grep -v "$year" | while read -r fileAndLine; do
-  # grep prints `<filename>:<matching line>`, so remove everything from the first : to get the
-  # filename
-  filename="${fileAndLine%%:*}"
-  # print the year (%Y) of the author dates (%ad) of each commit to the file in question, and then
-  # find the largest (most recent) one
-  lastModifiedYear=$(git log --pretty=tformat:%ad --date=format:%Y -- "$filename" | sort -nr | head -1)
-  if [ "$lastModifiedYear" -eq "$year" ]; then
-    # the file has been modified this year, but the copyright header doesn't mention it, uh oh!
-    # Print the line for follow up
-    echo "$fileAndLine"
-  fi
-done | tee "$temp"
-
-if [ -s "$temp" ]; then
-  annotate_error "copyright-year" "Found files modified in $year (according to git) without $year in their copyright header"
-else
-  echo "all files modified in $year (according to git) have $year in their copyright header"
-fi
-
-exit "$exitCode"
-=======
-  echo "^^^ +++"
-  echo "found files without a copyright header (no matches for /$copyrightRegex/)"
-  exit 1
-else
-  echo "all files have a copyright header (have a match for /$copyrightRegex/)"
-fi
->>>>>>> 24157b96
+fi