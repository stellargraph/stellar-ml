{
 "cells": [
  {
   "cell_type": "markdown",
   "metadata": {},
   "source": [
    "# Graph Convolutional Network (GCN) on the CORA citation dataset"
   ]
  },
  {
   "cell_type": "markdown",
   "metadata": {
    "tags": [
     "CloudRunner"
    ]
   },
   "source": [
    "<table><tr><td>Run the master version of this notebook:</td><td><a href=\"https://mybinder.org/v2/gh/stellargraph/stellargraph/master?urlpath=lab/tree/demos/node-classification/gcn/gcn-cora-node-classification-example.ipynb\" alt=\"Open In Binder\" target=\"_parent\"><img src=\"https://mybinder.org/badge_logo.svg\"/></a></td><td><a href=\"https://colab.research.google.com/github/stellargraph/stellargraph/blob/master/demos/node-classification/gcn/gcn-cora-node-classification-example.ipynb\" alt=\"Open In Colab\" target=\"_parent\"><img src=\"https://colab.research.google.com/assets/colab-badge.svg\"/></a></td></tr></table>"
   ]
  },
  {
   "cell_type": "markdown",
   "metadata": {},
   "source": [
    "> This demo explains how to do node classification using the StellarGraph library. [See all other demos](../../README.md).\n",
    "\n",
    "[The StellarGraph library](https://github.com/stellargraph/stellargraph) supports many state-of-the-art machine learning (ML) algorithms on [graphs](https://en.wikipedia.org/wiki/Graph_%28discrete_mathematics%29). In this notebook, we'll be training a model to predict the class or label of a node, commonly known as node classification. We will also use the resulting model to compute vector embeddings for each node.\n",
    "\n",
    "There's two necessary parts to be able to do this task:\n",
    "\n",
    "- a graph: this notebook uses the Cora dataset from <https://linqs.soe.ucsc.edu/data>. The dataset consists of academic publications as the nodes and the citations between them as the links: if publication A cites publication B, then the graph has an edge from A to B. The nodes are classified into one of seven subjects, and our model will learn to predict this subject.\n",
    "- an algorithm: this notebook uses a Graph Convolution Network (GCN) [1]. The core of the GCN neural network model is a \"graph convolution\" layer. This layer is similar to a conventional dense layer, augmented by the graph adjacency matrix to use information about a node's connections. This algorithm is discussed in more detail in [\"Knowing Your Neighbours: Machine Learning on Graphs\"](https://medium.com/stellargraph/knowing-your-neighbours-machine-learning-on-graphs-9b7c3d0d5896).\n",
    "\n",
    "The notebook walks through three sections:\n",
    "\n",
    "1. **Data preparation** using [Pandas](https://pandas.pydata.org) and [scikit-learn](https://scikit-learn.org/): loading the graph from CSV files, doing some basic introspection, and splitting it into train, test and validation splits for ML\n",
    "2. **Creating the GCN layers** and data input using [StellarGraph](https://github.com/stellargraph/stellargraph)\n",
    "3. **Training and evaluating** the model using [TensorFlow Keras](https://www.tensorflow.org/guide/keras), Pandas and scikit-learn\n",
    "\n",
    "Notably, only section 2 needs StellarGraph: section 1 and section 3 are driven by the existing flexible functionality in common and popular data science libraries. Most of the algorithms supported by StellarGraph follow this pattern, where the custom StellarGraph functionality integrates smoothly with the conventional data science work-flow.\n",
    "\n",
    "> StellarGraph supports other algorithms for doing [node classification](../README.md), as well as many [other tasks](../../README.md) such as [link prediction](../../link-prediction/README.md), [community detection](../../community_detection/README.md), and [representation learning](../../embeddings/README.md).\n",
    "\n",
    "[1]: [Graph Convolutional Networks (GCN): Semi-Supervised Classification with Graph Convolutional Networks](https://github.com/tkipf/gcn). Thomas N. Kipf, Max Welling.\n",
    "International Conference on Learning Representations (ICLR), 2017"
   ]
  },
  {
   "cell_type": "markdown",
   "metadata": {},
   "source": [
    "The first step is to import the Python libraries that we'll need. We import `stellargraph` under the `sg` name for convenience, similar to `pandas` often being imported as `pd`."
   ]
  },
  {
   "cell_type": "code",
   "execution_count": 1,
   "metadata": {
    "tags": [
     "CloudRunner"
    ]
   },
   "outputs": [],
   "source": [
    "# install StellarGraph if running on Google Colab\n",
    "import sys\n",
    "if 'google.colab' in sys.modules:\n",
    "  %pip install -q stellargraph[demos]"
   ]
  },
  {
   "cell_type": "code",
   "execution_count": 2,
   "metadata": {},
   "outputs": [],
   "source": [
    "import pandas as pd\n",
    "import os\n",
    "\n",
    "import stellargraph as sg\n",
    "from stellargraph.mapper import FullBatchNodeGenerator\n",
    "from stellargraph.layer import GCN\n",
    "\n",
    "from tensorflow.keras import layers, optimizers, losses, metrics, Model\n",
    "from sklearn import preprocessing, model_selection\n",
    "from IPython.display import display, HTML\n",
    "import matplotlib.pyplot as plt\n",
    "%matplotlib inline"
   ]
  },
  {
   "cell_type": "markdown",
   "metadata": {},
   "source": [
    "## 1. Data Preparation\n",
    "\n",
    "### Loading the CORA network"
   ]
  },
  {
   "cell_type": "markdown",
   "metadata": {},
   "source": [
    "We can retrieve a `StellarGraph` graph object holding this Cora dataset using [the `Cora` loader](https://stellargraph.readthedocs.io/en/stable/api.html#stellargraph.datasets.datasets.Cora) from [the `datasets` submodule](https://stellargraph.readthedocs.io/en/stable/api.html#module-stellargraph.datasets.datasets). It also provides us with the ground-truth node subject classes. This function is implemented using Pandas, see [the \"Loading data into StellarGraph from Pandas\" notebook](../../basics/loading-pandas.ipynb) for details.\n",
    "\n",
    "(Note: Cora is a citation network, which is a directed graph, but, like most users of this graph, we ignore the edge direction and treat it as undirected.)"
   ]
  },
  {
   "cell_type": "code",
   "execution_count": 3,
   "metadata": {},
   "outputs": [
    {
     "data": {
      "text/html": [
       "The Cora dataset consists of 2708 scientific publications classified into one of seven classes. The citation network consists of 5429 links. Each publication in the dataset is described by a 0/1-valued word vector indicating the absence/presence of the corresponding word from the dictionary. The dictionary consists of 1433 unique words."
      ],
      "text/plain": [
       "<IPython.core.display.HTML object>"
      ]
     },
     "metadata": {},
     "output_type": "display_data"
    }
   ],
   "source": [
    "dataset = sg.datasets.Cora()\n",
    "display(HTML(dataset.description))\n",
    "G, node_subjects = dataset.load()"
   ]
  },
  {
   "cell_type": "markdown",
   "metadata": {},
   "source": [
    "The `info` method can help us verify that our loaded graph matches the description:"
   ]
  },
  {
   "cell_type": "code",
   "execution_count": 4,
   "metadata": {},
   "outputs": [
    {
     "name": "stdout",
     "output_type": "stream",
     "text": [
      "StellarGraph: Undirected multigraph\n",
      " Nodes: 2708, Edges: 5429\n",
      "\n",
      " Node types:\n",
      "  paper: [2708]\n",
      "    Features: float32 vector, length 1433\n",
      "    Edge types: paper-cites->paper\n",
      "\n",
      " Edge types:\n",
      "    paper-cites->paper: [5429]\n"
     ]
    }
   ],
   "source": [
    "print(G.info())"
   ]
  },
  {
   "cell_type": "markdown",
   "metadata": {},
   "source": [
    "We aim to train a graph-ML model that will predict the \"subject\" attribute on the nodes. These subjects are one of 7 categories, with some categories more common than others:"
   ]
  },
  {
   "cell_type": "code",
<<<<<<< HEAD
   "execution_count": 3,
=======
   "execution_count": 5,
>>>>>>> 7f2aeeb3
   "metadata": {},
   "outputs": [
    {
     "data": {
      "text/html": [
       "<div>\n",
       "<style scoped>\n",
       "    .dataframe tbody tr th:only-of-type {\n",
       "        vertical-align: middle;\n",
       "    }\n",
       "\n",
       "    .dataframe tbody tr th {\n",
       "        vertical-align: top;\n",
       "    }\n",
       "\n",
       "    .dataframe thead th {\n",
       "        text-align: right;\n",
       "    }\n",
       "</style>\n",
       "<table border=\"1\" class=\"dataframe\">\n",
       "  <thead>\n",
       "    <tr style=\"text-align: right;\">\n",
       "      <th></th>\n",
       "      <th>subject</th>\n",
       "    </tr>\n",
       "  </thead>\n",
       "  <tbody>\n",
       "    <tr>\n",
       "      <th>Neural_Networks</th>\n",
       "      <td>818</td>\n",
       "    </tr>\n",
       "    <tr>\n",
       "      <th>Probabilistic_Methods</th>\n",
       "      <td>426</td>\n",
       "    </tr>\n",
       "    <tr>\n",
       "      <th>Genetic_Algorithms</th>\n",
       "      <td>418</td>\n",
       "    </tr>\n",
       "    <tr>\n",
       "      <th>Theory</th>\n",
       "      <td>351</td>\n",
       "    </tr>\n",
       "    <tr>\n",
       "      <th>Case_Based</th>\n",
       "      <td>298</td>\n",
       "    </tr>\n",
       "    <tr>\n",
       "      <th>Reinforcement_Learning</th>\n",
       "      <td>217</td>\n",
       "    </tr>\n",
       "    <tr>\n",
       "      <th>Rule_Learning</th>\n",
       "      <td>180</td>\n",
       "    </tr>\n",
       "  </tbody>\n",
       "</table>\n",
       "</div>"
      ],
      "text/plain": [
       "                        subject\n",
       "Neural_Networks             818\n",
       "Probabilistic_Methods       426\n",
       "Genetic_Algorithms          418\n",
       "Theory                      351\n",
       "Case_Based                  298\n",
       "Reinforcement_Learning      217\n",
       "Rule_Learning               180"
      ]
     },
     "execution_count": 3,
     "metadata": {},
     "output_type": "execute_result"
    }
   ],
   "source": [
    "node_subjects.value_counts().to_frame()"
   ]
  },
  {
   "cell_type": "markdown",
   "metadata": {},
   "source": [
    "### Splitting the data"
   ]
  },
  {
   "cell_type": "markdown",
   "metadata": {},
   "source": [
    "For machine learning we want to take a subset of the nodes for training, and use the rest for validation and testing. We'll use [scikit-learn's `train_test_split` function](https://scikit-learn.org/stable/modules/generated/sklearn.model_selection.train_test_split.html) to do this.\n",
    "\n",
    "Here we're taking 140 node labels for training, 500 for validation, and the rest for testing."
   ]
  },
  {
   "cell_type": "code",
<<<<<<< HEAD
   "execution_count": 4,
=======
   "execution_count": 6,
>>>>>>> 7f2aeeb3
   "metadata": {},
   "outputs": [],
   "source": [
    "train_subjects, test_subjects = model_selection.train_test_split(\n",
    "    node_subjects, train_size=140, test_size=None, stratify=node_subjects\n",
    ")\n",
    "val_subjects, test_subjects = model_selection.train_test_split(\n",
    "    test_subjects, train_size=500, test_size=None, stratify=test_subjects\n",
    ")"
   ]
  },
  {
   "cell_type": "markdown",
   "metadata": {},
   "source": [
    "Note using stratified sampling gives the following counts:"
   ]
  },
  {
   "cell_type": "code",
<<<<<<< HEAD
   "execution_count": 5,
=======
   "execution_count": 7,
>>>>>>> 7f2aeeb3
   "metadata": {},
   "outputs": [
    {
     "data": {
      "text/html": [
       "<div>\n",
       "<style scoped>\n",
       "    .dataframe tbody tr th:only-of-type {\n",
       "        vertical-align: middle;\n",
       "    }\n",
       "\n",
       "    .dataframe tbody tr th {\n",
       "        vertical-align: top;\n",
       "    }\n",
       "\n",
       "    .dataframe thead th {\n",
       "        text-align: right;\n",
       "    }\n",
       "</style>\n",
       "<table border=\"1\" class=\"dataframe\">\n",
       "  <thead>\n",
       "    <tr style=\"text-align: right;\">\n",
       "      <th></th>\n",
       "      <th>subject</th>\n",
       "    </tr>\n",
       "  </thead>\n",
       "  <tbody>\n",
       "    <tr>\n",
       "      <th>Neural_Networks</th>\n",
       "      <td>42</td>\n",
       "    </tr>\n",
       "    <tr>\n",
       "      <th>Genetic_Algorithms</th>\n",
       "      <td>22</td>\n",
       "    </tr>\n",
       "    <tr>\n",
       "      <th>Probabilistic_Methods</th>\n",
       "      <td>22</td>\n",
       "    </tr>\n",
       "    <tr>\n",
       "      <th>Theory</th>\n",
       "      <td>18</td>\n",
       "    </tr>\n",
       "    <tr>\n",
       "      <th>Case_Based</th>\n",
       "      <td>16</td>\n",
       "    </tr>\n",
       "    <tr>\n",
       "      <th>Reinforcement_Learning</th>\n",
       "      <td>11</td>\n",
       "    </tr>\n",
       "    <tr>\n",
       "      <th>Rule_Learning</th>\n",
       "      <td>9</td>\n",
       "    </tr>\n",
       "  </tbody>\n",
       "</table>\n",
       "</div>"
      ],
      "text/plain": [
<<<<<<< HEAD
       "Counter({'Genetic_Algorithms': 22,\n",
       "         'Case_Based': 16,\n",
       "         'Probabilistic_Methods': 22,\n",
       "         'Theory': 18,\n",
       "         'Neural_Networks': 42,\n",
       "         'Reinforcement_Learning': 11,\n",
       "         'Rule_Learning': 9})"
=======
       "                        subject\n",
       "Neural_Networks              42\n",
       "Genetic_Algorithms           22\n",
       "Probabilistic_Methods        22\n",
       "Theory                       18\n",
       "Case_Based                   16\n",
       "Reinforcement_Learning       11\n",
       "Rule_Learning                 9"
>>>>>>> 7f2aeeb3
      ]
     },
     "execution_count": 5,
     "metadata": {},
     "output_type": "execute_result"
    }
   ],
   "source": [
    "train_subjects.value_counts().to_frame()"
   ]
  },
  {
   "cell_type": "markdown",
   "metadata": {},
   "source": [
    "The training set has class imbalance that might need to be compensated, e.g., via using a weighted cross-entropy loss in model training, with class weights inversely proportional to class support. However, we will ignore the class imbalance in this example, for simplicity."
   ]
  },
  {
   "cell_type": "markdown",
   "metadata": {},
   "source": [
    "### Converting to numeric arrays"
   ]
  },
  {
   "cell_type": "markdown",
   "metadata": {},
   "source": [
    "For our categorical target, we will use one-hot vectors that will be compared against the model's soft-max output. To do this conversion we can use [the `LabelBinarizer` transform](https://scikit-learn.org/stable/modules/generated/sklearn.preprocessing.LabelBinarizer.html) from scikit-learn. Another option would be [the `pandas.get_dummies` function](https://pandas.pydata.org/pandas-docs/stable/reference/api/pandas.get_dummies.html), but the scikit-learn transform allows us to do the inverse transform easily later in the notebook, to interpret the predictions."
   ]
  },
  {
   "cell_type": "code",
<<<<<<< HEAD
   "execution_count": 6,
=======
   "execution_count": 8,
>>>>>>> 7f2aeeb3
   "metadata": {},
   "outputs": [],
   "source": [
    "target_encoding = preprocessing.LabelBinarizer()\n",
    "\n",
    "train_targets = target_encoding.fit_transform(train_subjects)\n",
    "val_targets = target_encoding.transform(val_subjects)\n",
    "test_targets = target_encoding.transform(test_subjects)"
   ]
  },
  {
   "cell_type": "markdown",
   "metadata": {},
   "source": [
    "The CORA dataset contains attributes `w_x` that correspond to words found in that publication. If a word occurs more than once in a publication the relevant attribute will be set to one, otherwise it will be zero. These numeric attributes have been automatically included in the `StellarGraph` instance `G`, and so we do not have to do any further conversion.\n",
    "\n",
    "<a href=\"Cora-features.png\"><img src=\"Cora-features.png\" alt=\"Each paper is analysed to see if it contains each of 1433 words\" title=\"Click to zoom\" width=\"600\" /></a>"
   ]
  },
  {
   "cell_type": "markdown",
   "metadata": {},
   "source": [
    "## 2. Creating the GCN layers\n",
    "\n",
    "A machine learning model in StellarGraph consists of a pair of items:\n",
    "\n",
    "- the layers themselves, such as graph convolution, [dropout](https://www.tensorflow.org/api_docs/python/tf/keras/layers/Dropout) and even [conventional dense layers](https://www.tensorflow.org/api_docs/python/tf/keras/layers/Dense)\n",
    "- a data generator to convert the core graph structure and node features into a format that can be fed into the Keras model for training or prediction\n",
    "\n",
    "GCN is a full-batch model and we're doing node classification here, which means [the `FullBatchNodeGenerator` class](https://stellargraph.readthedocs.io/en/latest/api.html#stellargraph.mapper.FullBatchNodeGenerator) is the appropriate generator for our task. StellarGraph has many generators in order to support all [its many models and tasks](../../README.md).\n",
    "\n",
    "Specifying the `method='gcn'` argument to the `FullBatchNodeGenerator` means it will yield data appropriate for the GCN algorithm specifically, by using the [normalized graph Laplacian matrix](https://en.wikipedia.org/wiki/Laplacian_matrix#Symmetric_normalized_Laplacian) to capture the graph structure."
   ]
  },
  {
   "cell_type": "code",
<<<<<<< HEAD
   "execution_count": 7,
=======
   "execution_count": 9,
>>>>>>> 7f2aeeb3
   "metadata": {},
   "outputs": [
    {
     "name": "stdout",
     "output_type": "stream",
     "text": [
      "Using GCN (local pooling) filters...\n"
     ]
    }
   ],
   "source": [
    "generator = FullBatchNodeGenerator(G, method=\"gcn\")"
   ]
  },
  {
   "cell_type": "markdown",
   "metadata": {},
   "source": [
    "A generator just encodes the information required to produce the model inputs. Calling [the `flow` method](https://stellargraph.readthedocs.io/en/latest/api.html#stellargraph.mapper.FullBatchNodeGenerator.flow) with a set of nodes and their true labels produces an object that can be used to train the model, on those nodes and labels that were specified. We created a training set above, so that's what we're going to use here."
   ]
  },
  {
   "cell_type": "code",
<<<<<<< HEAD
   "execution_count": 8,
=======
   "execution_count": 10,
>>>>>>> 7f2aeeb3
   "metadata": {},
   "outputs": [],
   "source": [
    "train_gen = generator.flow(train_subjects.index, train_targets)"
   ]
  },
  {
   "cell_type": "markdown",
   "metadata": {},
   "source": [
    "Now we can specify our machine learning model by building a stack of layers. We can use [StellarGraph's `GCN` class](https://stellargraph.readthedocs.io/en/latest/api.html#stellargraph.layer.gcn.GCN), which packages up the creation of this stack of [graph convolution](https://stellargraph.readthedocs.io/en/latest/api.html#stellargraph.layer.gcn.GraphConvolution) and [dropout](https://www.tensorflow.org/api_docs/python/tf/keras/layers/Dropout) layers. We can specify a few parameters to control this:\n",
    "\n",
    " * `layer_sizes`: the number of hidden GCN layers and their sizes. In this case, two GCN layers with 16 units each.\n",
    " * `activations`: the activation to apply to each GCN layer's output. In this case, [RelU](https://en.wikipedia.org/wiki/Rectifier_\\(neural_networks\\)) for both layers.\n",
    " * `dropout`: the rate of dropout for the input of each GCN layer. In this case, 50%."
   ]
  },
  {
   "cell_type": "code",
<<<<<<< HEAD
   "execution_count": 9,
=======
   "execution_count": 11,
>>>>>>> 7f2aeeb3
   "metadata": {},
   "outputs": [],
   "source": [
    "gcn = GCN(\n",
    "    layer_sizes=[16, 16], activations=[\"relu\", \"relu\"], generator=generator, dropout=0.5\n",
    ")"
   ]
  },
  {
   "cell_type": "markdown",
   "metadata": {},
   "source": [
    "To create a Keras model we now expose the input and output tensors of the GCN model for node prediction, via the `GCN.build` method:"
   ]
  },
  {
   "cell_type": "code",
<<<<<<< HEAD
   "execution_count": 13,
   "metadata": {},
   "outputs": [
    {
     "name": "stderr",
     "output_type": "stream",
     "text": [
      "/Users/kieranricardo/anaconda3/envs/tf2-stellar/lib/python3.6/site-packages/ipykernel_launcher.py:1: DeprecationWarning: The 'build' method is deprecated, use 'in_out_tensors' instead.\n",
      "  \"\"\"Entry point for launching an IPython kernel.\n"
     ]
    }
   ],
   "source": [
    "x_inp, x_out = gcn.build()"
   ]
  },
  {
   "cell_type": "code",
   "execution_count": 15,
=======
   "execution_count": 12,
>>>>>>> 7f2aeeb3
   "metadata": {},
   "outputs": [
    {
     "data": {
      "text/plain": [
       "<tf.Tensor 'graph_convolution_1/Identity:0' shape=(1, None, 16) dtype=float32>"
      ]
     },
     "execution_count": 11,
     "metadata": {},
     "output_type": "execute_result"
    }
   ],
   "source": [
<<<<<<< HEAD
    "import pytest\n",
    "with pytest.warns(DeprecationWarning):\n",
    "    x_inp, x_out = gcn.build()"
=======
    "x_inp, x_out = gcn.build()\n",
    "\n",
    "x_out"
>>>>>>> 7f2aeeb3
   ]
  },
  {
   "cell_type": "markdown",
   "metadata": {},
   "source": [
    "The `x_out` value is a TensorFlow tensor that holds a 16-dimensional vector for the nodes requested when training or predicting. The actual predictions of each node's class/subject needs to be computed from this vector. StellarGraph is built using Keras functionality, so this can be done with a standard Keras functionality: an additional dense layer (with one unit per class) using a softmax activation. This activation function ensures that the final outputs for each input node will be a vector of \"probabilities\", where every value is between 0 and 1, and the whole vector sums to 1. The predicted class is the element with the highest value."
   ]
  },
  {
   "cell_type": "code",
   "execution_count": 13,
   "metadata": {},
   "outputs": [],
   "source": [
    "predictions = layers.Dense(units=train_targets.shape[1], activation=\"softmax\")(x_out)"
   ]
  },
  {
   "cell_type": "markdown",
   "metadata": {},
   "source": [
    "## 3. Training and evaluating\n",
    "\n",
    "### Training the model"
   ]
  },
  {
   "cell_type": "markdown",
   "metadata": {},
   "source": [
    "Now let's create the actual [Keras model](https://www.tensorflow.org/api_docs/python/tf/keras/Model) with the input tensors `x_inp` and output tensors being the predictions `predictions` from the final dense layer. Our task is a categorical prediction task, so a categorical cross-entropy loss function is appropriate. Even though we're doing graph ML with StellarGraph, we're still working with conventional Keras prediction values, so we can use [the loss function from Keras](https://www.tensorflow.org/api_docs/python/tf/keras/losses/categorical_crossentropy) directly."
   ]
  },
  {
   "cell_type": "code",
   "execution_count": 14,
   "metadata": {},
   "outputs": [],
   "source": [
    "model = Model(inputs=x_inp, outputs=predictions)\n",
    "model.compile(\n",
    "    optimizer=optimizers.Adam(lr=0.01),\n",
    "    loss=losses.categorical_crossentropy,\n",
    "    metrics=[\"acc\"],\n",
    ")"
   ]
  },
  {
   "cell_type": "markdown",
   "metadata": {},
   "source": [
    "As we're training the model, we'll want to also keep track of its generalisation performance on the validation set, which means creating another data generator, using our `FullBatchNodeGenerator` we created above."
   ]
  },
  {
   "cell_type": "code",
   "execution_count": 15,
   "metadata": {},
   "outputs": [],
   "source": [
    "val_gen = generator.flow(val_subjects.index, val_targets)"
   ]
  },
  {
   "cell_type": "markdown",
   "metadata": {},
   "source": [
    "We can directly use [the `EarlyStopping` functionality](https://www.tensorflow.org/api_docs/python/tf/keras/callbacks/EarlyStopping) offered by Keras to stop training if the validation accuracy stops improving."
   ]
  },
  {
   "cell_type": "code",
   "execution_count": 16,
   "metadata": {},
   "outputs": [],
   "source": [
    "from tensorflow.keras.callbacks import EarlyStopping\n",
    "\n",
    "es_callback = EarlyStopping(monitor=\"val_acc\", patience=50, restore_best_weights=True)"
   ]
  },
  {
   "cell_type": "markdown",
   "metadata": {},
   "source": [
    "We've now set up our model layers, our training data, our validation data and even our training callbacks, so we can now train the model using [the model's `fit` method](https://www.tensorflow.org/api_docs/python/tf/keras/Model#fit). Like most things in this section, this is all built into Keras."
   ]
  },
  {
   "cell_type": "code",
   "execution_count": 17,
   "metadata": {},
   "outputs": [
    {
     "name": "stdout",
     "output_type": "stream",
     "text": [
      "  ['...']\n",
      "  ['...']\n",
      "Train for 1 steps, validate for 1 steps\n",
      "Epoch 1/200\n",
      "1/1 - 1s - loss: 1.9874 - acc: 0.1429 - val_loss: 1.9536 - val_acc: 0.1200\n",
      "Epoch 2/200\n",
      "1/1 - 0s - loss: 1.9484 - acc: 0.1643 - val_loss: 1.9258 - val_acc: 0.1400\n",
      "Epoch 3/200\n",
      "1/1 - 0s - loss: 1.9028 - acc: 0.2429 - val_loss: 1.8933 - val_acc: 0.1920\n",
      "Epoch 4/200\n",
      "1/1 - 0s - loss: 1.8676 - acc: 0.3286 - val_loss: 1.8568 - val_acc: 0.3540\n",
      "Epoch 5/200\n",
      "1/1 - 0s - loss: 1.8267 - acc: 0.4000 - val_loss: 1.8164 - val_acc: 0.3840\n",
      "Epoch 6/200\n",
      "1/1 - 0s - loss: 1.7491 - acc: 0.4786 - val_loss: 1.7703 - val_acc: 0.3500\n",
      "Epoch 7/200\n",
      "1/1 - 0s - loss: 1.7231 - acc: 0.4500 - val_loss: 1.7250 - val_acc: 0.3540\n",
      "Epoch 8/200\n",
      "1/1 - 0s - loss: 1.6436 - acc: 0.4500 - val_loss: 1.6810 - val_acc: 0.3740\n",
      "Epoch 9/200\n",
      "1/1 - 0s - loss: 1.5897 - acc: 0.4429 - val_loss: 1.6364 - val_acc: 0.3920\n",
      "Epoch 10/200\n",
      "1/1 - 0s - loss: 1.4976 - acc: 0.4500 - val_loss: 1.5906 - val_acc: 0.4120\n",
      "Epoch 11/200\n",
      "1/1 - 0s - loss: 1.4957 - acc: 0.4357 - val_loss: 1.5430 - val_acc: 0.4240\n",
      "Epoch 12/200\n",
      "1/1 - 0s - loss: 1.4284 - acc: 0.4857 - val_loss: 1.4948 - val_acc: 0.4360\n",
      "Epoch 13/200\n",
      "1/1 - 0s - loss: 1.3282 - acc: 0.4857 - val_loss: 1.4447 - val_acc: 0.4560\n",
      "Epoch 14/200\n",
      "1/1 - 0s - loss: 1.3137 - acc: 0.5214 - val_loss: 1.3922 - val_acc: 0.4800\n",
      "Epoch 15/200\n",
      "1/1 - 0s - loss: 1.2450 - acc: 0.5214 - val_loss: 1.3395 - val_acc: 0.4960\n",
      "Epoch 16/200\n",
      "1/1 - 0s - loss: 1.1219 - acc: 0.5929 - val_loss: 1.2846 - val_acc: 0.5360\n",
      "Epoch 17/200\n",
      "1/1 - 0s - loss: 1.1278 - acc: 0.5571 - val_loss: 1.2299 - val_acc: 0.5780\n",
      "Epoch 18/200\n",
      "1/1 - 0s - loss: 1.0207 - acc: 0.6929 - val_loss: 1.1760 - val_acc: 0.6280\n",
      "Epoch 19/200\n",
      "1/1 - 0s - loss: 0.9829 - acc: 0.6714 - val_loss: 1.1235 - val_acc: 0.6740\n",
      "Epoch 20/200\n",
      "1/1 - 0s - loss: 0.8949 - acc: 0.7500 - val_loss: 1.0719 - val_acc: 0.6980\n",
      "Epoch 21/200\n",
      "1/1 - 0s - loss: 0.8546 - acc: 0.7286 - val_loss: 1.0233 - val_acc: 0.7380\n",
      "Epoch 22/200\n",
      "1/1 - 0s - loss: 0.8563 - acc: 0.7286 - val_loss: 0.9774 - val_acc: 0.7560\n",
      "Epoch 23/200\n",
      "1/1 - 0s - loss: 0.7009 - acc: 0.8000 - val_loss: 0.9369 - val_acc: 0.7620\n",
      "Epoch 24/200\n",
      "1/1 - 0s - loss: 0.7090 - acc: 0.7929 - val_loss: 0.9018 - val_acc: 0.7660\n",
      "Epoch 25/200\n",
      "1/1 - 0s - loss: 0.6180 - acc: 0.8143 - val_loss: 0.8736 - val_acc: 0.7680\n",
      "Epoch 26/200\n",
      "1/1 - 0s - loss: 0.5391 - acc: 0.8643 - val_loss: 0.8500 - val_acc: 0.7720\n",
      "Epoch 27/200\n",
      "1/1 - 0s - loss: 0.4987 - acc: 0.8357 - val_loss: 0.8303 - val_acc: 0.7680\n",
      "Epoch 28/200\n",
      "1/1 - 0s - loss: 0.5062 - acc: 0.8214 - val_loss: 0.8148 - val_acc: 0.7640\n",
      "Epoch 29/200\n",
      "1/1 - 0s - loss: 0.4341 - acc: 0.8714 - val_loss: 0.7953 - val_acc: 0.7680\n",
      "Epoch 30/200\n",
      "1/1 - 0s - loss: 0.4220 - acc: 0.9000 - val_loss: 0.7772 - val_acc: 0.7740\n",
      "Epoch 31/200\n",
      "1/1 - 0s - loss: 0.4667 - acc: 0.8429 - val_loss: 0.7649 - val_acc: 0.7800\n",
      "Epoch 32/200\n",
      "1/1 - 0s - loss: 0.4024 - acc: 0.8714 - val_loss: 0.7547 - val_acc: 0.7680\n",
      "Epoch 33/200\n",
      "1/1 - 0s - loss: 0.3747 - acc: 0.9071 - val_loss: 0.7482 - val_acc: 0.7680\n",
      "Epoch 34/200\n",
      "1/1 - 0s - loss: 0.3003 - acc: 0.9071 - val_loss: 0.7447 - val_acc: 0.7680\n",
      "Epoch 35/200\n",
      "1/1 - 0s - loss: 0.3015 - acc: 0.9071 - val_loss: 0.7460 - val_acc: 0.7660\n",
      "Epoch 36/200\n",
      "1/1 - 0s - loss: 0.2875 - acc: 0.9357 - val_loss: 0.7505 - val_acc: 0.7700\n",
      "Epoch 37/200\n",
      "1/1 - 0s - loss: 0.3061 - acc: 0.9214 - val_loss: 0.7534 - val_acc: 0.7720\n",
      "Epoch 38/200\n",
      "1/1 - 0s - loss: 0.2757 - acc: 0.9071 - val_loss: 0.7581 - val_acc: 0.7760\n",
      "Epoch 39/200\n",
      "1/1 - 0s - loss: 0.2467 - acc: 0.9286 - val_loss: 0.7642 - val_acc: 0.7740\n",
      "Epoch 40/200\n",
      "1/1 - 0s - loss: 0.2742 - acc: 0.9071 - val_loss: 0.7603 - val_acc: 0.7800\n",
      "Epoch 41/200\n",
      "1/1 - 0s - loss: 0.2071 - acc: 0.9500 - val_loss: 0.7591 - val_acc: 0.7740\n",
      "Epoch 42/200\n",
      "1/1 - 0s - loss: 0.2417 - acc: 0.8857 - val_loss: 0.7579 - val_acc: 0.7720\n",
      "Epoch 43/200\n",
      "1/1 - 0s - loss: 0.2128 - acc: 0.9500 - val_loss: 0.7605 - val_acc: 0.7720\n",
      "Epoch 44/200\n",
      "1/1 - 0s - loss: 0.2673 - acc: 0.9214 - val_loss: 0.7683 - val_acc: 0.7660\n",
      "Epoch 45/200\n",
      "1/1 - 0s - loss: 0.1520 - acc: 0.9571 - val_loss: 0.7813 - val_acc: 0.7600\n",
      "Epoch 46/200\n",
      "1/1 - 0s - loss: 0.2068 - acc: 0.9286 - val_loss: 0.8017 - val_acc: 0.7620\n",
      "Epoch 47/200\n",
      "1/1 - 0s - loss: 0.1744 - acc: 0.9429 - val_loss: 0.8251 - val_acc: 0.7600\n",
      "Epoch 48/200\n",
      "1/1 - 0s - loss: 0.1370 - acc: 0.9571 - val_loss: 0.8510 - val_acc: 0.7620\n",
      "Epoch 49/200\n",
      "1/1 - 0s - loss: 0.1345 - acc: 0.9714 - val_loss: 0.8742 - val_acc: 0.7620\n",
      "Epoch 50/200\n",
      "1/1 - 0s - loss: 0.1186 - acc: 0.9714 - val_loss: 0.8911 - val_acc: 0.7600\n",
      "Epoch 51/200\n",
      "1/1 - 0s - loss: 0.1427 - acc: 0.9786 - val_loss: 0.9005 - val_acc: 0.7600\n",
      "Epoch 52/200\n",
      "1/1 - 0s - loss: 0.1444 - acc: 0.9500 - val_loss: 0.8980 - val_acc: 0.7660\n",
      "Epoch 53/200\n",
      "1/1 - 0s - loss: 0.1615 - acc: 0.9571 - val_loss: 0.8941 - val_acc: 0.7760\n",
      "Epoch 54/200\n",
      "1/1 - 0s - loss: 0.1506 - acc: 0.9643 - val_loss: 0.8863 - val_acc: 0.7740\n",
      "Epoch 55/200\n",
      "1/1 - 0s - loss: 0.1439 - acc: 0.9643 - val_loss: 0.8831 - val_acc: 0.7700\n",
      "Epoch 56/200\n",
      "1/1 - 0s - loss: 0.0945 - acc: 0.9857 - val_loss: 0.8807 - val_acc: 0.7720\n",
      "Epoch 57/200\n",
      "1/1 - 0s - loss: 0.1739 - acc: 0.9357 - val_loss: 0.8839 - val_acc: 0.7640\n",
      "Epoch 58/200\n",
      "1/1 - 0s - loss: 0.1530 - acc: 0.9571 - val_loss: 0.8920 - val_acc: 0.7620\n",
      "Epoch 59/200\n",
      "1/1 - 0s - loss: 0.0861 - acc: 0.9929 - val_loss: 0.9014 - val_acc: 0.7560\n",
      "Epoch 60/200\n",
      "1/1 - 0s - loss: 0.1101 - acc: 0.9786 - val_loss: 0.9132 - val_acc: 0.7520\n",
      "Epoch 61/200\n",
      "1/1 - 0s - loss: 0.1107 - acc: 0.9714 - val_loss: 0.9302 - val_acc: 0.7540\n",
      "Epoch 62/200\n",
      "1/1 - 0s - loss: 0.1144 - acc: 0.9500 - val_loss: 0.9538 - val_acc: 0.7580\n",
      "Epoch 63/200\n",
      "1/1 - 0s - loss: 0.1768 - acc: 0.9714 - val_loss: 0.9740 - val_acc: 0.7580\n",
      "Epoch 64/200\n",
      "1/1 - 0s - loss: 0.1104 - acc: 0.9786 - val_loss: 0.9988 - val_acc: 0.7500\n",
      "Epoch 65/200\n",
      "1/1 - 0s - loss: 0.1143 - acc: 0.9643 - val_loss: 1.0172 - val_acc: 0.7520\n",
      "Epoch 66/200\n",
      "1/1 - 0s - loss: 0.1391 - acc: 0.9571 - val_loss: 1.0325 - val_acc: 0.7540\n",
      "Epoch 67/200\n",
      "1/1 - 0s - loss: 0.1382 - acc: 0.9500 - val_loss: 1.0314 - val_acc: 0.7480\n",
      "Epoch 68/200\n",
      "1/1 - 0s - loss: 0.0922 - acc: 0.9714 - val_loss: 1.0244 - val_acc: 0.7540\n",
      "Epoch 69/200\n",
      "1/1 - 0s - loss: 0.1067 - acc: 0.9714 - val_loss: 1.0253 - val_acc: 0.7540\n",
      "Epoch 70/200\n",
      "1/1 - 0s - loss: 0.0969 - acc: 0.9643 - val_loss: 1.0262 - val_acc: 0.7580\n",
      "Epoch 71/200\n",
      "1/1 - 0s - loss: 0.0984 - acc: 0.9714 - val_loss: 1.0214 - val_acc: 0.7580\n",
      "Epoch 72/200\n",
      "1/1 - 0s - loss: 0.0367 - acc: 1.0000 - val_loss: 1.0194 - val_acc: 0.7560\n",
      "Epoch 73/200\n",
      "1/1 - 0s - loss: 0.0957 - acc: 0.9714 - val_loss: 1.0241 - val_acc: 0.7480\n",
      "Epoch 74/200\n",
      "1/1 - 0s - loss: 0.0777 - acc: 0.9786 - val_loss: 1.0317 - val_acc: 0.7480\n",
      "Epoch 75/200\n",
      "1/1 - 0s - loss: 0.1323 - acc: 0.9643 - val_loss: 1.0381 - val_acc: 0.7480\n",
      "Epoch 76/200\n",
      "1/1 - 0s - loss: 0.0632 - acc: 0.9786 - val_loss: 1.0470 - val_acc: 0.7520\n",
      "Epoch 77/200\n",
      "1/1 - 0s - loss: 0.1391 - acc: 0.9500 - val_loss: 1.0726 - val_acc: 0.7440\n",
      "Epoch 78/200\n",
      "1/1 - 0s - loss: 0.0816 - acc: 0.9857 - val_loss: 1.1130 - val_acc: 0.7460\n",
      "Epoch 79/200\n",
      "1/1 - 0s - loss: 0.0985 - acc: 0.9714 - val_loss: 1.1544 - val_acc: 0.7420\n",
      "Epoch 80/200\n",
      "1/1 - 0s - loss: 0.1106 - acc: 0.9571 - val_loss: 1.1967 - val_acc: 0.7320\n",
      "Epoch 81/200\n",
      "1/1 - 0s - loss: 0.1112 - acc: 0.9643 - val_loss: 1.2211 - val_acc: 0.7280\n"
     ]
    }
   ],
   "source": [
    "history = model.fit(\n",
    "    train_gen,\n",
    "    epochs=200,\n",
    "    validation_data=val_gen,\n",
    "    verbose=2,\n",
    "    shuffle=False,  # this should be False, since shuffling data means shuffling the whole graph\n",
    "    callbacks=[es_callback],\n",
    ")"
   ]
  },
  {
   "cell_type": "markdown",
   "metadata": {},
   "source": [
    "Once we've trained the model, we can view the behaviour loss function and any other metrics using [the `plot_history` function](https://stellargraph.readthedocs.io/en/stable/api.html#stellargraph.utils.plot_history). In this case, we can see the loss and accuracy on both the training and validation sets."
   ]
  },
  {
   "cell_type": "code",
   "execution_count": 18,
   "metadata": {},
   "outputs": [
    {
     "data": {
      "image/png": "iVBORw0KGgoAAAANSUhEUgAAAfAAAAI4CAYAAACV/7uiAAAABHNCSVQICAgIfAhkiAAAAAlwSFlzAAALEgAACxIB0t1+/AAAADh0RVh0U29mdHdhcmUAbWF0cGxvdGxpYiB2ZXJzaW9uMy4xLjIsIGh0dHA6Ly9tYXRwbG90bGliLm9yZy8li6FKAAAgAElEQVR4nOzdd3hUVfrA8e+Z9N4T0iB0QoeEIlURG6K4CvaCDeyu+tNV1LWsXdcVC7qLiqIiCoKAoKiIUpSS0EkIJQRIgfTeZ87vj5tAQgIEmGQm4f08Tx7Iue2dSTLvPeeeorTWCCGEEKJ1Mdk6ACGEEEKcPkngQgghRCskCVwIIYRohSSBCyGEEK2QJHAhhBCiFXK0dQDNKTAwUEdFRdk6DCGEEOKMxcfHZ2utg44vb9MJPCoqiri4OFuHIYQQQpwxpdSBxsqlCV0IIYRohSSBCyGEEK2QJHAhhBCiFZIELoQQQrRCksCFEEKIVkgSuBBCCNEKtelhZCdjsVjIzs4mPz8fs9ls63BEM3BwcMDX15fAwEBMJrlXFUK0LXaRwJVSnwLjgUytde9GtitgOjAOKAUma603nc01U1NTUUoRFRWFk5MTxiVEW6G1pqqqiiNHjpCamkr79u1tHZIQQliVvVRLPgMuPcn2y4CuNV9TgA/P9oIlJSWEh4fj7OwsybsNUkrh7OxMeHg4JSUltg5HCCGszi4SuNZ6FZB7kl0mALO1YR3gq5QKPdvrSrNq2yc/YyFar1W7s7jlk/XkllTaOhS71Fo+3cKBQ3W+T60pa0ApNUUpFaeUisvKymqR4IQQQlhXXkklj367ldV7snlhyU5bh2OXWksCbzKt9f+01rFa69igoAZzvwshRKsxbeF2xr+3mj1HimwdSot7YclO8ksruap/GIu2pLN852Fbh2R3WksCTwMi63wfUVMmztJnn32Go6Nd9GUUok3SWlNWefojXXakFTBn/UES0gu58v21LNiU2gzR2aefdx7m+y3pPDCmC29O6kd0qDdPL9xBfmnLNKWXV5mpMlta5Fpno7Uk8MXArcowFCjQWmfYOihbGTt2LJMnT7bKua677jrS0uReSIjmYLFoHpq7hZFvrKS4ovq0jn1zeRK+7k78/Mgo+kb48Oi3W3li/tYzuhloTfJLK3n6+x1Eh3pz3/ldcHIw8dakvuSXVvLCkoRmv77Forlx5jpGv7GSTQfzmv16Z8MuErhS6mvgL6C7UipVKXWnUuoepdQ9NbssA5KBvcBM4D4bhdpqVFY27U7Vzc2NkJCQZo5GCPtUUW1mW2o+WutmOf/LyxJZsjWd7OIKlm1rep3jr305/LE7i/vO70yXYC++umsID1zQhW/jUrnqg7UkZhRaJT6tNXuOFFFymjcXzenFJQnklVTy5sS+ODsaKapXmA/3XdCFhZvT+DXhSINjcoorOJhTespz55dWkp5fdtJ9ftxxmE0H8ymqqObaj/7i49XJzfb7cbbsIoFrrW/QWodqrZ201hFa60+01h9prT+q2a611vdrrTtrrftorc/ZRb4nT57MihUr+Pzzz1FKoZTis88+QynFV199xbhx4/Dw8ODZZ59Fa83dd99N586dcXNzo1OnTkybNo2Kioqj5zu+Cb32+7Vr1zJw4EDc3d2JiYlh48aNtni5Qlid1podaQU8v3gnQ15ZwZXvr+WTNfutfp2PVyfzyZr9TB4WRadAD+bFHzr1QTXxvbF8F+28Xbn1vCgAHB1M/N8l3fn8jsFkFVdw2fTVXD1jLXPWH6SwvOq0YztcUM4HK/dy4b//4KL/rOKSd1ax9VD+aZ/H2lYkHmHB5jTuO78zvcN96m174IIu9GjnxbSF2ykoraLKbOHnnYeZMjuOIa+sYPRbK3n75yTMlsaT7eo9WVz47z+49J1VHCksb3SfarOFf/+cRLcQT1Y/cQEXRgfz0tJEpnwRT0Hp6b/PzU0eftbxwpKdJKRb5862qXqGefPcFb2avP/06dNJTk4mNDSU6dOnA1BYaMT8j3/8g9dff50PPvgAMD4IgoODmTNnDiEhIWzbto2pU6fi5OTECy+8cMJrWCwWnnrqKaZPn05QUBCPPPII1157LXv27JHn5aJVMFs0S7dnNHhmWlhWxQ/bMth1uAhnRxMX9wwhu7iCN5cncWF0CB0DPaxy/aXbMnh5WSKX9W7Hs+N78tEf+3hzeRL7s0tOeY1fEo6w+WA+r17dB1cnh3rbRncL4pdHRvHdplTmxaUybeF2XvxhJ5f2aseUUZ3pGeZ90nP/npTJp2tTWLMnC4uGwR39uXFIe2atTWHiR3/y9LhobhsWdcZzY1SbLSzdnkFBWf1k5+xg4vzuwbTzcT3hsfuzS5i2cDs92nnxwJiuDbY7O5p4a1I/Jnywlps/WU96fhk5JZUEerpwx4iO5BRX8u5ve9mYksf0G/oT7GVcy2zRTP91N++t3EvnIE8O5Zby9MLtzLw1tsHrnB+fSnJ2Cf+7JQZfd2c+ujmGWWtTePXHRMa9u5oPbhpI/0jfM3pvmoN8GrcyPj4+ODs74+bmRrt27QAoLzfuJqdOncpNN91Ub/+XX3756P+joqLYt28fM2bMOGkC11rzzjvvMHDgQACef/55hg4dyr59++jevbu1X5IQVpVZVM7DX2/hr+ScRrf3i/TlX1f15sq+Yfi4O3GksJyL3v6DJ+Zv5Zsp52Eynd3ETuuTc3jkmy3EtPfjP9f1x8GkuGZgBP/+OYn58Yd4/JIeJzzWbNG8uTyJToEeTIqJaHSfAE8XpozqzN0jO7EttYD58aks2pLGil2ZzL9nGN3beTV63E87Mrj3q02E+bjxwAVduCYmgg4Bxs3ExJgIHvt2K88vSWBDSi6vXdMXb1en03rdWmv+uXgnc9YfbHS7ScGIrkFMiongop4huDo5UFxRzbJtGcyPT2VDSi4ujiY+vnXQ0abz4/UO9+HBMV34YOVexkaHMDEmgtHdgnB0MPYf2smfZxftYNz0Nbx7fX+6hHge/V2YGBPBixN6MWf9QV5amsiiLelcNeDYaOTyKjPv/LqHAe19uain8VhRKcUdIzoysIMf93+1iUkf/cm0cdFMPoubHGuSBF7H6dSE7dHgwYMblM2cOZOPP/6YlJQUSkpKqK6uxmI5ee9KpRT9+vU7+n1YWBgAR44ckQQu7Nqfe7N5aO4WiiuqeGNiXy7sEVxvu6PJhI97/cQU4u3KP6/oxf/N28rnf6Vw+/COp7xOtdnC6r3ZrNuXU6/JVgPz4g4R4e/GzFtjj9ag2/m4MrJrEN/Fp/HoRd1xOMFNwveb09iTWcwHNw48mpRORClFv0hf+kX6cs/5nfnbB2uZPGsDC+8b3qCmG5eSy8NztzAg0pc5dw9tULP3dXdm5q2xzFydzBvLk9iZvoanLotmTI/gEybT4834fR9z1h9k6uhOTBnZqd62vNJKFm9J57tNaTz49Wa8XR2JjfLnr305lFWZ6RTowROXdufqAREnraUDPHxhV+47v0ujcU2KjaRvhC/3fRXPzZ+sx9vNifIqM29O7MukWGMg0+3DO7JsewbPL9nJsC4BR2vqs/9K4XBhOe9c379Bcu4f6cvSh0bwf/O28sKSBDbsz+X1iQ1vctLyy1gQn0p0qDdjezZ/3yJJ4G2Ih0f9prl58+Zx//3389prrzF69Gi8vb2ZN28eTz/99EnPYzKZcHA49gde+8t8qsQvhK2YLZr3f9vLOyt20ynQg6/uGnLCmmhjrhkYztJt6bz+0y4u6B5M1AmaufdmFjM/PpWFm1M5UliBs4MJJ4f6H/Zhvm58OnkQfh7O9conxUbwwJzNrNmbzehuDeeoqKg28/Yvu+kd7s1lvds1OXaAcF83Zt0+iOv+u47Jszbw7T3nHU0u+7KKuWt2HGG+bnx826AGybuWyaSYOrozMR38eHjuFu75Mh5/D2cm9A9jUkzkSZvnF2xK5c3lSVzVP4x/XNKjQStGgKcLj17cnb+P7cZfyTnMizvExpQ8rhoQxsSYSAa2921yjVYphbPjifft3s6LxQ+M4LnFO0k6XMRbk/rV+11wMCnemNiPce+u5pmFO/jvLTEUVVQz4/d9jOoWxNBOAY2et+5Nzus/JbHz3TXMuGkgnYM8+TnhMPPiUlm7LxutYcqoTpLAReOcnZ2btILaqlWrGDBgAI8++ujRspSUlGaMTIgz9/HqZLqGeDWa3E4mu7iCR77Zwuo92fxtQDgvXdUbD5fT+2hTSvHK1X24+O1VPPHdNubePfRoEiooq+KHbenMj09l88F8HEyKC7oH8cKVEYzpEdLkGurY6BB83JyYF3eo0df4+Z8ppOWX8erVfc6oGb9XmA8f3jyQ22dt5N4v45k1eTD5ZZXc9ukGHE2Kz28fjP9xNxWNiY3y54/Hz2f1nmzmx6fy1bqDzFqbQs9QbybFRjChf3i986zek8UT87cxrHMAb0zsd9LYTSbF8C6BDO8SeNqv73R4uDjy1qR+J9zeJdiTxy7qxqs/7mLJtgz2HCkiv7SKJy45eQujUoopo4ybnAfmbObqGX/i4miiqKKaCD83Hr6wK9cMjCDS393aL6lRksBboY4dO7Jy5Ur27duHj48PVVWN947s3r07n3zyCYsWLaJ379788MMPLFiwoIWjFeLU4g/k8tLSRDxdHPn5kVGE+bo16bh1yTk89PVmCsqqeO3qPlw3KPKMn02G+rjx7PiePPHdNj77M4WuIZ7Mi0tl+c7DVFRb6BbiydPjopkwIOxos+vpcHVyYEL/MOZuPERBaVW9pvyVuzJ5/ackLuwRzMiuZ57cRnYN4vVr+vLYvK3837ytJGcXk1NcydwpQ2kf0PSk4uhg4oIewVzQI5i8kkqWbEtnXlwqLyxJ4JVliVzYw3j+HOztwr1fbqJLsCcf3RLT5JsZe3DXyE4s23GY5xbtoKLawvi+oQ16vp9ITAd/lj40ktd+TMRsMfoQDOnof9b9J06XJPBW6LHHHmP79u3069ePkpISZs2a1eh+U6dOZfv27dx+++1UV1czfvx4nn/+eR588MEWjli0RV/8lUJqfhlPXRZ90v2m/7oHpeChCxv2LAaj89PrPyUR4OFMaaWZpxZs57PbB500EVssmg//2Me/f04iKsCDz+8YTHToyXtgN8Wk2Ah+2J7Biz8YE4b4uDlx3aBIJsZE0Cfc56w7Lk2KiWT2XwdYvDWNW2qGiG1Lzee+rzbRo50X028YcNbXuCYmgsOF5by5PAkHk+LjW2PpdxY9p/08nLn1vChuPS+KXYcLmR+Xyvdb0vipZmrTUB9XZt0+6LQ7vdmag0nx1sS+XP7uGsxa89jFp9e/x9/DmTcmnriW3xKUvQ5Qt4bY2FgdF9f4kPHExESio0/+wSPaBvlZW19xRTXnvbKCsioz8c9ehI9b4x/e5VVmBv7rF0orzcy5awjDGmk6/T0pk8mzNvLihF5oDc8t3skbE/tybWxkI2c0Ju145NutrNqdxRX9wnj16j54nmaT+ckcLihn+oo9jOgSyIXRwSd8ZnwmtNZcNn01zo4mFj8wgoM5pVz94VpcHB1YeN8wgr1Pv2Z/ouvMXJ1MpJ87l/U564UbG6gyW/g9KYvfdh3hjuEd6RrS9P4G9uanHYcpKq862snNHiml4rXWsceXSw1cCHHavt14iKKa2btW78lifN+wRvdbvz+X0koz7s4OPPHdNpb/fVS959MWi+aNn5KI9Hfj+kHtcTQplm7P4F8/JDCqa1CjvakfmLOZ3NJKXrqqNzcNaW/14TztfFx59eo+Vj1nLaUUE2MieGlpIuuSc5i2YDtVZs3cKYOslrxrrzNlVGerne94Tg4mLuoZcnS4VWt26Wl2GLQnreeBhRDitFRWN8+oAbNFM+vP/Qxo74uvuxO/7co84b4rd2Xi6mRi5q2xpOWX8fpPu+pt/2F7BgkZhTx2UXecHU2YTIo3rulLldnCtIXbj05habFoPvpjH9f9bx0uTiYW3DuMm4d2sIuxuKfrbwPCcTQpbv10A6n5ZXx8WyxdgltvDVbYjiRwIdqgL9YdoPfzy/lkzX6rz+P8S8IRDuWWMWVkJ0Z3C+L3pKxGp6/UWrNi1xGGdzZ6Hd8+rCOz/zrAX/uMCVaqaqat7NHOiyv7HavBRwV68MQlPfhtVyYLNqWRV1LJXbPjeO3HXVzSK4QlD45ocmcjexTg6cKF0cFUmS1Mv64/g6L8bR2SaKUkgQvRxqRkl/Dy0gTcnBz41w8J3PNlfIOpLU+mstpywrmiAT5ds58IPzcu7tWOMT2CyS2pZGtqw3m092UVcyi3jAtqJlN5/JLudAhw54nvtlJaWc03Gw9xIKeUJy7t3qD37uRhUQyK8uOFJTu5/N3VrNmTzQtX9uKDGwe2us5SjXnt6r58d++wZnk+Lc4dksCFaEMsFs0T323DycHET38fyTOXR7MiMZPx761mWyNJ9njlVWZu/ng9o95YSfyBhkspbkvNZ0NKLpOHReFgUozuFoRJGU3lx6ttWq9N4G7ODrw5sR+peWW8uCSBd1fsIbaDHxd0D25wrKlmso1KswUHB8X8e887qzm67Y2fhzMD2/vZOgzRykkCF6IN+WLdATbsz+XZ8T0J9XHjrpGd+Pae87BYYOKHf/H5nyknbFK3WDSPfbuVDSm5+Lg5cdfnG0nOKq63zydr9uPp4sh1g4weu77uzsR28GdFYsMEviIxkx7tvAivM6Z7cEd/bjsvirkbD5FZVME/LutxwqTcMdCDXx8dzU8Pj6JvhP0sICGEvZAELkQbcTCnlNd+3MXobkH1FsIY2N6PpQ+NYGTXQJ5bvJMH5mxudAnKl5clsnR7Bs9cHs28e87DpBS3zdpAVpGx/OzhgnKWbsvgukGReNVpxr6gRzAJGYUcLjjW7F5QVkXcgTzG9GhYu37i0u50CfZkXJ92p3z+G+HnftqzqglxrpAELkQbYDSdb8XRpHj16j4NarW18zg/dVkPftp5mCveW8OOtIKj22vXrr59eBR3juhIhwAPPp08iOyiSu74bCMlFdV8/lcKFq2ZPCyq3rlrk3Td3uirdhsd2y6MbpjA3Z0dWfbQSN6/YaD13gAhzkGSwIVoA77acJB1ybk8fXn0CachrV2s4pspQ6mosnD1h3/y5boD/LAtnZeWJjKuTzuevbzn0eTfL9KX928cwM70Au77ahNz1h/kkl7tGszz3C3Ek3Bft3oJfOWuTPzcnegf2fhz3tohY0KIMydtU+egzz77jLvuuovqamMijt9//50LLriAQ4cOERHR+BrEYEwO8cUXX3DzzTef1fUnT55Mamoqv/7661mdp60rKq/ilWW7KK2sPuW+vyQcYWTXwKPPpk8mNsqfpQ+N4NFvt/LM9ztQCgZF+fH2tf0bJNULo0N46ao+TFu4HYA7RzRcalMpxZgewcyPT6W8yoyTg4mVSZmc3z34hMtmCiHOniRwwbBhw8jIyCA4uGFz59n48ssvueWWWxp0mpo+fbosTdoEH/2xj683HCSqCYtQRId689o1fZvcSzvA04VZkwfx31XJrEvOYfr1/U84ZeiNQ9pTWlnNvqxiYjo0XqMeEx3MF+sOsC45By9XJ/JKq472PhdCNA9J4AJnZ2fatWu56QR9fFrvJBynq7zKzD++28YtQzsQexoTdmQWlvPpmhSu7BfGuzcMaJbYTCbFved35t7zTz3l5l0jO510+3mdAnB1MrFyVyZerk7GELOup7csqBDi9Mgz8FZm5syZ+Pj4UF5ef6KN119/nfbt22M2m7n77rvp3Lkzbm5udOrUiWnTplFRUXHCc/7+++8opUhNTT1atnLlSvr27Yurqyt9+/Zl5cqVDY57+umniY6Oxt3dncjISO655x4KCgqOnvOWW24BjCZWpRSTJ08GjCb0sWPHHj2P1pq33nqLTp064ezsTOfOnXnnnXfqXSsqKop//vOfPPzww/j7+xMSEsIjjzxy9DGAvXr7l90s2pLOx6v3n9Zx7/22lyqzhUcv6tZMkVmXq5MDI7oEsmJXJit2ZRLTwa/ecplCCOuTBN7KXHvttVRWVrJo0aJ65bNnz+bmm29GKUVwcDBz5swhMTGRd955h1mzZvHKK680+Rrp6emMHz+emJgYNm3axL///W8efvjhBvu5ubnxv//9j4SEBD777DN+//13HnroIcBoln///fcByMjIICMjg+nTpzd6vRkzZvDss8/y5JNPsnPnTh5//HGefPJJPvnkk3r7vffee4SGhrJ+/Xree+893n//fT7//PMmv66WFn8gj49XJ+Pp4sjKpExKKpp2s3Egp4SvNxzk+sGRRAV6NHOU1nNBj2BS88pIzChsdPiYEMK6pAm9rh+fhMPbW/aa7frAZa81eXcfHx8mTJjA7Nmzue666wCIi4sjISGBBQsWYDKZePnll4/uHxUVxb59+5gxYwYvvPBCk64xY8YMAgMDmTlzJo6OjvTs2ZNXXnmFK664ot5+zzzzTL3rvPrqq1x//fXMmjULZ2fno03lp2qef+2113jwwQeZMmUKAF27diUpKYmXX36ZO++88+h+I0eO5Mknnzy6z6xZs/j111/r7WMvyqvMPD5/K6E+bvzrql7c8Vkcv+3K5Ip+ja/aVdfbv+zG0UHx0JjG18+2V3WT9oWSwIVodlIDb4Vuu+02fv75ZzIzjWE7s2fPZvDgwXTvbixIP3PmTIYMGUJISAienp489dRTHDhwoMnnT0hIYPDgwTg6Hru/GzFiRIP9FixYwKhRowgLC8PT05ObbrqJyspKDh8+3ORrFRYWkpqayqhRo+qVjx49mpSUFEpLS4+W9e/fv94+YWFhHDlypMnXakn/+XU3yVklvHp1H0Z3CybIy4Ufd2Sc8riE9EIWbUnnjuEdrbq8ZEsI9XGjZ6g3kf5udAn2tHU4QrR5UgOv6zRqwrZ08cUXExgYyJw5c7j//vuZO3cuzz//PADz5s3j/vvv57XXXmP06NF4e3szb948nn76aavGsH79eiZNmsRTTz3Fm2++iZ+fH+vWreO2226jsrLSqteq5ezsXO97pZRd9mbffDCPmauSuX5QJKO6GR25Lu3VjnnxhyitrMbd+cR/dm/9nISPmxNTRzffWs7N6T/X9afKbGkzc5YLYc+kBt4KOTg4cNNNN/HFF1/w448/UlBQwPXXXw/AqlWrGDBgAI8++igxMTF07dqVlJSU0zp/z5492bBhA2az+WjZ2rVr6+2zZs0aAgMDeemllxgyZAjdunWr1wkOjiXcuuc5nre3NxEREaxatape+R9//EHHjh1xdz/1ECp7Ul5l5on52wjxdmXa5dFHy8f1CaW8ysLKXVknPHbD/lx+25XJPaM74+PWOjuAdW/n1aqX+hSiNZEE3krdeuutbNq0ieeee47x48fj728MUerevTvbt29n0aJF7Nu3j+nTp7NgwYLTOve9995LVlYWU6ZMITExkRUrVjSowXfv3p2srCw++eQTkpOTmT17NjNmzKi3T8eOxqQfixcvJisri+Li+gtj1Hrqqad47733mDlzJnv27OG///0vH374IdOmTTutuO3Buyv2sCezmFev7lNv2cvBHf0J9HRh2fbGm9G11rzx0y6CvVwaTFUqhBCNkQTeSvXt25f+/fuzZcsWbr311qPlU6dO5ZZbbuH2229nwIABrF+//mjzelOFh4ezZMkSNmzYQP/+/Xn44Yd5++236+0zfvx4nn76aaZNm0afPn2YO3cub775Zr19Bg0axMMPP8zUqVMJDg7mgQceaPR69957Ly+++CKvvPIKPXv25PXXX+e1116zy85pJ5NdXMH/ViVzzcAIzj9uiUwHk+LS3iH8tiuTssqGLRLfb0kj7kAeD4/tiptz4xOqCCFEXepESwu2BbGxsTouLq7RbYmJiURHRze6TbQtp/uzjkvJxd3ZkZ5h3qd1nY9XJ/PS0kR+fXQUXYK9Gmz/c182N85cz4ybBjKuT+jR8szCci76zyo6B3kw755hMv2oEKIepVS81jr2+HKpgQtRR0W1mbtmx3HrpxvIK2l6ZzytNfPiUukf6dto8gYY0jGAQE9nltZpRtda8/T3OyirMvPGxH6SvIUQTSYJXIg6fk3IJL+0iuziCl5YsrPJx21PKyDpSBGTYk+8GIyDSXFJr3b8lnisGX3x1nR+STjCYxd1k6FXQojTIglciDrmxR8i1MeVB8d04fst6fy8s2lj2ufFpeLiaDrlRC3j+oRSVmXmj92ZZBVV8NzinfSP9D3lXONCCHE8SeBC1DhcUM6q3VlcPTCcB8d0pUc7L57+fgf5pSdvSi+vMrNoSxqX9m5Xr+d5Y4Z09Mffw5ml2w/z7Pc7KK0089akvtJ0LoQ4bed0Am/LHfiE4XR+xgs2p2LRMDEmEmdHE29N6kduSSUv/pBw0uN+SThCYXk1k2JOvRa3o4OJS3q1Y9n2DH7aeZhHxnY74TNzIYQ4mXM2gTs5OVFWVmbrMEQzKysrw8np1JOiaK2ZH5fKoCg/OtYsINI73If7zu/Mgk1prEg88ZSt8+JTCfd1Y1jngCbFdHmfUMwWTb8IH+4e2bFpL0QIIY5zzibw4OBg0tLSKC0tlZp4G6S1prS0lLS0NIKDT72wxqaDeSRnlzSoRT8wpgvdQ7yYtnA7BWVVDY7LKChj9Z4srhkYjqmJzeDndQ7goTFdePeGATg6nLN/gkKIs3TOzoXu7W2M8U1PT6eqquEHs2j9nJycCAkJOfqzPpl5cam4OTkwrm9ovXIXRwfenNSXv834k3u+iOe9GwcQ6OlydPuCTWnommb3pnIwKR69uHvTX4gQQjTinE3gYCTxpny4i7attLKaH7ZlMK5PKJ4uDf8k+kb48vo1fZm2cDuXv7uad68fwJBOATVjvw8xpKM/7QNa15ztQojWT9rvxDnvpx2HKa6oPukY7okxESy8bxhuTg7c+PF6Zvy+l40peaTklDIptum1byGEsJZzugYuBBjN5+393RnS0f+k+/UK82HJgyN4csF23vgpCS8XRzycHRjXp10LRSqEEMdIDVyc0w7llvJXcg4TYyKatIa1l6sT798wgH9d1ZuKagtXDQg/6freQgjRXOSTR5zT5gBmWUMAACAASURBVMenohRcE3Pi5vPjKaW4ZWgHxvVuh6er/AkJIWxDPn3EOWvroXz+tyqZ0d2CCPd1O+3jA+r0RhdCiJZmF03oSqlLlVJJSqm9SqknG9neXim1Uim1WSm1TSk1zhZxirbjQE4Jd3y2kQBPZ96Y2NfW4QghxGmzeQJXSjkAHwCXAT2BG5RSPY/b7RngW631AOB6YEbLRinakpziCibP2ohZaz6/YzDBXq62DkkIIU6bzRM4MBjYq7VO1lpXAnOBCcfto4HaAds+QHoLxidaod92HeH5xTvZdDCv3kx7ZZXGet/p+WV8clssnYNkCU8hROtkD8/Aw4FDdb5PBYYct8/zwM9KqQcBD2DsiU6mlJoCTAFo3769VQMVrcc7v+5hW2oBn/2ZQucgDybGRDKhfxjPLd7JlkP5fHhTDDEdTj5sTAgh7Jk91MCb4gbgM611BDAO+EIp1WjsWuv/aa1jtdaxQUFBLRqksA8FpVVsTyvg7pEdef2aPvh7OPP6T7sY9tpv/JJwhOev6MWlvWXsthCidbOHGngaUHcqq4iasrruBC4F0Fr/pZRyBQKBzBaJULQqfyVnozVc0qsdsVH+XDeoPfuzS1iwKRV/D2duGxZl6xCFEOKs2UMC3wh0VUp1xEjc1wM3HrfPQeBC4DOlVDTgCmS1aJSi1VizNxsPZwf6RfoeLesY6MFjsoCIEKINsXkTuta6GngAWA4kYvQ236mUelEpdWXNbo8BdyultgJfA5O1rAEqTmDt3hyGdArAyV6X6szeC/GfQ/5BW0fSNFVlsGspbP4KiqXRSwh7YQ81cLTWy4Blx5X9s87/E4DhLR2XaH1S80rZn13CzUM72DqUY7SGjK2QuAR2/QBZu4xyJ3cY8wwMngoONvhTLMmGtE1QmAqe7cA7FLzCwCMIKgph93LYtQT2roCq0pqDFEQOgejx0GM8+Hds+bhtoeiw8X64+YF3GHiFgmeIbX5uQtSQ3z7Rpvy5NweAEV0Cz+wEhRmQvgkcnCFsIHgEnNl5LGY4+Bck/mDUXgsOgjJBh+EQcztEDII/Xofl02Dbt3DluxDa78yudao4SrKgMB2KMiA32UjaafGQf6DxY0w1HwuWaiOx97/RSNYegbBrmZHUf37G+PJpbyS02uTvHQou3nD8vPK+HaDDMHBwsv5rbE5lebD2XVj3IVSX1d+mTMZrDusP4QMhPAbCBoCrj/G+Fx8xfp+K0o33tPOF4Ohsm9ch2iTVlluiY2NjdVxcnK3DEC3ooa838+e+HDY+feGJFyexWKA0x/hgLcyAzAQjoaVtMsrq8osyPpjDYyA8FkL7gtMJpl0tOgKpG2H3j5D0o3ENBxfoPMaosXa7rP4NgdawcyH8+A9j3yH3GIngVEwO4BF8LGk61UxEU5pr3HzUJujDO4ykrc31j/eJPJZwwmOM5FqSWZNsMoxkr0zQ7VJju6mRRxF5KcbNScbWY8cUZdSpqTfCzc94D6LHG+/Jid5He1BZCus/grXvQHkB9J4II/5u/MwK04/97uTtN97v3H3HjvUIMn6e2lL/nJ7tIPZ2iJkMXjIKQjSdUipeax3boFwSuGgrtNYMevlXRnQJ5J3rBxiFRUdqklq88ZW910g0lqr6B/t3OpbQwgaCufLYMbXNzADKAUJ6HqttleU33MfFG7pebCSqLheByykmiynLg1+eg02fn9kLd/MDZ08oqJ1OQUFgN6NG7xtpNPfWNvv6tjdq0s1BayPZVRY3LM/YYiT83T8a+zi5Q5cLoccV0O0ScPNt/JwtyWKGQ+uNOHfMN2rQXS+BC5+Fdn1OfmxpLqRvNn4P8g8YCbru+158BDbMhL2/GLXxnhOg73XGz8Mr1Ki1N2E1PHFukgQu2rxdhwuZ8M4KPh1RyPCqdZCy+lhSq028QdE1Tb41H6ze4cZzXPdTTOpSdLjmAzr+2Fd5gbHNr2OdWvpA4wbgTJpKC9OhovjU+1mq6jfPFmYYz6yDa28s+hsJwR6ZqyBlTU1/gKVQfNhIaFEjjRse98BjNfrCdON1OrrWb6L3CjVuEgozjtWGi440vClDgXuAcYx3mHG8V4jxeKSu8kLYs9xoNSnJMrZ3HgPD/w4dzrPu68/ZBxs/gc1fQkXBsXInd+N1BfWA7pdB93Fn/vhGtDmSwEXbVVkKiUvYv2YuIZlrcVcVRgLrdIHxrDkiFtr1BWd3613TYoH8FHD1PXXyF42zWIwboV1LjFpv3WZoB5djybqq1EjWJVkYsyrXUZv4vEIb3jRZzEZTdmGa0cpxMs5e0PUiiL7C+NfFyyov8YQqSyB9i3GzUpRx7GYsNc646VQmaD/MuKnperHRQtSUGnpFsfFYIy3eaHkqzW24T3gMxN5htM60JK2N1onaFqvMRKOfRV0mR6NzYO3P3jsM/DtDcI+WjdXOSAIXbVNJNnxxFRzeTp6DP6tMQ5hw/RSjRtfaOkydy7SG7D1grjBqyu7+DROWucpoCSk6DM4exoe8q2/TEltVmZEoizMbSRpORquFox0sD1s7YmHXD8ZNTVaiUe7mV6eVJ8Z43bWtL0f7ciQa+9c+e/ftYCTBusyVxuMMMGr5Q6Yafyt138OK4vr9Gmr/LckyboSjr4DArg1jL86EpGWQ/AdUV9TfVlUKh7cZN1RgtKoE9TD+PT6+4iPGz7hu343wGBg8BXr97ex+TmX5gDbez1ZEErhodZIOF/HDtnQeurBr42O6C9Nh9gTIP0jVVTPp/60j18S058UJvVs+WCGaQ/ZeOLCmTq01oWHnOAcXo6Ya0MVIdBGxJx9BkX/QaMbfNBvKco1E6hV6rCWgbtN+LRdvo59C7dwFgd2PdUZM32LccBxcB2jjsZTbca1SDo4Q0uvYDUhwz5PfYNcdPXFoA2z8GHL2GI9YYm6DPpOM1pdTKcmq/9grZ69xw9ZzgnFDEDm4VfQ9kAQuWp1pC7czZ/1BJsZE8ObEvvV7leelwOdXGk2EN37DBh3Ntf/9i//eEsMlvaSHr2ijKkuMGnplybEmZje/M0tCVWWwYwFs/sKo+daer7a/QG2/A692xzpiFqQafRcSl8CBP4/VkkN6G0MNo8cb/7d2UtQakn83OgLu/rHhTcypeIYYo0giYqA4C7Z8ZfQbCe1nJPL259W07tS2OBw2RknU3nB4hVj39ZwmSeCi1Rn79h8cLiinuKKah8Z04dHaqVCzdhs176pSuGUBhMfw9i+7ef+3PWz+58X4uEnTuRDNrjTXSOIhvVp2Qp+8AzU3D01I4q7eRmuEd1jDxwTbvzVuCDITGh7n5G48Bqi9QfGOMDqoRl8Bva8xhnK2oBMlcJnIRdilnOIK9mYW8/gl3TmYU8q7v+0l1NeNGzoUw+dXGJ18bl9mfHgAa/dm0yfCV5K3EC3F3d+ocbc0vw7G19lw8TQ68sXcbtwM5KU0nIyoqsx4bl/b/H5oIyQuhtVvG0MLu4+zefO7JHBhlzamGL2Gh3byZ8qoThwpKueZ73dwacR0/ABu/xECuwBQVF7FlkP53DO6k+0CFkK0PkpB1HDj63jO7tB+qPEFxqiJxEXw20sw90ZjhMuFz0HHkS0bcx12utqDONdt2J+Li6OJPuG+ODmY+ODGgVwVmI5f5joO9ZxCkWcHisqrKCqvYvWebMwWzfAznT5VCCFOxWQyesHftx6ueBcK0uDz8fD+IFh4r9Ecn7YJqitbLCSpgQu7tCElhwHtfXF2NO4xPVwceSXoFwoLPbl0TWdK1vxcb39XJxMD27euoSFCiFbIwdHoCd/3WqMn/76Vxgx7W+fUbHeG8x6Asc81eyiSwIXdKSqvIiG9kAfG1BlreiQBl30/UTn0MR71jOH4zpfd23nh6tSyHUuEEOcwJzdjHP2QqUYv+YJDx56Xt2uZoaySwIXdiT+Qh0XDkI51xpKufQecPPAa9QB3ysxnQgh7opQxr71ve6OZvYXIM3Bhdzbsz8XRpBjQvmaBi7wU2D7fWMVJkrcQQgCSwIUd2piSS58IH9ydaxqI/nzPGDZ23v22DUwIIeyIJHBhV8qrzGw9VMDgqJqadtER2PQF9L8BfMJtG5wQQtgRSeDCrmw5lE+l2cLg2uff62YYy0QO/7ttAxNCCDsjCVzYlQ37c1EKYjv4GysHbfzEWHggoLOtQxNCCLsiCVzYlY0pufRo542PuxP88TpUFsGIR2wdlhBC2B1J4KLFpWSX8Oi3W8gprr9mcJXZQvyBPGP42I7vjObzwVOMFYOEEELUIwlctLhfE4+wYFMad34eR1ml+Wj5zvRCSivNjPHLgkUPQORQuPhlG0YqhBD2SxK4aHEHc0txclBsTc3nwa83UW02lgXcsD8Hb0oYFv8wuHjBtZ+Do7ONoxVCCPskCVy0uJScUnq08+aFK3vxa2Imzy3eidaajck5/NfjvzgWpsK1s8Grna1DFUIIuyVTqYoWdyCnhD7hPtx6XhTp+eV89Mc+Qn1cGZAyk/OIg3FvHVvCTwghRKOkBi5aVJXZQmpeGR0C3AF44pLuTOgfxtpfF3If33Ig4koYdJeNoxRCCPsnNXDRotLzyzBbNB0CPAAwmRRvTOzLrv2PcbjcD4cJ7xgLAwghhDgpqYGLFpWSUwpAVE0CB3ApPEC/injMA24jIijAVqEJIUSrIglctKgDOSUARNU0oQMQNwuUA+FjptooKiGEaH0kgYsWlZJdipuTA0FeLkZBVTls/hJ6XA7eYbYNTgghWhFJ4KJFHcwtoUOAO6r2OXfC91CWC4PutG1gQgjRykgCFy0qJaf0aA90ADZ+DAFdoeNo2wUlhBCtkCRw0WIsFs3B3NJjHdgytkLqRoi9Q3qeCyHEaZIELlrM4cJyKqsttK+tgW/8BBzdoP8Ntg1MCCFaIUngosWkHO2B7gHlBbB9HvS5Btz8bByZEEK0PpLARYs5UDMGvEOAO2z9BqpKIVY6rwkhxJmQBC5aTEpOCc4OJkK9XY3Oa2EDIXygrcMSQohWSRK4aDEHc0qJ8HfD4dCfkJ0kQ8eEEOIsSAIXLSYlp6YH+qYvwMUbel1t65CEEKLVkgQuWoTWmgM5JXT11ZCwCHpfDc7upz5QCCFEoySBixaRVVxBaaWZ0ZVroLoM+t9s65CEEKJVkwQuWsTBmh7ovTKXQGA3iIi1cURCCNG62UUCV0pdqpRKUkrtVUo9eYJ9rlVKJSildiql5rR0jOLspOSU0kml45O9CfrfJDOvCSHEWXK0dQBKKQfgA+AiIBXYqJRarLVOqLNPV+ApYLjWOk8pFWybaMWZOpBTwiTHVWjlgOp3va3DEUKIVs8eauCDgb1a62StdSUwF5hw3D53Ax9orfMAtNaZLRyjOEsHs4uY6LgG1WUseLWzdThCCNHq2UMCDwcO1fk+taasrm5AN6XUWqXUOqXUpSc6mVJqilIqTikVl5WV1QzhijPhf3gNQToXBtxk61CEEKJNsIcE3hSOQFfgfOAGYKZSyrexHbXW/9Nax2qtY4OCglowRFFUXsXLSxPIL61ssG1o4U+UOPhCt8tsEJkQQrQ9VkngSqnJSqlrGym/Vil16ykOTwMi63wfUVNWVyqwWGtdpbXeD+zGSOjCjvy4/TAzV+/n3RV765UX5BzhfL2R/WHjwNHZRtEJIUTbYq0a+D+A3EbKs4FGe5XXsRHoqpTqqJRyBq4HFh+3z/cYtW+UUoEYTerJZxOwsL41e7MB+HLdAVLzSo+WF8V9jYuqpij6OluFJoQQbY61EngUsLeR8uSabSekta4GHgCWA4nAt1rrnUqpF5VSV9bsthzIUUolACuBx7XWOVaKXViB1po/92VzXqcAUPDOr3uObvNM+IYdligCOsfYMEIhhGhbrJXAC4COjZR3BopPdbDWepnWupvWurPW+uWasn9qrRfX/F9rrR/VWvfUWvfRWs+1UtzCSpKOFJFdXMk1MRHcOrQDCzalsvtIERzejm9BAvPMo2nvL1OnCiGEtVgrgf8IvKmUCq0tUEqFAa8Dy6x0DWHH1uwxms+Hdwngvgu64O7syFvLk2DdR1QqF9Z5jMHVycHGUQohRNthrQT+BOAB7KsdwoXRpO5Rs020cWv3ZtMpyINQHzf8PZyZMqoTmxN2Ydn2DStcL8YvMMTWIQohRJtilQSutc4CBgAPAutrvh4ABsqkK21fZbWF9ftzGdEl8GjZnSM6co/bCrBU89/Ki+ng72HDCIUQou2x2lSqWuty4JOaL3EO2XIon9JKM8PrJHAPVcHNDr+yvCKWLeUBXBwoz7+FEMKarDUO/Eml1J2NlN+plJIm9DZuzd5sTAqGdgo4Vrj5K1yqC/ne7WoAogKkBi6EENZkrWfgU4CkRsoTgalWuoawU2v3ZtM3whcfNyejwGKGdR9AxGDGjZuASUF0qLdtgxRCiDbGWk3oYRizpR0vnYbzmos2pKi8ii2H8rl3dOdjhbt+gLwUuOhfTOgZzqiuQfh5yAxsQghhTdaqgWcCfRop7wvIhCtt2PrkXMwWXe/5N3++D34docflAJK8hRCiGVgrgS8A/qOUGlBboJQaCPwbmG+lawg7tGZvNq5OJgZ2qFlb5uB6SN0A590PJhn3LYQQzcVaTehPA/2BeKVU7Zzo/sBqYJqVriHs0Nq92QzuGICLY02y/us9cPWF/jfaNjAhhGjjrJLAtdYlwPlKqTFA7YTX8Vrr36xxfmGfjhSWsyezmEmxEUZBzj5I/AFGPgbO0utcCCGak9XGgSul/IAQwAFwBkYopUYAaK1ftNZ1hP1Yu7d2+tSa599/vgsOzjB4ig2jEkKIc4NVErhSahDwE6AAbyALCAZKgQxAEngbtHZvDv4ezkS384bCDNgyBwbcAl4ybaoQQjQ3a3ViexP4DggEyoDhQAdgM8Za4aKVs1g05jpf1WYLa/dmc17nAEwmBX+9b4z/Hv6QrUMVQohzgrWa0PsD92qtLUopC+CstU5WSv0D+BRYaKXrCBs4mFPK5e+tpqi8usG2EV0CoTQX4mZB72vAL6rlAxRCiHOQtRK4Gaiq+X8mEAnsArIxauKiFXv7lySqzBb+PrYrJqWOlrs4mpjQPwz+/DdUlcCIR2wYpRBCnFuslcC3YdTC9wLrgGlKKRNwN41PsSpaiYT0QhZtTeee0Z35+9huDXeoKIb1H0K3yyCkZ8sHKIQQ5yhrJfCXAc+a/z8LLAV+xOjMNtFK1xA28NbPSXi5OHLPqM6N77DpcyjLM4aOCSGEaDHWGgf+a53/pwC9lFL+QJ7WWlvjGqLlbUzJ5bddmfzj0h74uDs13KG6wpg2NWokRA5q+QCFEOIcZq1e6A1orXMlebdeWmte/3EXwV4uTB4W1fhO276BonR59i2EEDbQbAlctG4rkzKJO5DHw2O74ubcyJzm5mpY8w6E9oPOY1o+QCGEOMdJAhcNWCyaN35KIirAnWtjIxvuUF4Ic2+A3H0w6gmo0zNdCCFEy7DaVKqi7Vi8NZ1dh4t494YBODkcd4+XdwC+vh6ykuDytyF6vG2CFEKIc5wk8HOY1poXliSQmldar3zLoXx6hnozvk9o/QMObYC5N0J1Jdz8HXS+oAWjFUIIUZck8HPY+v25fPZnCp0CPeo95w7zdeOZy3saU6TW2j4fvr8PvMNg8rcQ1MiYcCGEEC1GEridmP1XCslZJTx3RU9UCz1TnheXiqeLI0sfGtl4R7VaiUvguzuh/TC47kvwCGiR+IQQQpyYJHA78dnaFJKzSxjQ3pcJ/cOb/XrFFdUs257BVQPCTp68s3bDwnshbCDcshCcXJs9NiGEEKcmvdDtQGZROcnZJTg5KJ5bvJPMovJmv+aybRmUVZmZGNNIL/NaFUXwzU3g6ALXfSHJWwgh7IgkcDuwcX8eAK9e3ZfSSjPPfr+D5p4DZ178IToFeTCwvW/jO2gN398LOftg0izwiWjWeIQQQpweSeB2YMP+HNycHJjQP4xHxnZj+c4j/LAto9mutz+7hI0peUyKiTzx8/a17xjPvi96ETqOarZYhBBCnBlJ4HZgQ0oeMR38cHIwcffIjvSL8OGfi3aQXVzRLNebH38Ik4KrB57gWfu+32DFi9Drajjv/maJQQghxNmRBG5jBaVV7DpcyOCO/gA4Oph4c1I/SirM/HPRDqtfz2zRfBefxuhuQYR4N/JMOysJ5t8BQT1gwvsyy5oQQtgp6YVuY3EHctEaBkX5Hy3rFuLFw2O78ubyJN7+ZTeRfm71jukc7MmASN8TNn9XmS1s3J9LxyAPQn3qH7tmbzaHC8v55xWNrN2dux9mTwCTE1z/FTh7nP0LFEII0SwkgdvYhv25ODkoBhzXmWzqqE78tiuTd1fsafS4TkEeTIyJ4OoBEbTzMWrSSYeLmBd3iO+3pJFdXImXqyNvTuzLpb2Pzag2L+4Qvu5OXBgdXP+EhelG8q4uh8lLwb+TdV+oEEIIq5IEbmMbUnLpF+GLq1P9sdiODia+mTKUjIL6Q8q0hnXJOcyPT+WNn5J4a3kSI7oGkV9aybbUAhxNigujgxnXJ5RP1+znni83cfvwKJ66LJqySjM/JxzhxsHtcXGsc72SbCN5l+bCbYsgpFdLvHQhhBBnQRK4DZVWVrM9tYC7RzVe23V0MBHp796gvH2AO9cOiiQlu4TvNqWyaEs6Xq6OPHdFT67sF0aApwsAl/UO5ZVlicxam8KmA3kM6xJIZbWFiTF1hoSV5cMXf4P8g3DzAgiPaZbXKoQQwrokgdvQ5oP5VFv00Q5spysq0IPHLu7OYxd3b3S7s6OJ56/sxZCO/jwxfxtbUwuIDvWmd7iPsUPufvjuLshMhBvmQtTwM30pQgghWpgkcBvasD8Xk4KYDn7Nep3L+oTSM8ybF5ckcO2gSDBXw7oPYOWrYHIwJmrpOrZZYxBCCGFdksBtaMP+XKJDvfF2dWr2a3UI8OCTyYMgbRPMnAiHt0P3cTDuTZllTQghWiFJ4DZSWW1h08E8bhzSvmUuWFEMK1+B9R+CRzBc+wVEXyHjvIUQopWSBG4j29Pyqai2MOQMn3+flt0/w9LHoOAgxN4BY58HV5/mv64QQohmIwncRjbULGBSdwIXqyvOhJ+ehB3fGTOr3bEc2g9tvusJIYRoMZLAbWTD/hw6B3kcHfJldVu/gR8fh6oyuOAZGP4wODo3z7WEEEK0OLuYC10pdalSKkkptVcp9eRJ9rtGKaWVUrEtGZ+1mS2auJQ8BncMaJ4LxM2ChVMguBfc+yeMflyStxBCtDE2r4ErpRyAD4CLgFRgo1JqsdY64bj9vICHgfUtH6V1JWYUUlRR3TzPv7d9Cz88Al0vgeu+lMQthBBtlD3UwAcDe7XWyVrrSmAuMKGR/f4FvA6UN7KtVdmYkgvAIGsn8F1LYeE9EDUCrv1ckrcQQrRh9pDAw4FDdb5PrSk7Sik1EIjUWi891cmUUlOUUnFKqbisrCzrRmol65JzCPd1I9zX7dQ7N9W+32DeZAgbADd8DU5WPLcQQgi7Yw8J/KSUUibgbeCxpuyvtf6f1jpWax0bFBTUvMGdAbNF89e+HEZ0CbTeSQ+ug7k3QWA3uHk+uHhZ79xCCCHskj0k8DQgss73ETVltbyA3sDvSqkUYCiwuLV2ZNuRVkBheTXDulipA1vKWvjyGvAOg1sWglvzTssqhBDCPthDAt8IdFVKdVRKOQPXA4trN2qtC7TWgVrrKK11FLAOuFJrHWebcM/Omr3ZKCwMa99wlbHTtufXmuQdDrf9AJ7Bpz5GCCFEm2DzBK61rgYeAJYDicC3WuudSqkXlVJX2jY661u7J4uvPN8j6IvzobL0zE+UsAi+vh4Cu8Lty8A71GoxCiGEsH82H0YGoLVeBiw7ruyfJ9j3/JaIqTmUVZoJPriMYY7rIQ/46wNjjPbp2joXvr8XIgbBjd+Cm6/VYxVCCGHfbF4DP5ds2b2fpx0+o9C/N3S/HNb8B4qOnN5J4j6FhVMhaiTcvECStxBCnKMkgbcg1z9exI9inCa8Bxf/C8wVsPLlpp9g81fHJmm58Vtw8Wy+YIUQQtg1SeAtJWUtA7IWsczzb7h1GAgBnWHQ3bD5CziScOrjd34Pix+AThfAdV+Ak2vzxyyEEMJuSQJvCdUVmBc/xCEdRGq/vx8rH/2EMWb7l2dPfvzun+G7uyBiMFz/FTg20wIoQgghWg1J4C1hzX9wyN3LM1V3MKR7nSHv7v4w6nHY+yvsXdH4sSlr4NtbIKQn3PQtOHu0TMxCCCHsmiTw5pa1G1b/my2+Y4l3iqFfhE/97YOngF8U/PwsWMzHyiuKIelHmHMd+HYwOqy5HnesEEKIc5ZdDCNr0zbOBJMjz1fezNBOATg6HHfP5OgCY5835jFf9n9gqYbUeMhKBG0xkvut34OHFadeFUII0epJAm9ueSlU+nRiS6ozzw8/wfSpPa+CyKHGEDE3PwiPgejxxr8dhsnc5kIIIRqQBN7cCtLINBmLqozoeoJatFLGIiQl2UaNW6mWi08IIUSrJAm8uRWkss+tGyHeLnQOOsm4bRcvqWkLIYRoMkngzam8ACoK2FzpyfDoQJTUrIUQQliJ9EJvTgXGqqh7K3ytu/63EEKIc54k8OZUkApAug5guCRwIYQQViQJvDkVHALA0a89Id4y9akQQgjrkWfgzUgXpGLGgfYdOto6FCGEEG2MJPBmVJqVQq7FnwFRJxj/LYQQQpwhaUJvRmXZB0gngAGRfrYORQghRBsjCbwZORSlcUQF0b2djO8WQghhXZLAm4vFjHdlJmavcBxMMv5bCCGEdUkCbyZluWk4YMEjuIOtQxFCCNEGSQJvJvv3JQEQHNHFxpEIIYRoiySBN5O0A3sAiOrU3caRCCGEaIskgTeTwsPJAPi2kzHgQgghrE8SeDPQWmPOP0SZyRNcvW0djhBCiDZIEngzSMsvw68qk3L3UFuHIoQQoo2SBN4MNh3MDDxgDQAAIABJREFUJ0zl4OAXaetQhBBCtFGSwJvBpgN5hKscPIOjbB2KEEKINkrmQm8GiQcz8FXF4Cs1cCGEEM1DauBWVl5lpiBjv/GNjyRwIYQQzUMSuJXtTC8gWGcZ3/hE2DYYIYQQbZYkcCvbdMDowAZIAhdCCNFsJIFb2aaDefRwKwBlAi8ZRiaEEKJ5SAK3ss0H8+npXgheYeAgfQSFEEI0D0ngVpSeX8bhwnIiHXKk+VwIIUSzkgRuRZsP5gPgX50pCVwIIUSzkgRuRfEH8nB1BOeSDEngQgghmpUkcCvakJLDBeGgLFWSwIUQQjQrSeBWUlReRUJ6IaNCKowCmcRFCCFEM5IEbiXxB/KwaBjgU2wUSA1cCCFEM5IEbiUb9ufiaFJ0cs4zCiSBCyGEaEaSwK1kw/5c+kT44FycDs5e4Opj65CEEEK0YZLAraC8yszW1HwGR/lDQapR+1bq/9m77/Aqy/uP4+9vFiEhCSNh7y17BBQFXIigCA4c4FZEq1Zra/uzrdpWbYuzah1I3RMcuBEERaaMIEuQjWySQBjZ8/798QQNkEACyTk5yed1XedKzrPO99TqJ/fz3MPfZYmISBWmAC8Hy7btJzff0bdVXTiwTbfPRUSkwlWKADezIWa21sw2mNl9xez/vZmtNrMVZvaNmbXwR50lWbQ5BTOIb1EXDuxQgIuISIXze4CbWTDwPDAU6ASMMrNORxy2FIh3znUDPgQe822Vx7ZocwodG0YTE5oHGXsgpom/SxIRkSrO7wEO9AU2OOc2OedygInAiKIHOOdmOucyCt8uACpNEzc3v4AlW/bRt2Udr/UNGgMuIiIVrjIEeBNgW5H32wu3leRm4KsKragMVu08SGZuPn1b1fOef4NuoYuISIULqPUuzewaIB448xjHjAXGAjRv3rzCa1q0eS8AfVrVgfXbvY0KcBERqWCVoQW+Ayh6z7lp4bbDmNkg4K/AcOdcdkkXc85NcM7FO+fi4+Liyr3YIy3anELr2EjqR4XD3g1gQd5a4CIiIhWoMgT4YqCdmbUyszDgKuCzogeYWU/gJbzwTvJDjcUqKHAs/nkffVrWBedg9afQsj+EhPm7NBERqeL8HuDOuTzgTmAa8BPwvnNulZk9ZGbDCw97HKgFfGBmy8zssxIu51PrklI5kJnrjf/etgj2bYbuo/xdloiIVAOV4hm4c24KMOWIbQ8W+X2Qz4sqhUWbUwC8AJ/3BITUhFMu8nNVIiJSHfi9BR7IFm5OoXFMOE2jgmDVx3DKMKgR5e+yRESkGlCAnyDnHIs2p9CnVV1s/deQtR+6X+XvskREpJpQgJ+gLXszSE7N9m6fr5gEtRpAq7P8XZaIiFQTCvATNOOnRAD6NTJYNw26Xg7BlaJLgYiIVAMK8BMwf8MeHp26htNa16XV7mlQkKvb5yIi4lMK8DJas/sgt761hFaxkbx0TTy2YhLU7wwNu/q7NBERqUYU4GWwc38mN7y6mIgawbx2Y19iMrbA9sXQ/Up/lyYiItWMAryUDmTmcsNri0jLzuO1G/rSpHZNr/Ma5j3/FhER8SEFeClk5+Vz61sJbEpOZ/w1venUONqbOnXFJGh9FkRr7nMREfEtBXgpvDr3ZxZsSuGxkd3o3y7W27hlPuzfos5rIiLiFxr3VAo3929Fu/q1GNSpgbfhwA74+DaIqAcdh/m3OBERqZYU4KUQFhL0a3inJcObIyBzH1z/GdSo5d/iRESkWlKAl0XmPnjrEjiwHa6dDE16+bsiERGpphTgpZWdBu9cDnvWwqj3oMXp/q5IRESqMQV4aeRmwcRRsOMHuOINaFspVzcVEZFqRAFeGgvHw+bZcMlLWu9bREQqBQV4afS7Axp1gzbn+LsSERERQOPASyc4VOEtIiKVigJcREQkACnARUREApACXEREJAApwEVERAKQAlxERCQAKcBFREQCkAJcREQkACnARUREApACXEREJACZc87fNVQYM0sGtpTT5WKBPeV0LX+qCt+jKnwHqBrfoyp8B6ga30PfofIo7+/RwjkXd+TGKh3g5cnMEpxz8f6u42RVhe9RFb4DVI3vURW+A1SN76HvUHn46nvoFrqIiEgAUoCLiIgEIAV46U3wdwHlpCp8j6rwHaBqfI+q8B2ganwPfYfKwyffQ8/ARUREApBa4CIiIgFIAS4iIhKAFOAiIiIBSAEuIiISgBTgIiIiAUgBLiIiEoAU4CIiIgFIAS4iIhKAQvxdQEWKjY11LVu29HcZIiIiJ2zJkiV7iluNrEoHeMuWLUlISPB3GSIiIifMzIpdFlu30EVERAKQAlxERCQAKcBFREQCkAJcREQkACnARUREApDPAtzMmpnZTDNbbWarzOzuYo4xM3vWzDaY2Qoz61Vk3/Vmtr7wdb2v6hYREamMfDmMLA/4g3PuBzOLApaY2XTn3OoixwwF2hW+TgVeBE41s7rA34B4wBWe+5lzbp8P6xcREak0fNYCd87tcs79UPh7KvAT0OSIw0YAbzrPAqC2mTUCzgemO+dSCkN7OjDEV7WLiIhUNn55Bm5mLYGewMIjdjUBthV5v71wW0nbi7v2WDNLMLOE5OTk8iqZnfszy+1aIiIiJ8vnAW5mtYCPgN855w6W9/WdcxOcc/HOufi4uKNmnjshby3YwnlPzWL+xj3lcj0REZGT5dMAN7NQvPB+xzk3uZhDdgDNirxvWritpO0+MbhTA5rUqckNry1m2qrdvvpYERGREvmyF7oBrwA/OeeeKuGwz4DrCnujnwYccM7tAqYBg82sjpnVAQYXbvOJBtHhvH9rPzo1iuY3by/hwyXbffXRIiIixfJlL/QzgGuBlWa2rHDbX4DmAM658cAU4AJgA5AB3Fi4L8XMHgYWF573kHMuxWeVFxRQOyeRd8acyq1vLeHeD5ZzMDOXm/q38lkJIiIiRZlzzt81VJj4+HhXLquRLX4Zvn4Azn2Q7N5juHviCqau2s1d57bjnkHt8G4uiIiIlD8zW+Kciz9yu2ZiK432Q6HFGTD1Pmq8dRHPnR/NFfFNefab9bw4a6O/qxMRkWpIAV4aMU3g6g/g4hchaTUhE/ozrtEsLunegMemruW9RVv9XaGIiFQzCvDSMoMeo+H2hdD6bIKmP8CT6fdxaRvHXz9eyZSVu/xdoYiIVCMK8LKKbgSj3oNLJhCUtIYnU37LDQ028buJy5i7XuPERUTENxTgJ8IMul8JY7/DohrywP4H+Gutz7n1rUUs37bf39WJiEg1oAA/GbFtYcwMrNsVXJ/9Di+HPMGdr3zD9xv3+rsyERGp4hTgJyssEi55CS58ktNYwfv2Z/7+ymQmqmObiIhUIAV4eTCDPmOwm6bSIMIxucbf+fjj93n4i9XkF1TdcfYiIuI/CvDy1DSeoDEziKjXhHfD/82e+W8x5o3FpGbl+rsyERGpYhTg5a1OC+zmaQS36MczYS/QdeMELn9xPsmp2f6uTEREqhAFeEWoWQeumQzdruL3IR8wZt9/GP3SXBIPZvm7MhERqSJ8uZhJ9RISBpeMh9rNGDn7cSJSsxg9voC3xvance2a/q5OREQCnFrgFckMzrkfznuYC+x7/po+jqvHz2ZbSoa/KxMRkQCnAPeFM+6CC57gHEvgn1n/5Lrx3/HznnR/VyUiIgFMAe4rfW+B4c/RjxU8lvMIt74yi+y8fH9XJSIiAUoB7ku9rsUue5l4W8M/0//GpHlr/V2RiIgEKAW4r3UdiY18lV5BG2g183YOput5uIiIlJ0C3B86X8zO/v9kAEvZ9vrNUFDg74pERCTAKMD9pOmg2/my3k10Tp5C+pd/9Xc5IiISYBTgftR11CO8lT+YyCUvwLxn/V2OiIgEEJ8FuJm9amZJZvZjCfv/aGbLCl8/mlm+mdUt3Pezma0s3Jfgq5orWvPYSDbFP8CX+afB9Adg2Xv+LklERAKEL1vgrwNDStrpnHvcOdfDOdcD+DMwyzmXUuSQswv3x1dwnT5157kduD/ot6yu2Qs+vQPWTPF3SSIiEgB8FuDOudlAynEP9IwCqkVztF6tGtw0sAOX77uD9Hpd4IMbYPMcf5clIiKVXKV7Bm5mEXgt9Y+KbHbA12a2xMzG+qeyinPzgFZERNXm6sx7yYxqDu+Ngp1L/V2WiIhUYpUuwIGLgHlH3D7v75zrBQwF7jCzgSWdbGZjzSzBzBKSk5MrutZyEREWwjNX9SAxL5KzE+9mn4uk4K3LIHmdv0sTEZFKqjIG+FUccfvcObej8GcS8DHQt6STnXMTnHPxzrn4uLi4Ci20PJ3eJpbpvz+TYWf0ZmT6n9iXmUfGKxfh9m/1d2kiIlIJVaoAN7MY4Ezg0yLbIs0s6tDvwGCg2J7sga5WjRDuH9aJZ+8cySN1HiEv8yB7XhgKqYn+Lk1ERCoZXw4jew/4HuhgZtvN7GYzu83Mbity2CXA1865okt1NQDmmtlyYBHwpXNuqq/q9ofOjWN48rfX8lHHp4jMTibz1Ysgo7T9/0REpDow55y/a6gw8fHxLiEhcIeNp2Xnce+jz/Bswb8Ja9wFrvsMwqP9XZaIiPiQmS0pbgh1pbqFLoerVSOEPudcym05d1OwayW8ewXkaB1xERFRgFd6V5/anDVRp/NErXtx2xbCxKshL9vfZYmIiJ8pwCu58NBgfndee15I7saPvR+BTTPhgxshP9ffpYmIiB8pwAPApT2b0CYuknvWdaFg6OOw9ktv2lUtQyoiUm0pwANASHAQ9w7uwIakND4KHgrnPAArJsGUe6EKd0IUEZGSKcADxJAuDenWNIanZ6wnu9/v4Iy7IeEV+OYf/i5NRET8QAEeIMyMP57fgR37M3lrwVYY9A+Ivwnm/gfmPOXv8kRExMdC/F2AlF7/trEMbB/HE1+v5Yy2sZxywZOQneq1wmtEQd9b/F2iiIj4iFrgAcTMePLy7sTUDOW2t5dwIDsfLn4R2g+FKX+ElR/6u0QREfERBXiAiYuqwQtX92LHvkz+8P4yCiwELn8NmveDj2+DDd/4u0QREfEBBXgA6t2iLvdfeAozfkrixVkbIbQmjHoP4jrCpGtge+BOHysiIqWjAA9Q15/ekuHdG/PE12uZsz4ZataGaz6CWvXhnZGQtMbfJYqISAVSgAcoM2PcZV1pV78Wd723lB37MyGqAVz7MQSFwtuXwv5t/i5TREQqiAI8gEWEhTD+mt7k5jse/KRwifS6reHayZCdBm9fBpn7/FukiIhUCAV4gGsdV4sxA1rxzZok1iemehsbdoWr3oF9m73FT3Kz/FukiIiUOwV4FXBdv5aEhwbxvzmbft3YaoA3xGzLPPjkNs2bLiJSxSjAq4C6kWFc3rsZnyzdSdLBIq3triPhvIdg1ccw/QH/FSgiIuVOAV5FjBnQityCAl6f//PhO06/C/qOhe+fgwUv+qU2EREpfwrwKqJFvUiGdG7I2wu2kJad9+sOMxgyDjoOg6l/htWf+q9IEREpNwrwKmTswNYczMpj0uIjho8FBcNlL0PTPjB5LGxb5J8CRUSk3CjAq5CezevQt2VdXp27mdz8IzqtHZqtLaoRvHcVpGwq/iIiIhIQfBbgZvaqmSWZ2Y8l7D/LzA6Y2bLC14NF9g0xs7VmtsHM7vNVzYFo7MDW7NifyZSVu47eGRkLV38IrgDeHgkZKb4vUEREyoUvW+CvA0OOc8wc51yPwtdDAGYWDDwPDAU6AaPMrFOFVhrAzulYnzZxkUyYvQnn3NEHxLaFURPhwHZ4b5TGiIuIBCifBbhzbjZwIk2+vsAG59wm51wOMBEYUa7FVSFBQcYtA1qzaudBJszexLdrElmwaS8rtx9g8550L9SbnwaXvgTbFsAnv9EYcRGRABTi7wKO0M/MlgM7gXudc6uAJkDRXlnbgVNLuoCZjQXGAjRv3rwCS628Lu7ZhGe+Wc+/vzp6QZMbTm/J34d3hs6XwP6tMP1BqNMSBv3N94WKiMgJq0wB/gPQwjmXZmYXAJ8A7cp6EefcBGACQHx8fDH3kKu+8NBgvr5nIIkHs0jPzic9J4/MnHy+XLmL1+f/zEXdG9G7RV1vjHjKJpj7FMS2hx6j/F26iIiUUqUJcOfcwSK/TzGzF8wsFtgBNCtyaNPCbXIMUeGhRIWHHrbttNb1WLgphb9M/pEv7upPaHAQXPCEF+Kf3wV1W3m310VEpNKrNMPIzKyhmVnh733xatsLLAbamVkrMwsDrgI+81+lgSuyRggPjejM2sTUX+dNDw6Fy9+AmGbewif7tvi3SBERKRVfDiN7D/ge6GBm283sZjO7zcxuKzxkJPBj4TPwZ4GrnCcPuBOYBvwEvF/4bFxOwLmnNGBol4Y8M2M9W/dmeBsj6sLo96EgF969ErIOHvsiIiLid1bsUKMqIj4+3iUkJPi7jEpn94EsBj01i14t6vDGjX0ovPEBm76Dty6Ftud6Q82Cgv1ap4iIgJktcc7FH7m90txCF99pGBPOvYPbM3tdMp+vKDLhS+uz4ILHYf3XMEO90kVEKjMFeDV1bb+WdGsaw0Ofr+ZARu6vO/rcDH3GwPz/wsoP/VegiIgckwK8mgoOMv51SVdS0rMZP3vj4TvP/zc07wef3gm7V/qnQBEROSYFeDXWpUkM53VqwMRFW8nKzf91R0gYXPEm1KwDE0drznQRkUpIAV7NXdevJfsycvlyxRGLn9SqD1e+Bam74cMbIT+v+AuIiIhfKMCrudPb1KNNXCRvfv/z0TubxsOFT3m907/5h48rExGRY1GAV3NmxnX9WrJ8+wGWb9t/9AG9ri3s1PasOrWJiFQiCnDh0l5NiAwL5s3vS5iF7VCnts9+q05tIiKVhAJciAoP5dJeTfl8xU5S0nOOPiAkzJtuNTzGm25VndpERPxOAS4AXNuvBTl5BUxavK34A6IawBVvQeou+OhmKMgv/jgREfEJBbgA0L5BFKe1rsvbC7aQX1DC9LrN+nirl238Fr592LcFiojIYRTg8ovr+7Vkx/5Mvl2TVPJBva+H3jfC3P/Aqo99V5yIiBxGAS6/OK9TAxpGhxc/pKyooY9C077wyR2Q9JMvShMRkSMowOUXIcFBjD61OXPW72H+xj2UuFJdSA1vprawSJh0LWSn+rZQERFRgMvhrurbjNoRoYz+30LOfXIWT01fx4akYgI6uhGMfBVSNnrDy6rwsrQiIpWRAlwOUz8qnO/uPYt/X9qVBtHh/Pfb9Qx6ajYXPDOH9YlHBHmrAXDOA96z8EX/80/BIiLVlJV4m7QKiI+PdwkJCf4uI6AlHcziy5W7ePab9bSMjeSj204nKMh+PaCgACaOgg3fwE1TvelXRUSk3JjZEufcUf9xVQtcjql+dDg3ntGK+y/sxNKt+5mUcMQ48aAguPhF75b6+9drkhcRER9RgEupXNqrCX1b1WXcV2vYm5Z9+M6Iut5MbelJMPkWr1UuIiIVSgEupWJmPHJxF9Kz8xj31ZqjD2jSC4aMgw0zYM6Tvi9QRKSa8VmAm9mrZpZkZj+WsP9qM1thZivNbL6ZdS+y7+fC7cvMTA+1/aR9gyjGDGjNB0u2s/jnYm6Vx98EXa+Amf+EjTN9X6CISDXiyxb468CQY+zfDJzpnOsKPAxMOGL/2c65HsU9yBffuevctjSpXZP7P/6R3PwjbpWbwUVPQ1wHb770Azv8U6SISDXgswB3zs0GSuzh5Jyb75zbV/h2AdDUJ4VJmUSEhfC3izqxNjGV1+f9fPQBYZHeoie5WfDhjZCf6/MaRUSqg8r6DPxm4Ksi7x3wtZktMbOxfqpJCp3XqQHndqzPf2asY/eBrKMPiGsPI/4L2xbC9L/5vkARkWqg0gW4mZ2NF+D/V2Rzf+dcL2AocIeZDTzG+WPNLMHMEpKTkyu42urJzHjwok5k5OTz4ZISlh/tchn0vRUWPA+rP/VtgSIi1UClCnAz6wa8DIxwzu09tN05t6PwZxLwMdC3pGs45yY45+Kdc/FxcXEVXXK11aJeJPEt6vDFil0lHzT4EWgS7y16smeD74oTEfEX56Ag3ycfVWkC3MyaA5OBa51z64psjzSzqEO/A4OBYnuyi29d1L0xa3anHj3F6iEhYXD56xAcCpOugZx0n9YnIuJTu1bA6xfCwvE++ThfDiN7D/ge6GBm283sZjO7zcxuKzzkQaAe8MIRw8UaAHPNbDmwCPjSOTfVV3VLyYZ2bUiQwefHaoXXbuYterJnLXx2lxY9EZGqJ30PfP47mHCmt8RyzTo++dgQn3wK4JwbdZz9Y4AxxWzfBHQ/+gzxt/pR4ZzWuh5frNjJPYPaYWbFH9jmbDj7r/Dtw9CsL5x6q28LFRGpCPm5sPhl+O7fkJ3m9fs56/98FuCV5ha6BKZh3RqzKTmd1bsOHvvA/r+HDhfAtL/A1gW+KU5EpKJkpMDLg2DqfdCkN/xmPgwd57PwBgW4nKQhXRoSHGTH7swGvy56EtMMPrgBUhN9Up+ISLnLSIE3h3u3y694E66ZDPU7+rwMBbiclLqRYfRvG8vny3dy3KVpa9aGK9+GzP2a5EVEAlNGCrw5ApLXwah3odMIbxZKP1CAy0kb1q0R2/dlsnz7geMf3LALDH8WtsyDrx+o+OJERMpL5j546xJIXgNXvQttB/m1HAW4nLTBnRsSFhzE58t3lu6EblfAqb+BhS/C8okVW5yISHnI3O+Fd9JquPIdaOff8AYFuJSDmJqhDGwfx5crdlFQUMphYoMfhpYD4PO7Yeeyii1QRORkHArv3T96az20H+zvigAFuJSTi7o3YvfBLJZs3Xf8g8Gb3OXy1yEi1pvkJX1PhdYnInJCDj3z3r0SrnwLOhxrUU3fUoBLuRh0SgPCQ8twGx0gMhauehvSk72e6erUJiKVSdHe5le9Cx2G+ruiw/hsIhep2iJrhHBOx/pMWbmLge3i+HlvOlv2ZvDz3nTSsvN46dre1I8KP/rExj3homfg41u9Tm1Dx/m+eBGRI6Xv8Vree9Z7vc393GGtOApwKTfDuzdmysrdjHnTmwU3OjyElrGRrNh+gPcXb+POc9oVf2L3q7zn4AtfhEbdoMdoH1YtInKEtCR4Yzjs2wyjJ3mzSVZCCnApN4M7NeS1G/tQJyKMlvUiqB0RBsDo/y1gUsI2bj+rLUFBJYyXHPwwJK3y5hOObQ9N431YuYhIoYO7vNvmB7bD6Peh9Zn+rqhEegYu5SYoyDi7Q316NKv9S3gDXNmnGdtSMpm/cW/JJweHwuVvQFRDmHi19y+RiIgv7d8Krw2Fgzvh6g8rdXjDSQa4mdUyswvNrIR7oyJwfueG1I4IZeLircc+MKIujHoPslNh0tWQm+WbAkVE9m6EV4dCZgpc9ym0PMPfFR1XmQLczN41s7sKfw8FFgKfA6vMbFgF1CdVQHhoMJf0bMLXqxJJSc859sENOsOlL8GOJfDFPVp+VEQqXtIaeO0CyMuE678ImEd4ZW2BnwXMK/z9IiAKaAT8HdC8mFKiq/o0Jye/gMk/bD/+wadcBGf9GZa/CwteqPjiRKT62rkUXr8AcHDDFK8jbYAoa4DXBQ4tI3UeMNk5lwi8C5xSnoVJ1dKhYRQ9m9dm4uJtx1/0BGDgn6DjMPj6flg7teILFJHqJTvNG7r68iAIqQk3fuWXFcVORlkDPBloVfj7ecDMwt8jgILyKkqqplF9mrMhKY0fSjNbW1AQXPISNOwKH96k6VZFpHw4B6s/g+f7wvxnofsouHU21Gvj78rKrKwB/gHwjpnNAKKB6YXbewDry7MwqXou7NaIyLBg3lu0rXQn1KjlDeOoWQfevdIb1iEiciJyM2HL9/DuFfD+td5/V276GkY8B5H1/F3dCSnrOPA/AduB5sAfnHMZhdsbA/8rz8Kk6omsEcLwHk34ZOkOHryoE9Hhocc/KaohXP0BvHo+vHMF3DQVwqMrvlgRCVzZqbB3AySugu0JXqfYxFXg8iGsFpz/b+g7FoIDeyoUK9XzyAAVHx/vEhIS/F2GFLF8235GPD+Pf17ShatPbVH6Ezd+C+9cDq3O9GZGCi5F+IvIySsogC1z4afPITcDgmtASA0IDoPQmlCnJcR19CZgCovwbW1ZB7xg3v2jt8zn3g3e1Kdpu389pkY0NOkFTXpDk3hofpo3ZDWAmNkS59xRXePL9OeHmXUH8pxzqwrfXwDcCKwCHnHO5ZVHsVJ1dWsawymNopm4aFvZArzNOTDsP/DZb+HLP3jzp1sJs7qJyMlLXgcrJsKK9+HANgiNhPAYyM+GvBzvZ37RYaEGdVpAvXYQFOwtTpSfAwV53s/83CLbcr1n0VENIboJxDT1XlGNoEaU9wqL9FrLQcHexE4Hd3ivAzu8KU4Tf/QmXjkkPMb7I6LNORDb1qsjriPUa+v1qamCynr/4CXgabxx302BD4FZwC1AOHDfsU42s1eBYUCSc65LMfsNeAa4AMgAbnDO/VC473rg/sJDH3HOvVHG2qUSMDNG923GA5+u4qnp67hnUDustEHc6zrY9zPMedL7F//sv1RorSLVTl4OrP4EFr4EOxLAgqDNuTDo79DhgqNb2Pm5kLLJW60reS0k/+RNiGIGQaFeKz04zAvj4DAICincFuoFeOouL4jXTYW8Uk7cFFITajf3WtO9b4AGXaFhFy/8q9kf9WUN8A7A0sLfLwUWO+eGmtm5wMscJ8CB14HngDdL2D8UaFf4OhV4ETjVzOoCfwPiAQcsMbPPnHOlXHxaKpNRfZuzYvsBnv1mPcmpWTw8ogshwaX8C/mcByAtEWY96q0lfurYii1WpDpI3wMJr8Hil73bz/XaweBHoOsVENWg5POCQyGug/c6Gc55S3em7oScdG+IV07hqyDPC+foJhDd2Ot8Vs2CuiRlDfAw4NCfSWcBXxX+vg5oeLyTnXOzzazlMQ4ZAbzpvAfzC8ystpk1Kvys6c65FAAzmw6NQzJtAAAgAElEQVQMAd4rY/1SCYQEB/HYyG40iA7nuZkbSE7N4b+jelIzLPj4J5vBsGcgYx989SfvWVbXkRVftEhVlJYEM/8Fy971bom3Odfrld3mXN/edjbzeoIHaG9wfynrP6G1wEgza443DnxG4fZGQHm0hpsARccYbS/cVtL2o5jZWDNLMLOE5OTkcihJKoKZce/5HXhoRGe+WZPINa8sZH/GcaZZPSQ4BEa+Ai1Oh49vgw3fVGyxIlVNfi58/zz8tzcsfRt6jILbF8K1k6HdeVX2mXFVU9Z/Sv8A/gVsBuY65w518R7Mr7fW/co5N8E5F++ci4+Li/N3OXIc1/VryfOje7Fy+wGueOl7snLzS3diaE1v4ZO4jjDpWm+oiIgc36bvYHx/mPYXaNYXbv/e6xQaYLOQSRkD3Dn3Kd4Y8N7AhUV2fQP8sRzq2QE0K/K+aeG2krZLFXBB10a8eE0v1iWm8X5CKSd5Aa/X6TUfQa04ePsyb6yniBRv13Jvqd43R3iTmlz1nrdkZqwWkwxUZb5P4pxLdM4tA8LMLLxw2/fOudXlUM9nwHXmOQ044JzbBUwDBptZHTOrg9fin1YOnyeVxDkd6xPfog4vzdpEbn4ZZuWNauAt/RceA29eDFsXVFyRIoFo60JvDoWXBsLm2XD2/XDHIuh4gTqDBbgyB7iZ3WhmG4A0IM3M1pvZDaU89z3ge6CDmW03s5vN7DYzu63wkCnAJmAD3sxutwMUdl57GFhc+HroUIc2qRrMjDvOacuO/Zl8srSMN1fqtPQWIqhVH9661PuPlEh1t3kOvD4MXh3s3Z065wG450c4848QGu7v6qQclGkmNjO7GxiHN7xrVuHms4Bbgf9zzv23vAs8GZqJLbA457jw2blk5eUz/Z4zCQ4qY+sgNdG7PbhvM1z5DrQbVDGFilRme9Z7q2yt+8obfnX6XdD7em8stgSkkmZiK2sL/LfA3c653zvnPi183QPcA9xdHoVK9WVm3HF2WzYlpzNt1e7jn3CkqAZww5febEzvXQU/fVH+RYpUVhkpMOVP8MJp8PNcGPQPuGsZ9Ltd4V1FlTXAm+F1WDvSNxzeyUzkhAzp0pDWsZE8P3ND6dYNP1JkPbj+M2jU3Vtx6PvnvUkiRKqqtGSY/QQ82wMW/w96XQ93LYX+v9Ot8iqurAG+He+W+ZHOKtwnclKCg4zbzmrDqp0HmbXuBMfx16zjhXjHC72hMp/f5U0RKVJVOOc94/7gRnjqFPj2YWjaF34zH4Y95Y3MkCqvrDOxvQg8a2ZtgTmF2wbi3Vp/sDwLk+rr4h5NeHr6Ol6YuZGzOtQ/sYuERcLlb8LMf8KcJ2DvJrjiTc30JIGroAASV8L66bB8Iuxd742+6HuLNyf4yU5nKgGnTAHunHvCzDKB/yt8gdfyvtc592J5FyfVU1hIEGMHtubvn69m0eYU+rY6waX/goLg3Ae8yV4+vQNePgdGTdKEFXK4zH3eEpmhNSvfsKrURG9UxYYZ3pK66Une9manwoDx0Plir26plk54PXAziwJwzqWWa0XlSL3QA1dmTj79H/2WTo2jefOmvqVfsawk2xbDxNGQneqtrNR3rKaLrI7ycmD3Cti2CLYthO2LvSUqwVspq0a016oNj/GGJUbW937WagDRjaB+Z6jbumL+v5Of661tvX2xV9u2RbB/i7evZl1oey60HeQtl1nrBO9MSUAqqRf6cQPczL4u7Yc45wafQG0VRgEe2F6atZF/f7WGWwa04i8XnHLyIX5wl/c8fP3X0OIMGPE81G1VPsVK5eUc7PgBlrwKP06G3Axve0wzaNoHGveAgnzIPghZB72fmfu91m5aEqQneytiHRIaCQ06QcOuEHcKRMZ6i+pE1POCtmadY7fm8/O8Vv/+Ld7saLtXeD8TV3sLioA3/KtpH6+l3aIfNOrhrYst1VJJAV6aW+iaslT84pYBrdmxP5P/zdlMZm4+Dw3vQlBZx4YXFd0IRr8Py96BqX+GF8+A8/4B8TerNV4VZafCyg8g4VXYvdIL3q4jvVZs077e/x9Ko6DAC9wDW70W8u4fveut/AiyDxR/zi+t+WjvZ3CoN8wrMwWyjjgnvDY06uYtjduohzc/eUyzync7XyqdE76FHgjUAg98zjnGfbWGl2ZvYmTvpjx6WbeyT/BSnAPb4bPfes8Vm58OQ/4FjXue/HXF/3IyYMELMO8ZrzXdoCvE3whdL/cCtbw457XQM/Z6r8yUX0M6O/XX1nzWQSjI9VrnEfV+ba1HNfJa8bWbK6zlmE6mBS7iN2bGfUM7UjMsmKdnrCcrN5//XNmD0OCTbDHHNIVrJsPSt2DGP2DCWdB9FJz7IEQ3LpfaxccK8r3e2d8+Aqk7ocOFMOD30KR3xQSkmTd5UFSD8r+2SCkowKXSMzN+N6g9EWHB/GvKGjYmp1O7ZigZuflk5eSTkZtH50YxjL+2d1kvDL2ug04jYM5TXqtt1Sdwxt1w+m+hRq2K+UJS/jZ8A9MfhMQfvcA+tF68SBWmB38SMMYObMO4S7sSFmzkFRQQUzOUVrGRxNWqwdRVu9m5P/PELhwe4z0Lv3MxdBgKs8bB013hu0e9W6JSeR3cCe9fB29f6t22HvkqjPlG4S3Vgp6BS8Bbs/sgQ56ew2OXdeOKPuUwo+/2BG9qynVfeR2fet8A/e6AmCYnf20pH/l53rSh3z7i9RAfeK+3aEdIDX9XJlLu9AxcqqwODaKIi6rBnA17yifAm8bD6InesJ55z8DC8bBoAnQaDt1HQ5uzNaTHn7YvgS9+5w2/ajsILnhCwwGlWlKAS8AzM/q3jWXWumQKCtzJDTUrqkEnuPQlOOev8P0LsGIi/PgR1GoI3S73wrxBp/L5LDm+/du8Ob9XTPL+GVz+OnS6WD24pdrSM3CpEga0iyUlPYfVuw6W/8VrN4eh4+APa+GKt7xOUgtehBf7wSvnw5op3lhhqRhZB72RAs/Fe50M+9/j9VfofInCW6o1tcClSujfNhaAOev30KVJTMV8SEgN7zZ6p+GQvsdrCS4YDxNHefOtn36XN9Y4JKxiPr+6yc2CH96EWY9Cxh7odiWcc7/3B5WIqAUuVUP96HA6NIhi7oYTXIK0rCJjvY5td/0Al77szbz16e3wTHeY+7R6r5+MnAzvkcWzPeCrP3qrbN0yEy6doPAWKUItcKky+reL5a0FW8jKzSc81EedzIJDvefhXUd6Y5HnPQ0z/gbfjYPuV0LfW/WcvLSyU2HxyzD/Oa/F3aI/XDIeWp2pW+UixVCAS5XRv10sr8zdzKLNKQxsH+fbDzeDdoO8V+IqWPiSNyvYkteh1UDoegW0G6xZu46UvhfWTYW1U7xpbXMzvNW2Bv5RY7lFjsOnAW5mQ4BngGDgZefcuCP2/wc4u/BtBFDfOVe7cF8+sLJw31bn3HDfVC2B4tRWdQkLDmLuhj2+D/CiGnSG4c96y5b+8AYsfhU+u9Pb16iHF+Ttz/fmXq+Mw9EKCiA/B0LDy/e6zkFaorcQyK7lXmBv/R5cAUQ1hh6jvZ79Tcs4o55INeWziVzMLBhYB5wHbAcWA6Occ6tLOP63QE/n3E2F79Occ2Wa21ITuVQ/oyYsYF9GDlN/N9DfpfzKOW+Kz3XTvKVMty/2QqtGNDQ/zWtptujvLWsZHOqbmnIzvVnMDu6A/Vth70bYuwFSNnm/52V69R1aC7tWfW+ZzJBwrzNfcA3vZ0gNCA4rsi3Mm5M868CvC3lkHYB9m73gTi/SR6F+Z+h4IXS8wPvDRrfJRYpVGSZy6QtscM5tKixoIjACKDbAgVHA33xUm1QR/dvF8vi0tSSnZhMXVUlm5TLzVp1q2NWbMSwjxWt9/jwXtsz3Qh0gpCbEtYd67SC2HdRr672iGnqrVx0v3A+Fcuoub+3ztN3eMpiZ+7z1rTP3ec+WD+70Vs8qKigE6rT0Pq/VmRBRx+tpn5borbi1+0fv/PwcyMvyfpZGUIg3VW10E++uQ8Nu3v8ODTp720XkhPkywJsA24q83w6cWtyBZtYCaAV8W2RzuJklAHnAOOfcJyWcOxYYC9C8uXqsVjcDCgN83oY9XNyzkk59GlHX6/TWdaT3Pi0Zts6HrQsgeS1sX+RNGMMRd8fCa0NkHNSs7U0fmpfthWleNuSkHb3ONIAFey3nQ6/oJtC0j7fiWnRT72dMU6jdAoLL8J+DQ7fZD4V5XvavP4OCvXCuEQ2hNdWyFqkglbUT21XAh865/CLbWjjndphZa+BbM1vpnNt45InOuQnABPBuofumXKksOjeOoXZEKHPWV+IAP1KtOG9FtE4jft2Wm+ndzk7Z5LWA0/d4ref0ZK8lHBTqPaM+dEs7NMK71R3d2FtnOrqx9z48pmICNCgIgsLL/zm5iJSaLwN8B1B0ouqmhduKcxVwR9ENzrkdhT83mdl3QE/gqACX6i04yDijbSxzNyTjnMMCtfUXWtO7zdygs78rEZFKypcTuSwG2plZKzMLwwvpz448yMw6AnWA74tsq2NmNQp/jwXOoORn51LNDWgbS+LBbDYkpfm7FBGRCuOzFrhzLs/M7gSm4Q0je9U5t8rMHgISnHOHwvwqYKI7vHv8KcBLZlaA90fHuJJ6r4v0b+dNqzp7/R7aNYgiJT2HVTsPsGrnQdrG1WJQJ43FFpHAp/XApUo6+4nvSMvOIzTI2Hkg65ftkWHBzL/vXGIifDRcS0TkJFWGYWQiPnP1qc2ZtHgbnRpH07lxNF0axxAcZFw5YQFvL9zCHWe39XeJIiInRQEuVdKYAa0ZM6D1UdvPbB/Ha/M2c3P/Vr6bL11EpAJoNTKpVm49szV70nKY/ENJAyBERAKDAlyqlX6t69GtaQz/m7OJ/IKq2/9DRKo+BbhUK2bGrQPbsHlPOtNX7/Z3OSIiJ0wBLtXOkC4NaVEvghdnbaIqj8IQkapNAS7VTnCQccuA1izftp+Fm1P8XY6IyAlRgEu1NLJ3U+pFhvHSLM3GKyKBSQEu1VJ4aDA3nN6SmWuTWbP7oL/LEREpMwW4VFvX9mtBRFgw479TK1xEAo8CXKqt2hFhXHtaCz5dvpO1u1P9XY6ISJkowKVa+81ZbahVI4THp631dykiImWiAJdqrXZEGLed2YYZPyWyZIt6pItI4FCAS7V34xktia1Vg0e/Wqtx4SISMBTgUu1FhIVw97ltWfRzCt+tTfZ3OSIipaIAFwGu7NOc5nUjeHTqGgo0R7qIBAAFuAgQFhLEHwa3Z83uVD5fsdPf5YiIHJcCXKTQRd0ac0qjaJ78eh05eQX+LkdE5JgU4CKFgoKMPw3pwNaUDN5asMXf5YiIHJMCXKSIs9rHMaBdLP+a8hOfLN3h73JEREqkABcpwswYf01v+rSswz3vL2Pioq3+LklEpFg+DXAzG2Jma81sg5ndV8z+G8ws2cyWFb7GFNl3vZmtL3xd78u6pXqJrBHC6zf2ZWC7OO6bvJLX5232d0kiIkcJ8dUHmVkw8DxwHrAdWGxmnznnVh9x6CTn3J1HnFsX+BsQDzhgSeG5+3xQulRD4aHBTLiuN3e+u5S/f76arLwCbh3YmsSD2fy0+yBrd6eyPjGNi3s2ZkC7OH+XKyLVkM8CHOgLbHDObQIws4nACODIAC/O+cB051xK4bnTgSHAexVUqwg1QoJ54epe3DNpGeO+WsPzMzeQmpX3y/6w4CDmbkjm2z+cRWQNX/6rJCLi2wBvAmwr8n47cGoxx11mZgOBdcA9zrltJZzbpLgPMbOxwFiA5s2bl0PZUp2FBgfxzFU9aVc/it0HM+nYMJqODaPo2DCajXvSuPSF+Tw/cwN/GtLR36WKSDVT2ZoNnwPvOeeyzexW4A3gnLJcwDk3AZgAEB8frym15KQFBxl3D2p31PZezetwac8mvDxnM1f2aUaLepF+qE5EqitfdmLbATQr8r5p4bZfOOf2OueyC9++DPQu7bki/vB/QzsSEmw88uVPZTpPi6aIyMnyZYAvBtqZWSszCwOuAj4reoCZNSrydjhw6L+K04DBZlbHzOoAgwu3ifhVg+hwfntOO6avTmT2utIthJLwcwp9/jmD9xO2Hf9gEZES+CzAnXN5wJ14wfsT8L5zbpWZPWRmwwsPu8vMVpnZcuAu4IbCc1OAh/H+CFgMPHSoQ5uIv93UvyUt60Xw0Beryc0/9hSsq3Ye4MbXF7MnLYd/fLaKHfszfVSliFQ1VpVv5cXHx7uEhAR/lyHVwIzViYx5M4EHhnXi5v6tij1mY3IaV4z/nhohQfznyh7c+Ppi4lvW5Y0b+2BmPq5YRAKFmS1xzsUfuV0zsYmUg3NPqc/A9nE8PX0dSQezjtq/Y38m1768EIC3x5zKqa3r8afzOzB7XTIf/aDuHCJSdgpwkXJgZjw4rBNZefmc8ei3XP3yAl6es4kNSWkkp2ZzzcsLSc3O482b+9I6rhYA1/VrSXyLOjz8xWqSUo8OfRGRY9EtdJFy9OOOA3y+fCcz1yaxLjEN8NYaDzbj7TF96d2i7mHHb0xOY+gzczinQ33GX9u7uEuKSDVX0i30yjYOXCSgdWkSQ5cmMfz5glPYsT+T79Ym8f3GvYzu2/yo8AZoE1eLewa159Gpa5iychcXdG1UzFVFRI6mFriIn+XlF3DJC/PZdSCTL347gIYx4f4uSUQqEXViE6mkQoKDeGxkN9Ky8zj/6dlM/mG7JnoRkeNSgItUAqc0iubLuwbQtn4tfv/+csa8kcDuA+rYJiIlU4CLVBJt4mrx/q39eGBYJ+Zt3MN5/5nF+4u3qTUuIsVSgItUIsFBxs39WzH17oGc0iiaP320QuPERaRYCnCRSqhlbCQTbzmNns1r89jUNWTk5B3/JBGpVhTgIpVUUJBx/4WdSErNZvysTf4uR0QqGQW4SCXWu0UdhnVrxITZG9l1QAufiMivFOAildz/DelIgYPHp671dykiUokowEUquWZ1I7i5fysmL93Biu37/V2OiFQSCnCRAHD7WW2IrRXGw1+s1rAyEQEU4CIBISo8lN+f14HFP+9j6o+7T+gaBQWO7Lz8cq5MRPxFi5mIBIgr4pvyxvyf+eeUn9i0J53svAKy8/LJySsg2IwB7eM4vU09QoMP/7s8Myefj37YzqvzNrMtJYM/nt+BMf1bExRkfvomIlIetJiJSACZt2EP176ykILCf21rhAQRFhJETl4B2XkF1I4IZXCnBlzQtRFt69fivUVbeWfhVvZn5NKtaQyxtWrw7ZokBrSL5ckrulM/SguniFR2JS1mogAXCTBZufkEmREabJjZL9tmr0tmyspdzPgpibRsb+IXMzi/U0NuHtCK+BZ1AHhv0Tb+8fkqosJDePzy7pzdob7fvouIHJ8CXKSayMrNZ876PaxLTGVYt0a0qBd51DHrElO5672lrNmdyk1ntOJPQzoQHhpc4jW3pWSwPyOXrk1jKrJ0ESlGpVhO1MyGmNlaM9tgZvcVs//3ZrbazFaY2Tdm1qLIvnwzW1b4+syXdYsEkvDQYM7r1IA7zm5bbHgDtG8QxSd3nMF1/Vrw6rzNDH9uLj/uOHDUcXn5BUyYvZFBT83isvHz2bwnvVxqnL46UUPiRE6SzwLczIKB54GhQCdglJl1OuKwpUC8c64b8CHwWJF9mc65HoWv4T4pWqQKCw8N5qERXXjtxj7sz8jl4ufn8dy368nLLwBg7e5ULntxPv+asob+bWOpERzE/Z+sPOlhbN+tTWLsWwnc+8FyDYkTOQm+bIH3BTY45zY553KAicCIogc452Y65zIK3y4AmvqwPpFq6ewO9fn6noEM6dKQJ75ex8jx3/PY1DUM++8ctu3L5L+jevLy9fH8aWhH5m3YyyfLTnx1tO37MvjdpGXUCAliXWIaq3YeLMdvIlK9+DLAmwDbirzfXritJDcDXxV5H25mCWa2wMwuLukkMxtbeFxCcnLyyVUsUk3UjgjjudG9eHZUTzbvSeeF7zYytEsjpt8zkIu6N8bMuLpvc3o0q83DX/zEvvScYq8zY3Uiny7bUWzLOjsvn9vf+YH8fMfEsf0ICw5ispZKFTlhlXIiFzO7BogHHi+yuUXhQ/zRwNNm1qa4c51zE5xz8c65+Li4OB9UK1J1DO/emOm/H8hHv+nHs6N6Uq9WjV/2BQUZ/760Kwczcxn31ZrDzisocDw+bQ1j3kzg7onLuPmNBJJSsw475uEvVrNi+wGeuKI7PZrV5pyO9fls+c5fbtmLSNn4MsB3AM2KvG9auO0wZjYI+Csw3DmXfWi7c25H4c9NwHdAz4osVqS6qh8VTu8WdYvdd0qjaMYMaM2khG0s3LQXgLTsPG59ewnPz9zIqL7NeHBYJ+Zt2MP5/5nNlJW7APh46XbeXrCVWwe25vzODQG4pFcT9qRlM2fDHt98MZEqxpcBvhhoZ2atzCwMuAo4rDe5mfUEXsIL76Qi2+uYWY3C32OBM4DVPqtcRH5x97ntaFqnJn/5eCUbk9O47IX5fLsmib9f1Il/XdKVm/q34su7BtCsbgS3v/MDt721hD9PXknfVnX54/kdfrnO2R3qUzsilI91G13khPgswJ1zecCdwDTgJ+B959wqM3vIzA71Kn8cqAV8cMRwsVOABDNbDswExjnnFOAiflAzLJiHL+7CxuR0zv/PbHYdyOT1G/twwxmtfplYpm39Wnz0m9O5Z1B7ZvyUSFR4KM+N7klIkWlew0KCGNatEdNW7SY1K7fYz5q9Lpmfy2nomkhVo4lcROSE3PfRCpZt288LV/eidVytEo/bkJRGjZAgmtWNOGrfD1v3cekL83lsZDeuiG922L4ZqxMZ82YCkWHBPDqyG8O6NS737yASCEqayEWLmYjICfn3pV1/aXEfS9v6JYd7z2a1aRUbycc/7DgswLelZPD795fRqVE04aFB3PnuUpZs2cefh55CWEil7Hsr4nP6N0FETkhpwrs017i4RxO+37SXHfszAW8q2N+8swQHjL+mNxPH9uPGM1ry2ryfGfW/Bew+kHXsi4pUEwpwEfGrS3p600F8stTrzPbwF6v5ccdBnrqiB83rRRAWEsTfLurMc6N7smbXQS58ds4vPeAD1Y87DvDSrI3szyh+PH1FyMkr4ObXF/PynE0++0ypWApwEfGr5vUi6NOyDh8v3cHHS7fzzsKt3HZmG87r1OCw44Z1a8ynd/YnJiKUa19ZxJcrdvmsRuccB0voaFdW+QWOeyYt499fraH/ozN5YtpanwT5s9+s55s1SYz7ag1rdmsGvKpAAS4ifndJz6ZsSErjTx+uoG+rutw7uH2xx7WtX4vJvzmdbk1juPO9H3h17uYKrSstO4+3F2zhgmfn0u3vX3Pm4zP58+QVfL58J3vTso9/gWJ8vHQH65PS+L8hHTmzfRzPzdxA/0dn8vi0NSXOcHeylm/bz4uzNjK0S0Oia4Zy30cryS+ouh2Yqwv1QhcRvzuQkUuff84gumYoU+7qT/3o8GMen5Wbz90TlzJtVSJjB7bmviEdCQo6uWfyzjmy8wrIys1nW0omExdv5ZOlO0jPyeeURtGc16kBq3ceZOGmvaQWrrfevkEt2jeIok1cLdrW916tYiNLXJo1Oy+fc56YRd3IMD678wzMjLW7U3n22/VMWbmLJrVrMu13A4msUX79i7Ny87nov3NJzcpj2j0D+XZNIvdMWs5DIzpzXb+W5fY5UnHUC11EKq2YiFBevaEPDWPCjxve4K2k9sLVvfnH56uYMHsTuw9kcduZbYgKDyEqPIRaNUIOG3NenNz8At78fguvzdvMvvQcMnPzKdoorRESxEXdG3P1qd4c8Ic67eXlF7ByxwHmb9xLws8prNh+gC9X7uJQW6huZBiTxp5GuwZRR33muwu3smN/JuMu+7UHf4eGUTw/uhfzN+xh9MsLeWr6Oh4YduRCjSfuPzPWsT4pjddv7ENMzVAu7tGEyT/s4LGpazmvUwMaxdQ87jUyc/L58IftpGblEhYcRGjhK7JGMIM7NaRmWMlryVd2P+06SEZOXomzD1ZmaoGLSMByzvHirI08NnXtUfuiaoQwoH0sl/duxoB2sYcF+sw1STz85Wo2JafTr3U9TmkUTURYMDXDgqkZGkztiFDO7diAmIjQUtWRlZvPpuR01iel8vAXPxEeGsQnd5xBbJG55NOz8xj42EzaN4ji3VtOLbYX/18+XsnERVv57M7+dGkScwL/ixxuyZZ9XD5+PlfEN2PcZd1+2b51bwaDn57FwHZxTLjuqIbdL5xzTFu1m4e/+OmXUQJHGtAulleu71PphvfNXb+HVTsPcOuZxS6bAUBGTh5nPf4d+zNz+eT2M+jUONqHFZZeSS1wBbiIBLzVOw+yNSWdg1l5pGblkZqVS+LBLKb+uJt9Gbk0iK7BJT2b0r9tLP+bs4lZ65JpFRvJ/Reewjkd65fLkLhDlm3bz5UvfU/nxtG8e8tpv9xO/+8363ly+jom3346vZrXKfbcA5m5DHpqFg2jw/n49tOPexfhWDJz8rnw2Tlk5xUw9XcDiAo//I+R8bM2Mu6rNYy/pjdDujQ86vwNSWn84/NVzFm/h44No/j78M70aFab3PwCcvMdufkFzPgpkb9+/CPDuzfm6St7nPRjjPKyPjGVEc/PIyMnn/9dF39Uh8hDnv1mPU9NX0dMzVBia4Xx+W/7ExFW+W5MK8BFpNrJySvg2zWJfJCwne/WJZNf4IgKD+Huc9txXb+WFdZqnLJyF7e/8wPDuzfmmat6sD8jl4GPzaRfm3rHbPECfLFiJ3e+u5QHhnXi5v6tjtqfX+A4kJlLXkEBBQWQ7xz5+Y7U7Fz2pOWwJzWbPWnZLNi0l5lrk3n75lPp3y72qOvk5hcw/Ll5pKRn8/J1fTiQmcuetGySU7PZmJzGh0u2ExEWzB8Gd+DqU5uX+MfEi99t5NGpa7jh9Jb87aJO5frH0IlIzy6XEAYAAA7qSURBVM5jxPPz2JeeQ0xEKNm5Bcz4/ZlH3eZPSs3irMe/Y2C7OK7r14Kr/7+9Ow+vor73OP7+ZEWSQMQELpIIwWAA2cQNLQqiVaAoblehVnkqfXy8FxfaXq3oY5/ahdZevS5XvNW6tdiqvepVqhaxSEVR2RRlCWHfFEhYJCBbEr73jxnoIYkmPJJzMiff1/PMkzO/mTnn9+XM8D0zv9/M78nZXHVqIfde2ecr3rmunXur2PblfmoOWDBZ8PfY1hkcn9tw00RjeRu4c67FyUhLYWivjgzt1ZHynXv5YOVWBhbnHTZMalMY3rsjtw8t4bdTyyjKy2JPVQ279lfzHzGDuXyV7/TuyIslG7h/WhnDev3LoURgZkxdtImJfytl/bb6L2fHykxL4eYhxfUmb4D01BR+c3lvLn10Fhc/8l6dba/oX8BtQ0sOawaoz42DurJ11z6eeG81edkZ3DSk26FlO/dWMW3xZj5ctZXi9tmc1qUdvTu1bbIfTmbGhJcXsqpiF8+OPZPUFHH14x8yacaKOv/2D7y1nP3VB/jJsO4U5WXx74NPZNKMlQzslsfFfet/bK+ZsXTTTmaUlfOPpRXMX7e93t78Y87qzD0jezVJjLE8gTvnWoT2Oa0Y2a9T3D7v3wadyOqKL3lo+nLSUsRlp3TipHo6ttUmiV+M7MWFD8zkp68u5vfXncqSjZX8/K9LmL16GyUdcrh7RE8y0lJIlUhNgRSJnFZp5GVnclx2JnnZGWRnpjV4Nty3MJc/jT2Tbbv3k5+dSV5OJvk5meQ0YtvY+t45vAfbvtzPfdOW0eaYdPKyM/nrJ5/z9tJy9lUfIKdVGjvnBz33M9NS6FuYS5+wjX9PVQ17q4Le/7mt05kwvAfZX9MLf8eeKj5at51vnZhX54fA5A/XMuWTz7ntohLOLg5+uFzevxOPzVzJZf07cWL4zP7lm3fywtx1XHdWF4rysgAYf8FJfLByK3e+vJB+hbmHPbu/dGMlz81Zx7TFm9lUGTwJ8OTj23DjoK50zcsmNUWHTSfU89z/puCX0J1zronsrz7AtU/O5uP1XzD9R4PqHdDlqzw+cyUT31jK4JJ83llWQe4x6fzowhJGn174jdrGm0pVzQFu+OM8ZpRVAJCXncmIPh25uO/x9D8hly279jN/7TbmrdnO3LXbKd1YSXqKaJWeSqv0VDLTU1i95UtGnX4Cv768d72fceCAMebpOby7fAvtczL53oDOjD7jBPJzMvl43XaueuwDzu2Wz++vO+1Qe3zFzn0Muf8f9Cloy7Njg86D1z8zl7lrtvHObefRLivj0Puv37ab4Q+/y4n52UweewZTF23iz3PW8fG6L8hIS+H87u05r3t7Bp+U36i7JY4WbwN3zrkE2FddQ8XOfRQce2RnZVU1Bxj5yCyWbd7JmLO7cMv53Wh7TON6xSfKnv01PPP+GvoUtGVA1+NIPcJObb9+o5THZq7ime+fzuCS9nWWP/HuKn75eiljBxaxonwX7yyrICM1hRF9O/Lhyq2kpIjXbz6nzt0Dkz9Yw92vLubh0aeQl5XBd5+YzR3DunNjPT3UX/90I+P+/BHpqaKqxuian8U1Z3bmiv6dyG2dUWf9ePAE7pxzEbNjdxW7q6obda92MthbVcMlj7zHjj1VTBs/6LBEvPjzHVw26X0GleTz+LWnIomVFbv44/treHH+BqoOGC/deDa9C+refldzwLh00iw2V+7luOxMKvdUMf3Hg77ygTsP/n0Za7fu5urTCzmzqF3CO+Z5AnfOOdfsLdywg8sencWIPh15cNQpQHBmf/Ej71G5p4qp48897LI3QOXeKnbsrvraJopP1n/BpY/OwgweGtUvrv0hvqmvSuDNryHFOedci9W7oC03DSnmlQWf87eFwYA1E98oZUX5Lu6/qm+d5A3QplV6g/0L+hbmcsuQblzYswMX96m/l3nUeC9055xzzcq484qZXlrOXa8sYufeaiZ/uJYfDCzinG753+h9f/jt+gfJiSo/A3fOOdespKemcP9Vfdm1r5rbX/qUHh3bcNvQhu+hb2k8gTvnnGt2TuqQw13De9AuK4OHR/UjMy26A6Y0lbgmcElDJZVJWiHpjnqWZ0p6IVw+W1KXmGUTwvIySRfFs97OOefib8zZXZh71wX1juzm4pjAJaUCk4BhQE9gtKTaY+aNBbabWTHwAHBvuG1PYBRwMjAUeDR8P+ecc0nsSO8lb0nieQZ+BrDCzFaZ2X7geWBkrXVGAn8IX78InK/gBryRwPNmts/MVgMrwvdzzjnnWqR4JvBOwPqY+Q1hWb3rmFk1sAM4rpHbOueccy1G0nVik3SDpHmS5lVUVCS6Os4551yTiGcC/wwojJkvCMvqXUdSGtAW2NrIbQEws8fN7DQzOy0//5vdM+icc841V/FM4HOBbpKKJGUQdEqbUmudKcCY8PWVwNsWPOt1CjAq7KVeBHQD5sSp3s4551yzE7cnsZlZtaSbgDeBVOApM1ss6efAPDObAjwJTJa0AthGkOQJ1/sLsASoBsaZWU286u6cc841Nz6YiXPOOdeM+WAmzjnnXBLxBO6cc85FUFJfQpdUAaw9Sm+XB2w5Su+VSMkQRzLEAMkRRzLEAMkRh8fQfBztODqbWZ3bqpI6gR9NkubV1wYRNckQRzLEAMkRRzLEAMkRh8fQfMQrDr+E7pxzzkWQJ3DnnHMugjyBN97jia7AUZIMcSRDDJAccSRDDJAccXgMzUdc4vA2cOeccy6C/AzcOeeciyBP4M4551wEeQJvBElDJZVJWiHpjkTXp7EkPSWpXNKimLJ2kt6StDz8e2wi69gQSYWSZkhaImmxpFvD8sjEIamVpDmSPgljuCcsL5I0O9yvXggH+WnWJKVK+ljSa+F8FGNYI2mhpAWS5oVlkdmfACTlSnpR0lJJpZLOimAMJeF3cHCqlDQ+gnH8MDyuF0l6Ljze43JceAJvgKRUYBIwDOgJjJbUM7G1arRngKG1yu4ApptZN2B6ON+cVQM/NrOewABgXPjvH6U49gFDzKwv0A8YKmkAcC/wgJkVA9uBsQmsY2PdCpTGzEcxBoDzzKxfzL26UdqfAB4CpppZd6AvwXcSqRjMrCz8DvoBpwK7gf8jQnFI6gTcApxmZr0IBuoaRbyOCzPz6Wsm4CzgzZj5CcCERNfrCOrfBVgUM18GdAxfdwTKEl3HI4znVeDbUY0DaA18BJxJ8KSmtLD8sP2sOU5AAcF/qEOA1wBFLYawnmuAvFplkdmfgLbAasJOyFGMoZ6YLgRmRS0OoBOwHmhHMLrna8BF8Tou/Ay8YQe/oIM2hGVR1cHMNoavNwEdElmZIyGpC3AKMJuIxRFeel4AlANvASuBL8ysOlwlCvvVg8DtwIFw/jiiFwOAAdMkzZd0Q1gWpf2pCKgAng6bM56QlEW0YqhtFPBc+DoycZjZZ8B9wDpgI7ADmE+cjgtP4C2YBT8PI3EfoaRs4CVgvJlVxi6LQhxmVmPBpcIC4Ayge4KrdEQkjQDKzWx+outyFAw0s/4EzWLjJJ0buzAC+1Ma0B/4HzM7BfiSWpeZIxDDIWH78CXA/9Ze1tzjCNvnRxL8qDoeyKJus2WT8QTesM+Awpj5grAsqjZL6ggQ/i1PcH0aJCmdIHn/ycxeDosjFweAmX0BzCC4rJYrKS1c1Nz3q28Bl0haAzxPcBn9IaIVA3DorAkzKydocz2DaO1PG4ANZjY7nH+RIKFHKYZYw4CPzGxzOB+lOC4AVptZhZlVAS8THCtxOS48gTdsLtAt7FWYQXCpZ0qC6/RNTAHGhK/HELQpN1uSBDwJlJrZf8UsikwckvIl5YavjyFowy8lSORXhqs16xjMbIKZFZhZF4Jj4G0zu4YIxQAgKUtSzsHXBG2vi4jQ/mRmm4D1kkrCovOBJUQohlpG88/L5xCtONYBAyS1Dv+vOvhdxOe4SHQngChMwHBgGUG75V2Jrs8R1Ps5gnaZKoJf7WMJ2i2nA8uBvwPtEl3PBmIYSHAJ7VNgQTgNj1IcQB/g4zCGRcBPw/KuwBxgBcHlw8xE17WR8QwGXotiDGF9PwmnxQeP5yjtT2F9+wHzwn3qFeDYqMUQxpEFbAXaxpRFKg7gHmBpeGxPBjLjdVz4o1Sdc865CPJL6M4551wEeQJ3zjnnIsgTuHPOORdBnsCdc865CPIE7pxzzkWQJ3DnXFxJGizJJBUkui7ORZkncOeccy6CPIE755xzEeQJ3LkWRtLNkpZK2itpuaS7Dj63WdIaSb8KR7iqlLRF0kRJKTHb50h6TFKFpH2S5km6sNZntJf0tKTN4eeUSbq+VlV6SJopabekJZKGxSF855JGWsOrOOeShaSfAd8HxhM8lrYH8DugFXB3uNrNBEOHnk4w0MfvgM0Eg5cAPBUu+x7Bs6BvBF6T1MfMlobPe38H2ANcA6wCignGTI51H/ATgkcU3wm8IKmzmW0/ulE7l5z8UarOtRCSWgNbgMvNbGpM+XXAw2aWG442tt7MzolZPhG41swKJRUTPKP6O2b2Rsw6HwELzOx6SWOBSUCxmW2opx6DCQZ7uMLC0eUkdSAY+3momb15tGN3Lhn5GbhzLcfJwDHAS5Jif7mnAq0k5YfzH9TabhYwQVIboGdYNrPWOjMJhkgFOBVYUl/yrmXBwRdmtllSDdChUZE45zyBO9eCHGzH/leC0fVq2xbHugDsr6fM++U410h+sDjXciwG9gJdzWxFPVNNuN6AWtudDXxmZpXhewCcW2udcwmGUwSYD/T0+7yda1qewJ1rIcxsFzARmChpnKQSSSdLGiXp3phV+0n6maSTJH0XuBW4P3yPlQTjGz8q6SJJ3SU9BPQC/jPc/jlgLTBF0gWSiiSdL+nqeMXqXEvgl9Cda0HM7BeSNgI3ESTlPQSX05+JWe2/gc7APKAKeIR/9kAH+AFBsn4WaAMsBEaY2dLwM3ZLGgT8FngeyAbWAL9pqrica4m8F7pz7pCwF/oTZvbLRNfFOff1/BK6c845F0GewJ1zzrkI8kvozjnnXAT5GbhzzjkXQZ7AnXPOuQjyBO6cc85FkCdw55xzLoI8gTvnnHMR9P/0GVVX1Rql0AAAAABJRU5ErkJggg==\n",
      "text/plain": [
       "<Figure size 504x576 with 2 Axes>"
      ]
     },
     "metadata": {
      "needs_background": "light"
     },
     "output_type": "display_data"
    }
   ],
   "source": [
    "sg.utils.plot_history(history)"
   ]
  },
  {
   "cell_type": "markdown",
   "metadata": {},
   "source": [
    "As the final part of our evaluation, let's check the model against the test set. We again create the data required for this using the `flow` method on our `FullBatchNodeGenerator` from above, and can use [the model's `evaluate` method](https://www.tensorflow.org/api_docs/python/tf/keras/Model#evaluate) to compute the metric values for the trained model.\n",
    "\n",
    "As expected, the model performs similarly on the validation set during training and on the test set here."
   ]
  },
  {
   "cell_type": "code",
   "execution_count": 19,
   "metadata": {},
   "outputs": [],
   "source": [
    "test_gen = generator.flow(test_subjects.index, test_targets)"
   ]
  },
  {
   "cell_type": "code",
   "execution_count": 20,
   "metadata": {},
   "outputs": [
    {
     "name": "stdout",
     "output_type": "stream",
     "text": [
      "  ['...']\n",
      "1/1 [==============================] - 0s 11ms/step - loss: 0.7235 - acc: 0.7843\n",
      "\n",
      "Test Set Metrics:\n",
      "\tloss: 0.7235\n",
      "\tacc: 0.7843\n"
     ]
    }
   ],
   "source": [
    "test_metrics = model.evaluate(test_gen)\n",
    "print(\"\\nTest Set Metrics:\")\n",
    "for name, val in zip(model.metrics_names, test_metrics):\n",
    "    print(\"\\t{}: {:0.4f}\".format(name, val))"
   ]
  },
  {
   "cell_type": "markdown",
   "metadata": {},
   "source": [
    "### Making predictions with the model"
   ]
  },
  {
   "cell_type": "markdown",
   "metadata": {},
   "source": [
    "Now let's get the predictions for all nodes. You're probably getting used to it by now, but we use our `FullBatchNodeGenerator` to create the input required and then use [one of the model's methods: `predict`](https://www.tensorflow.org/api_docs/python/tf/keras/Model#predict). This time we _don't_ provide the labels to `flow`, and instead just the nodes, because we're trying to predict these classes without knowing them."
   ]
  },
  {
   "cell_type": "code",
   "execution_count": 21,
   "metadata": {},
   "outputs": [],
   "source": [
    "all_nodes = node_subjects.index\n",
    "all_gen = generator.flow(all_nodes)\n",
    "all_predictions = model.predict(all_gen)"
   ]
  },
  {
   "cell_type": "markdown",
   "metadata": {},
   "source": [
    "These predictions will be the output of the softmax layer, so to get final categories we'll use the `inverse_transform` method of our target attribute specifcation to turn these values back to the original categories.\n",
    "\n",
    "Note that for full-batch methods the batch size is 1 and the predictions have shape $(1, N_{nodes}, N_{classes})$ so we we remove the batch dimension to obtain predictions of shape $(N_{nodes}, N_{classes})$ using the NumPy `squeeze` method."
   ]
  },
  {
   "cell_type": "code",
   "execution_count": 22,
   "metadata": {},
   "outputs": [],
   "source": [
    "node_predictions = target_encoding.inverse_transform(all_predictions.squeeze())"
   ]
  },
  {
   "cell_type": "markdown",
   "metadata": {},
   "source": [
    "Let's have a look at a few predictions after training the model:"
   ]
  },
  {
   "cell_type": "code",
   "execution_count": 23,
   "metadata": {},
   "outputs": [
    {
     "data": {
      "text/html": [
       "<div>\n",
       "<style scoped>\n",
       "    .dataframe tbody tr th:only-of-type {\n",
       "        vertical-align: middle;\n",
       "    }\n",
       "\n",
       "    .dataframe tbody tr th {\n",
       "        vertical-align: top;\n",
       "    }\n",
       "\n",
       "    .dataframe thead th {\n",
       "        text-align: right;\n",
       "    }\n",
       "</style>\n",
       "<table border=\"1\" class=\"dataframe\">\n",
       "  <thead>\n",
       "    <tr style=\"text-align: right;\">\n",
       "      <th></th>\n",
       "      <th>Predicted</th>\n",
       "      <th>True</th>\n",
       "    </tr>\n",
       "  </thead>\n",
       "  <tbody>\n",
       "    <tr>\n",
       "      <th>31336</th>\n",
       "      <td>Neural_Networks</td>\n",
       "      <td>Neural_Networks</td>\n",
       "    </tr>\n",
       "    <tr>\n",
       "      <th>1061127</th>\n",
       "      <td>Rule_Learning</td>\n",
       "      <td>Rule_Learning</td>\n",
       "    </tr>\n",
       "    <tr>\n",
       "      <th>1106406</th>\n",
       "      <td>Reinforcement_Learning</td>\n",
       "      <td>Reinforcement_Learning</td>\n",
       "    </tr>\n",
       "    <tr>\n",
       "      <th>13195</th>\n",
       "      <td>Reinforcement_Learning</td>\n",
       "      <td>Reinforcement_Learning</td>\n",
       "    </tr>\n",
       "    <tr>\n",
       "      <th>37879</th>\n",
       "      <td>Probabilistic_Methods</td>\n",
       "      <td>Probabilistic_Methods</td>\n",
       "    </tr>\n",
       "    <tr>\n",
       "      <th>1126012</th>\n",
       "      <td>Probabilistic_Methods</td>\n",
       "      <td>Probabilistic_Methods</td>\n",
       "    </tr>\n",
       "    <tr>\n",
       "      <th>1107140</th>\n",
       "      <td>Theory</td>\n",
       "      <td>Theory</td>\n",
       "    </tr>\n",
       "    <tr>\n",
       "      <th>1102850</th>\n",
       "      <td>Neural_Networks</td>\n",
       "      <td>Neural_Networks</td>\n",
       "    </tr>\n",
       "    <tr>\n",
       "      <th>31349</th>\n",
       "      <td>Neural_Networks</td>\n",
       "      <td>Neural_Networks</td>\n",
       "    </tr>\n",
       "    <tr>\n",
       "      <th>1106418</th>\n",
       "      <td>Theory</td>\n",
       "      <td>Theory</td>\n",
       "    </tr>\n",
       "    <tr>\n",
       "      <th>1123188</th>\n",
       "      <td>Neural_Networks</td>\n",
       "      <td>Neural_Networks</td>\n",
       "    </tr>\n",
       "    <tr>\n",
       "      <th>1128990</th>\n",
       "      <td>Neural_Networks</td>\n",
       "      <td>Genetic_Algorithms</td>\n",
       "    </tr>\n",
       "    <tr>\n",
       "      <th>109323</th>\n",
       "      <td>Probabilistic_Methods</td>\n",
       "      <td>Probabilistic_Methods</td>\n",
       "    </tr>\n",
       "    <tr>\n",
       "      <th>217139</th>\n",
       "      <td>Theory</td>\n",
       "      <td>Case_Based</td>\n",
       "    </tr>\n",
       "    <tr>\n",
       "      <th>31353</th>\n",
       "      <td>Neural_Networks</td>\n",
       "      <td>Neural_Networks</td>\n",
       "    </tr>\n",
       "    <tr>\n",
       "      <th>32083</th>\n",
       "      <td>Neural_Networks</td>\n",
       "      <td>Neural_Networks</td>\n",
       "    </tr>\n",
       "    <tr>\n",
       "      <th>1126029</th>\n",
       "      <td>Reinforcement_Learning</td>\n",
       "      <td>Reinforcement_Learning</td>\n",
       "    </tr>\n",
       "    <tr>\n",
       "      <th>1118017</th>\n",
       "      <td>Neural_Networks</td>\n",
       "      <td>Neural_Networks</td>\n",
       "    </tr>\n",
       "    <tr>\n",
       "      <th>49482</th>\n",
       "      <td>Neural_Networks</td>\n",
       "      <td>Neural_Networks</td>\n",
       "    </tr>\n",
       "    <tr>\n",
       "      <th>753265</th>\n",
       "      <td>Neural_Networks</td>\n",
       "      <td>Neural_Networks</td>\n",
       "    </tr>\n",
       "  </tbody>\n",
       "</table>\n",
       "</div>"
      ],
      "text/plain": [
       "                      Predicted                    True\n",
       "31336           Neural_Networks         Neural_Networks\n",
       "1061127           Rule_Learning           Rule_Learning\n",
       "1106406  Reinforcement_Learning  Reinforcement_Learning\n",
       "13195    Reinforcement_Learning  Reinforcement_Learning\n",
       "37879     Probabilistic_Methods   Probabilistic_Methods\n",
       "1126012   Probabilistic_Methods   Probabilistic_Methods\n",
       "1107140                  Theory                  Theory\n",
       "1102850         Neural_Networks         Neural_Networks\n",
       "31349           Neural_Networks         Neural_Networks\n",
       "1106418                  Theory                  Theory\n",
       "1123188         Neural_Networks         Neural_Networks\n",
       "1128990         Neural_Networks      Genetic_Algorithms\n",
       "109323    Probabilistic_Methods   Probabilistic_Methods\n",
       "217139                   Theory              Case_Based\n",
       "31353           Neural_Networks         Neural_Networks\n",
       "32083           Neural_Networks         Neural_Networks\n",
       "1126029  Reinforcement_Learning  Reinforcement_Learning\n",
       "1118017         Neural_Networks         Neural_Networks\n",
       "49482           Neural_Networks         Neural_Networks\n",
       "753265          Neural_Networks         Neural_Networks"
      ]
     },
     "execution_count": 22,
     "metadata": {},
     "output_type": "execute_result"
    }
   ],
   "source": [
    "df = pd.DataFrame({\"Predicted\": node_predictions, \"True\": node_subjects})\n",
    "df.head(20)"
   ]
  },
  {
   "cell_type": "markdown",
   "metadata": {},
   "source": [
    "### Node embeddings\n",
    "\n",
    "In addition to just predicting the node class, it can be useful to get a more detailed picture of what information the model has learnt about the nodes and their neighbourhoods. In this case, this means an embedding of the node (also called a \"representation\") into a latent vector space that captures that information, and it comes in the form of either a look-up table mapping node to a vector of numbers, or a neural network that produces those vectors. For GCN, we're going to be using the second option, using the last graph convolution layer of the GCN model (called `x_out` above), before we applied the prediction layer.\n",
    "\n",
    "We can visualise these embeddings as points on a plot, colored by their true subject labels. If the model has learned useful information about the nodes based on their class, we expect to see nice clusters of papers in the node embedding space, with papers of the same subject belonging to the same cluster.\n",
    "\n",
    "To create a model that computes node embeddings, we use the same input tensors (`x_inp`) as the prediction model above, and just swap the output tensor to the GCN one (`x_out`) instead of the prediction layer. These tensors are connected to the same layers and weights that we trained when training the predictions above, and so we're only using this model to compute/\"predict\" the node embedding vectors. Similar to doing predictions for every node, we will compute embeddings for every node using the `all_gen` data."
   ]
  },
  {
   "cell_type": "code",
   "execution_count": 24,
   "metadata": {},
   "outputs": [],
   "source": [
    "embedding_model = Model(inputs=x_inp, outputs=x_out)"
   ]
  },
  {
   "cell_type": "code",
   "execution_count": 25,
   "metadata": {},
   "outputs": [
    {
     "data": {
      "text/plain": [
       "(1, 2708, 16)"
      ]
     },
     "execution_count": 24,
     "metadata": {},
     "output_type": "execute_result"
    }
   ],
   "source": [
    "emb = embedding_model.predict(all_gen)\n",
    "emb.shape"
   ]
  },
  {
   "cell_type": "markdown",
   "metadata": {},
   "source": [
    "The last GCN layer had output dimension 16, meaning each embedding consists of 16 numbers. Plotting this directly would require a 16 dimensional plot, which is hard for humans to visualise. Instead, we can first project these vectors down to just 2 numbers, making vectors of dimension 2 that can be plotted on a normal 2D scatter plot.\n",
    "\n",
    "There are many tools for this [dimensionality reduction](https://en.wikipedia.org/wiki/Dimensionality_reduction) task, many of which are offered by scikit-learn. Two of the more common ones are [principal component analysis (PCA)](https://scikit-learn.org/stable/modules/generated/sklearn.decomposition.PCA.html) (which is linear) and [t-distributed Stochastic Neighbor Embedding (t-SNE or TSNE)](https://scikit-learn.org/stable/modules/generated/sklearn.manifold.TSNE.html) (non-linear). t-SNE is slower but typically gives nicer results for plotting."
   ]
  },
  {
   "cell_type": "code",
   "execution_count": 26,
   "metadata": {},
   "outputs": [],
   "source": [
    "from sklearn.decomposition import PCA\n",
    "from sklearn.manifold import TSNE\n",
    "\n",
    "transform = TSNE  # or PCA"
   ]
  },
  {
   "cell_type": "markdown",
   "metadata": {},
   "source": [
    "Note that the embeddings from the GCN model have a batch dimension of 1 so we `squeeze` this to get a matrix of $N_{nodes} \\times N_{emb}$."
   ]
  },
  {
   "cell_type": "code",
   "execution_count": 27,
   "metadata": {},
   "outputs": [
    {
     "data": {
      "text/plain": [
       "(2708, 16)"
      ]
     },
     "execution_count": 26,
     "metadata": {},
     "output_type": "execute_result"
    }
   ],
   "source": [
    "X = emb.squeeze(0)\n",
    "X.shape"
   ]
  },
  {
   "cell_type": "markdown",
   "metadata": {},
   "source": [
    "We've thus prepared our high-dimension embeddings and chosen our dimension-reduction transform, so we now compute the reduced vectors, as two columns of the new values."
   ]
  },
  {
   "cell_type": "code",
   "execution_count": 28,
   "metadata": {},
   "outputs": [
    {
     "data": {
      "text/plain": [
       "(2708, 2)"
      ]
     },
     "execution_count": 27,
     "metadata": {},
     "output_type": "execute_result"
    }
   ],
   "source": [
    "trans = transform(n_components=2)\n",
    "X_reduced = trans.fit_transform(X)\n",
    "X_reduced.shape"
   ]
  },
  {
   "cell_type": "markdown",
   "metadata": {},
   "source": [
    "The `X_reduced` values contains a pair of numbers for each node, in the same order as the `node_subjects` Series of ground-truth labels (because that's how `all_gen` was created). This is enough to do a scatter plot of the nodes, with colors. We can let matplotlib compute the colors by mapping the subjects to integers 0, 1, ..., 6, using [Pandas's support for categorical data](https://pandas.pydata.org/pandas-docs/stable/user_guide/categorical.html).\n",
    "\n",
    "Qualitatively, the plot shows good clustering, where nodes of a single colour are mostly grouped together."
   ]
  },
  {
   "cell_type": "code",
   "execution_count": 29,
   "metadata": {},
   "outputs": [
    {
     "data": {
      "text/plain": [
       "[Text(0, 0.5, '$X_2$'),\n",
       " Text(0.5, 0, '$X_1$'),\n",
       " Text(0.5, 1.0, 'TSNE visualization of GCN embeddings for cora dataset'),\n",
       " None]"
      ]
     },
     "execution_count": 30,
     "metadata": {},
     "output_type": "execute_result"
    },
    {
     "data": {
      "image/png": "iVBORw0KGgoAAAANSUhEUgAAAZQAAAG9CAYAAAAyZoBeAAAABHNCSVQICAgIfAhkiAAAAAlwSFlzAAALEgAACxIB0t1+/AAAADh0RVh0U29mdHdhcmUAbWF0cGxvdGxpYiB2ZXJzaW9uMy4xLjIsIGh0dHA6Ly9tYXRwbG90bGliLm9yZy8li6FKAAAgAElEQVR4nOydd5hdVbm432+XU6eXTHqBJCT0Eqo0RaQpgoLSFATE8hNQRLCgImJBr1e5115BUYELCCgWQEAgQCChk94nyWR6PXWX9ftj7UlOhplJgJkkJOt9nvPMnr1X32uvb5VvfUuUUhgMBoPB8FaxdnQCDAaDwbBrYASKwWAwGEYEI1AMBoPBMCIYgWIwGAyGEcEIFIPBYDCMCEagGAwGg2FEMAJlJ0REfi4iXx3lOB4TkUuj6/NF5MFRiOPLIvLrkQ53G+I9U0QaRaRPRA7a3vFvD0TkehG5bYTCOl5E1g3z/BYRuTG6PkZEloxEvG8EEblRRNpEZOP2jns0KS3bXYHdRqBEjUv/LxSRXMn/54tIlYj8VkQ2ikiviCwVkS+W+Fci8oqIWCX3bhSRW6LrqZGbvgG/D7/RtCqlPqmU+uaIZHzb4vujUuo9byWMwRolpdS3lVKXvrXUvSn+C/iMUqpMKfXCwIei+YyIvCwi2eidPyYi5wxwd5KIPB7Vh1YR+Y+InB49uyh639cM8LNORI4fzcztSJRSTyil9tqecYrIZODzwN5KqbHbM+6didJO4M4az24jUKLGpUwpVQasBd5Xcu+PwA+BMmA2UAmcDiwfEMx44ByGp6o0LqXUHSOcFcPWmQK8Nszz/wE+i26kaoEJwHXAyf0OROQs4P+A3wMTgQbga8D7SsLpAK4RkfKRTLzhdUwG2pVSLW/Uo4g4o5CeUQ/7bYtSarf7AauBdw+49ypwxjB+FHAtsAxwons3ArdE11MjN842xP9hYP6Ae58D7o+ubwFujK7rgL8BXegG7AnAKknT9JIwSv1VR/5agc7oemKJ28eAS6Pri4Ano+trgL6Sn1eSx48Bi4BeYCXwieh+GsgBYYm/8cD1wG0lcZ6Obui7ovhnD3gnVwMvA93AHUBiiPKz0AJgDdCCbvQrgXgUtwIywIpB/M4EAmDOMO9H0J2OLwzj5iLgSeCvwNdL7q8Djh/CTxw9eloLNAM/B5LRs+Mjv9dEeWoCzgBOBZZG7/7LJWFdD9wVlVMv8DxwQMnz8cDd0ftfBVxR8iwZ1ZVOYCHwBWBdyfODovB6o/BvZ3O9On6A22HfW5SfJmADcCkldTbK28IonvXA1YOU2bsH1K3+uri1unRtlKYCg3yTwD7AQ1G5NveXbfSOfhSld0N0HR/wjq4FNgJ/YCvf2SDxDle2Q4YFfAtdb/NROfw4un8z0Aj0AAuAY0riOgyYHz1rBv675NkRwFNR+b1EVGeHimeb29Y34nhX+TG4QPl1VEE/BswYxI8CZkQvrb8hfrMCJRVVqBkl954DzomubympZN9BNzxu9DsGkJI0DSVQaoEPRnGVo3vb95a4fYxBBMqAdE6KPqpTov9PA/ZEN7jHAVng4NKPbYD/64kECrohzwAnRvm4Bj0CjJW8k2fRDWENWnB9cojyuzjyuwd6VHkP8IcB72r6EH4/CazeyvuZFYUxbRg3F6EFyoHoj78muj+cQPkhcH+Uv3K0MPpOSfn56FGQC3wc3bD8KXK7D7phnVZSth5wVuT+arTgcNECd0EUViwqp5XASZHf76I7JjXRO361/91F7tegOzhuFL7H8AJl0PeGHvFtjNKeAm5jS4HSRNQAohvTg4cot4FxbktdejHKW3KQ8MqjuD8PJKL/D4+e3QA8A4wB6tGN7jcHvKOb0IInyVa+swHxbq1st/mbLbl3QeTPifKzkUigA08DH4muy4AjousJQDtaoFtRObYD9UPFs81t65vx9Hb/MbhASQJfRn+IXlRBTyl5roDp0UtYE1WOwQRK14Df7CHScBvwteh6BlrApKL/bympZDcA9zFIA8kwAmUQtwcCnYNVTgYRKFF5LACuHaYc7wWuLPnYhhMoXwXuLHlmoXulx5e8kwtKnn8P+PkQ8f4b+HTJ/3tF76x/5DicQLkOeGbAvXXRu8qjp8veEYUx6AhpYJkBdwI3lYR1/CDuBd0I7lly70hgVUn55QA7+r88SsPhJe4XEI2io7J9puSZRdRAA4cDawfE/yXgd9H1SuDkkmeXsVmgHIvuREjJ86cYXqAM+t6A3xIJzOj/6WwpUNYCnwAqtvK9DoxzW+rSxcOEdy7wwhDPVgCnlvx/ElEHJEpHcSv1YovvbMCzYcv2jXyzw8TfSTRSBR4HvgHUDXBzLSUdsOjev4ALtzWeoX67zRrK1lBK5ZReRD4ELfHvBP5PRGoGuPs7utH4xBBB1Smlqkp+i4Zw9yd0xQY4D90TyQ7i7vto4fagiKwsVRQYDhFJicgvRGSNiPSgK1eViNjb4h/4DbBEKXVTSZiniMgzItIhIl1o4Vq3jeGNRwtiAJRSIXqoPqHETakGTxbdq9pqWNG1g17n2BrtwLjSG0qpieh8xNENf3v0aBzbxteAT4nIcPHXo3ueC0SkKyq/f0b3N6VNKRVE17nob3PJ8xxblkljSR5CdL0cjxaK4/vjieL6MpvLZ3ypX7Ysy/HAehW1LIM8H4yh3tvAeEqvQffGTwXWRAoPR24lntI0bq0uDYyrlElowbHVsKPr8SX/tyql8v3/vMHvbNiyfTPfrIhcLSKLRKQ7es+VbP4mL0GP5haLyHMi8t7o/hTg7AH142i2vb4PiREog6CU6gG+jV4bmDaIk6+gP9DUW4jmIaBeRA5EC5Y/DZGWXqXU55VSe6Dnja8SkROix9kBaSjVgPk8uud+uFKqAt07At1gDksktGaiK2T/vTh6Tv6/gAalVBXw95Lw1MBwBrABXZH7wxP0h71+a+nZWljoRVufLRvfoXgEmCgic4ZxswTdIH1wWxKjlFqMnnb7yjDO2tACYZ+Szkal0koib5ZJ/ReR9uFEdNk0okc+pR2bcqXUqZHzplK/6PKj5NmE6P0M9vyN0BSl6XXpBVBKPaeUej96euledCduW9iWujRcfWxETwNuNWx03jcME+4b+c62VrZbC2uLuEXkGPR034eA6uib7O53r5RappQ6F12+NwF3iUganf8/DKgfaaXUd4fI4zZjBEqEiHxVRA4VkZiIJIAr0dMgr9O5V0o9hp53vvDNxqeU8tBzpN9Hzz0/NES63isi06NK2I1eMAujxy8C54mILSIno9c1+ilHN2Bd0Sjr69uSLhE5BbgCOFMplSt5FEP34FsBP3JXqmrcDNSKSOUQQd8JnCYiJ4iIi/54Cugh/xvlz8DnRGSaiJShhf8dSil/ax6VUkuAXwC3i8iJIpKMeoBHlbhRwFXAV0XkYyJSISKWiBwtIr8cIuhvoNffqoaINwR+BfxQRMYAiMgEETlpm3P9eg4RkQ9E2kafRZfnM+g1jV4RubY/fyKyr4gcGvm7E/iSiFSLyETg8pIwn0YL5ytExBWRD6AXd98MdwIfE5HZIpJCT1UBEH1n54tIZfQt9LC5Xm9LuG+lLv0NGCcinxWRuIiUi8jh0bM/A9eJSL2I1KFHn8Pt93kj39nWynZrYTWzpSAsj8JrBRwR+RpQ0f9QRC4Qkfqo7nVFt8MoP+8TrRZvi0hCtNp/v/AfGM82YwTKZhTwO3RPcgN6oeo0pVTfEO6vQwuCgXTJlvtQrhomzj+htVj+b5jGcAbwMFrj4mngp0qpR6NnV6LVWLuA89G9vH5+hF4HaUM3Mv8cJh2lfBg9DbOoJA8/V0r1ogXNneh52vPQC8zApl76n4GV0TC6dJqgvyG/APjfKE3vQ6tuF7cxXaX8Fq1h8zh6ITrPlo3i1vh/aNXh/0Zr+awDvonO+9oovXdF/1+Mrg/N6DWz+wYLUCm1KkpTeph4r0VPXz4TTWk8jO6Rvlnui9LYCXwE+IBSyoumzd6LnoNfhS7vX6OnQ0ALvzXRswejdPfnowh8AL1G1BGFf8+bSZxS6h/ocn6UKN/Ro0L09yPA6qgsPomuw9sS7luqS1FdPjHytxGtufnO6PGNaM2ol4FX0BpZw2083ObvbBvKdmth3QycJSKdIvI/6HWPf6K1ANegv4PSqb6TgddEpC/ye040td8IvB89y9Ia+fkCm+XBwHi2mX5tIYPBYBhVRGQ2emQf35bRpOHthxmhGAyGUUO0GZy4iFSj5/H/aoTJrosRKAaDYTT5BHqj5gr0+t+ndmxyDKOJmfIyGAwGw4hgRigGg8FgGBF2SeNmdXV1aurUqTs6GQaDwbDLsWDBgjalVP1gz3ZJgTJ16lTmz5+/o5NhMBgMuxwiMqTlBDPlZTAYDIYRwQgUg8FgMIwIRqAYDAaDYUQwAsVgMBgMI4IRKAaDwWAYEYxAMRgMBsOIYASKwWAwGEYEI1AMBoPBMCIYgWIwGAyGEcEIFIPBYDCMCEagGAwGg2FEMALFYDAYDCPCLmkc0mAwbMbP51n+4IOsffxxUnV1zDrjDOpmzdrRyTLsguxUAkVEqoBfA/sCCrgYWALcAUwFVgMfUkp17qAkGgxvK/x8nr9edhktr72Gm0gQeB6L7rmH47/xDWaccsqOTp5hF2Nnm/K6GfinUmoWcACwCPgi8G+l1Azg39H/BoOhhKFOXl3297/T+tprlI8bR7KmhrKGBuIVFTz53e/i5/PbOZWGXZ2dZoQiIpXAscBFAEqpIlAUkfcDx0fObgUeA67d/ik0GHYuWl59lfm/+AVr/vMfgkKBmunTOejjH6d79Wrm//zn5Ds78T0PlCLb3k7FxIkkq6txk0mKfX10LF/OmH333dHZMOxC7DQCBZgGtAK/E5EDgAXAlUCDUqopcrMRaNhB6TMYdghBsUjb4sWEvs/Gl15i+T//SffatXSuWEGhpwexbSzHwS8W+esll5Dv7gZABcGmMMIwJNfZSThtOvn6cSSLIX2JMsbsqEwZdkl2JoHiAAcDlyul5onIzQyY3lJKKREZdGwvIpcBlwFMnjx5tNNqMGwX1j71FI9edx3FTIaulSvxi0WqJk+mddEiLTBEsGwbESHb2oqXyQAgtr1FOH4uT6GsAlavIhtaNM3ch8vsKfzWg8nujsiZYVdkZ1pDWQesU0rNi/6/Cy1gmkVkHED0t2Uwz0qpXyql5iil5tTXD3rcscHwtqKvuZmHrr4alMKybQLPw7Jt2pYsQYUhiIBSIEJQKGyxJlI6OgEIfQ8CH8srohrG0f7l79GjhB93bO9cGXZldhqBopTaCDSKyF7RrROAhcD9wIXRvQuB+3ZA8gyG7c7Khx8mKBZxy8robO2h14uRV3FC39fCREQ7jITKQCFSih9PkN9zNsXJe7Dmpl/j142h1oYnstspM4bdgp1pygvgcuCPIhIDVgIfQwu9O0XkEmAN8KEdmD6DYbtR6O4mCEJem7+Cvo4egqLg5IqklIOtQpxoVksppYXKMIhSJJe9RuNp57CwfAwVHpRZUL7TdCkNuwI7lUBRSr0IzBnk0QnbOy0Gw46mbvZsWpeugHyRCkIsPFDgY1MgjhPo4YVSCsJw2LBsS+hNlRO2NtPiKzaKIMCNZnbYMIKY/onBsJPS+NRT5H39kYraLDAUgoOn/7EsLMdBrGE+ZRFCsQmTaca+PI8Df38zsUwvaQF/dLNg2M0wAsVg2ElZ/ve/k0lPJls2AQRS9Q5upYuLh0OARILEjsWG3NgIELgxcokU6/fan1dOPZdZj9zLuV+8gP1yHTyc2Y4ZMuzyGIFiMOykKKWorU9RvofFWT8VzviBT824Io4Ltq0X5JXv4/X1DbmG4sXibJh1ID1jxgPw0ukf4f6v/Jg+26H23ttImRbAMILsVGsoBsPuTBiGLLr7btqXLCHd0ACWRXn2VU7/bh5x4KXbFH4OnBiIHVLoGX4hHqBr/BRCxyXV3UFPwwRS+SzZeA3PnnkJR9/1S0783BXbIWeG3QUjUAyGnYDuxkZuOe44+jZuBLRRRzseZ58zHJIpn74WobsR3CQkq4Vsh0JsUENrCgNQSFeQ7mjBK69k7TGnEDgusUwvLRP3ZExdDWdUbIfMGXYbjEAxGHYwxb4+fvuOd9Czbh1iWZvWQ8JikUJvHDsWBylS3iBk2oSyMYJYAT0btEnuIbEsnMCn9ZiTWHnY8SSqq3GBglg4xSznf/Rsopkzg2FEMDOoBsMO5pHrrtPCxLaxbFuvhyiFUoq1c7vx83lUGDL5CAUCfh7KGkDsIQK0bRChmEiy/JNf5OEv/pD1Bx1FRixU0SOXLON06WXmySdv13wadn3MCMVg2IEsfeAB5v/qV1qA+D6BZW1eYFeKXBc0L4Sx+4JTbrPX1yey5vdttCwM8Ar5wXuEYYhXVsH9N/yK7mmzsTrb6a5poKt6DA1BgQ+XK26YPGvTRnuDYaQwAsVg2EGsf+457jn/fILSc0kG2aD4wBdh77Nspp0Up2efmTx92YXkfziPumAxlRvWvE6oiGWx5N1n0jF5OnWZLujrpLoyQTZZQcxKcuMUiBlhYhgFjEAxGHYQj37ta/jF4lbdBT488fgkHpuX4OmPn0/ZulXsv2Y5PQ0TiWX7SHe1b+FehSErDnwHbqYPOxEj8IpY+TwNFRW0BrC6CDPjo5Urw+6MWUMxGHYQ7UuWDG+DSwTLcVCxGH4yBUA+laZm7TKUbSOWRTE9iJqWUqQ7W/EdF79YAAVuKoVSECpjv8swepgRisGwnQg8j9fuvJNFd9+tF9qVIoxM0ocw6HRXGIYI4OayrD32ZJyKSiqrqnDzOQgCnEJu0Lj2fvAuVh51IrneDDXjGnDTaZoDOCwJ48z5J4ZRwggUg2E78ejXvsaKf/2LRGUlEo0wVBAMbnZ+01knILai6cTjaDrk3bzrZ9/EyfQR7+4g2d2BPYRAGb/weY655QfM+9jnCfeYQUsgHJSAb5ojGg2jiBEoBsN2oGPFClY9/DDl48aBCL0bNlDs7R3agyjU9GqYVYt11THMLkuwx6VX0xOfTH7sBKx0mtTL8/VBW4NgJxIc/upTHPeTFg6/7x/UJmBKbJQyZzBEGIFiMGwHOlesQCwLsSw6V6+me80afVDWEARXHwHHT0FCED/AebwRgix7WB3UJitwk5WsicfwVUjoeXpE0y9cRLAdB8u2mXP2Bzm4wkgSw/bBLM8ZDNuBdEMDSil8z6Nn7Vr8fJ6gUBjUrapJwgdnQQiW4xD4HhR88EMKsYJW+Y3OkndiMVINDa87wVEBh11xBYdcdtl2y6PBYEYoBsMoU+jtJd/VRbK6mu7GRoq53PAHYrm6n2fZm7fCy6w6sATLsgmDgI4VKyhkMqhiES8KTywLBaTr60mPGYMTi2E55hM3bD/MCMVgGEVWPPQQt518Mg9dcw3ZtjYKXV2oaKpLhmrsW7LI8k5UpYsKAizbIaiJY506E7fNZ83jj9OxbBkq2sOigmCTuRYnFqNy0iQSFRW88sc/4pdumjQYRhnTfTEYRomepg088JtvkjutCgJFxWsFqlMp+lpbceJxbMch7/tbjFYsVwsRueEpgp+dDFOqUH0+wU1zcRuz+C0ZvGwWcZzN2mH9/i2LoFikdeFCLMfBSSTo27iRqqlTt3/mDbslRqAYDKOAQnH3gv+l/QszteqvQPY0SP1hOcnltUgYEgYBIrLJYrCbTmPHYoRBQLKQZs/XJrN6TgXdZ/wKsj5emYWX69HWiL3oCOASg1wqCPSRwLYNlkWht5dX77yTo6+5ZvsXgGG3xEx5GQyjQFOukcbJXdCWw24rYLUWkM4C2Qv2xJlcTcMBB1C9xx7UzZ4N0XnwXiZDvrMTsSwqJ07Ev3g/1JNrsbs9lK1QPTktTNIl/cABO+0FfZZKsbsbFYY8ceONvHjLLcMeEWwwjBRGoBgMo8CS5gWIYyGRGXoAKwAQCnuVccatt/L+3/2OdEMDTiyGHY9rs/OWhZfJkGpoYGOqDafdI8gXCYNAf62uBfYQn60IKgwJorWV0PPwslnmfu97rHz44e2Sb8POy3M5+NQGOGUNfKkZlg2uZPiWMALFYBgF4rEkKLBsB+X7hL6vhUIYMmbGbMrHjcOJx+lYsgQrFiNRWUm6tpZ0XR1uKkXT889j5xXOvuNQKkT50XpJXQr8QTTERLBKTN8rpfSmR6XoXLmSeTffvB1zb9hZ6PHhxtYC05dlOXp1wB+6fRYVQv7WBxdtGHmhYgSKwTAKTPYmEeQKBHaoRw5KodIujri854OfBaBv40aCyJZXKSJCWCyyZ+t4cjNShHvXwvoeWNQO63uhMMBUi2XhJBJYsZINjCWHdAWFAqseeYR18+aNdrYNOxHPZGHOKo8bWi1WegmKyiKjLBp9WF1UrPPgl50jG6cRKAbDKPDCt26m6uersNIJGJOCMWlAMf0fFhP3PgiAqmnTiKXTeuRSggpD3HSaI6veRfzBdXDW3nqdJWGDY0EwYD1EKa3hNdhGyWjEEhSL/PPKK81aym5CJoQvNCvWByGOBCj6lTcEUHiEdAYwd3BTcG8ao+VlMIwwxb4+mp5/nvoxY0h+cRGZ8YLrxklvCFGx9CZ3FRMmsM+HP8xzP/0pxUwGOxYjKBaxHIejrrqKeCKN/+WHSPR1ku8uoAo+4m053RWvqqLY24ufzQ6bJjsep+n557n/0kvZ95xzmPbOd5pNjzsxBQq8zEssYwkWNnuzD/uwLzZDnfu8Jc/loDcMUVAiTDQKwVcKR2Ckz1kzNcpgGGHEtgk8jzWPP77FxsJCXR0TjzxyC7fvvOEGqvbYg+d+/GP6Nm6kdq+9OObLX2bCYYdx14c/TGbjRgq9vRCpGG+BZW2+N8zIQ1wXv1BAlGLd00+z8cUX2eOEE3j3TTe9PkzDDicg4H7uZS1r8dHq4RvYwAbWcxKnINsgBgIFttJTrUW1ZTOvEEIgBN6ZGtm0G4FiMIwwbjJJprkZL5fTtrhsh0CE3rZ2pLx8C7eW43DIpZey37nn0jh3LoWeHmpnzmTu979Px/LlxKuqyPf0aMdKafMqkfAQEaqmT2fj/PnDpkd5HmLbWK5LqraWeEUFqx59lKbnn2f8IYeMShkY3jyrWcUKluPhYWOjUBQo8AIvcDBzGMPWzyCod2CVb+Epl3CQlQ0F1Ah8smZk024EimH3o2MjPHM/NK2AqfvB4e+FsqqRC37FCgq9vYjrUrBdAssChEJNJXd1KSp64ZRIrhR6enjo2mt55U9/QkRI1tQQr6qia/VqwmJRqwCXjD5UGOKmUohtk6qv1+ZXtmFdRAUBkkjg5XLYiQSEoREoOynPs4CcyqEALxqhCIIvWe7lbj7Kx0iQGNJ/qOD6VhhjQ0841DK5sFccJo7wYWtGoBh2L9Ysgu9/BApZSFfAi4/AI3+Eq34LteNgwwpY+SIk0rDP0ZAse8NR5Do6UGFIrqaB7rIKAjeGn0ghYQC+xyUbYP4eUHjyUe4480wK3d2brAV7+Txpz6PQ1QXoEYzlONrUvVKIbeOmUqTq65l+yim88qc/bT6MazBKngX5PO3LliEixCsqiFdWvuliNIwOrbSyOFxBINEotPShEnqkh3k8w3EcP2QYiwqw3oMZcVjrCTkG1g0datMg57q9VYxAMew+bFgB150EvR1gu9DZDBNmQE8b/ONXkEjBf+4AFYJlQzwFn/of2GP/bY4i09bGfRdfTJDPE29aS61tU0xX0DpzP+J9PTQefRLdIdz6wlJ4//sp9vVpj5Gab1go0LthQ3Rao+DbDl0NE8lV1ZJqb8be5wA+cMl5TDjkENY++SQL77wTN53Gy2ReJ1TseBwnmdwknBBBvWMixY/tTa4qxqqJfexFERdzXsrOwnPhC3QHcRJOllAJPV4luSBFzCqwMTeBd1d1sEQWcyzHDbmWko2qQQjEBXJqcHfFUVD4MwLFsHsQ+PCT/wc97Xr0Efj617iIrjH7k/3XXxlXHiK1DVqYAGR64DfXwA1/A3vrn0rgefzqkEPobmzcNDKwg4BETxf1S19ixXHvY/UpZyNK8epd9zA72tH+OlRIuh72O1sxv3kavauqsYpFrGKB9rzHAytbuGBKG+uefRYvn0cFAbHycvx8nrA/TBHi5eX6TProYC/vykPwrz9Gd1BFWOCsoJFf8HE+YYTKTsKqsJ2cX45r5Wgp1uCHNik7S9zKsz43kZva34Vrezzmwier4dj0lv43+nBbFywsgMrD0Ee4QdkobBox+1AMuwcrXoxGJg5kuiDXS1jIUujL8PT8Js7420Gcee8+vLimxE+6Avq6YO2ibYpi0d1307N+PWJZWiXXcQgtGwRC22X+Vd8mlyijPPQYv/gFLMd5vZaVgOWAm4SKCRbnXbGW95y8mtq1y0l1tVO5djnNv/kpt55wAqseeojQ9/XBXdksdiym10dsGycexy8UCItFxHFwJtTCV49GArCLgpVXWAVFG208zdMjV86Gt0Rl2IAtPl2F8YShxZh4C5VuFwknzwHVz3No/cNUimKdJ1zVDA/3bfabC+DcdfC3PkgpyACDbYQXIAbUbpsG8hvCCBTD7kEhu3k9IQxRYtFbdCgGFnPKN3Bs7Xo6Ci6X/GU8v7nlOf58y2M89fhCMlnvdVNJSileveMO7vjAB/jDiSfy6Ne/Ts+6dax58klUGKKCgND3kSDQ28hEsMKQAhaWwPHJkGnNa7Bd93Wz2wg4cX3Z2WSTaQlpkGZSQYaucVPIl1cS6+wgtCxyHR2MO+ggUjU1m+x4TTjsMC6dN48Zp51GsraW8gkTsF0X77ix4FhIsCkTOPEYgrCIhcMWnVLwQk7xy8Y89zUXyQ9zNpjhrfEe9yAEB6RAuduLbfmA0FWsIRukqY21smfZCiosSAv8TwesK+rfpU0wLwvrPGgZJo4KgX1icEhy5NNvprwMuwdT94ViQQsVJ0bgefihELcgq+IcXtPEvOYq2rNpngwn8M70S7z6wmpWrUzzwS+5JBY+BeW19JDi7vPPZ8OCBYhlEa+oINPSwtonnxx0kdtSuvVVDeM4bNp4zquC95cnePyYo1nS1YlfLG6xKdFNwpjZKXIdedzZtXSOr6PxjyvwJ57sU7cAACAASURBVFdRdKqwlMLOZXBSCULPo5jJ4OVyOPH4JsOST37rW7zv179mw3PP8fQPf0jPunUEHVm9RhOdP+8mk9hujIAisWGmu4oKLno1wz+a8hT9EELFmJjFfQeXsX/d0JpGhjfHGKnmbPkAP849Q3ViGX9rPpMN+Yk44rFnegWT06tZ78VZnANf6fdz2lrIK+jY2MLeT/yDouOw9NjTKJSVb56+LSGvIGbBJSOn2LgJI1AMuwflNXDC+fCHb4AbQ4VCzPLpVQkyKkFM+fTkFY6E9Ek5ri24SZhSliP4yqnQ0EDo+2xY3ETzC13EUinEsvCzWXqbmhDHoWuNHnUE3oBRjQifueVXTJ6yeXrr2K9+lWImw9q5c+leswYvm6VifAUV4wsU+yzG7GUzob6HDRV7YlUmCJWNsgTPSWCpEFspAqXoXqPn6OzIYnHZ2LG0L13KI1/5Cs0vv0zzSy/pI4L/sRx6ClAWg5wPIoSihd0c5gxZbL9Zk+P+dTnc7ixljm6cWkKHsx5pZsnZk83GyG2k1YeHMtAewCEJODwJ9hBFd3S8jt7iKXxgzbvwQhdLFErB814li3tn44je+55Vej9Jkw/1y17lfdd/CqeQY/2+h7JxrwOw1xVpnrk/aoBFhBC4rg72io98Po1AMew+nPk5eOIe6GpGkiGrVhfIEafWzfJsV4PeQSw20xJ64X5suWJmVR+ZvjzpmfXkW9uw+jpI24pCdIaJHYvptYpI1XfcnDm0vPIKXiaDUgonHqdi6lQmD9ghn6is5L0/+xldq1eTaW6mdckSVj74AOQfZebJdUw5spzmV15gcuPL8K5qnnsiDimHyt4OqmqqKXR0EK+qwstksFwXP5cjVl7OunnzCItFXvjNb3CSyU3nzVtA+KG/oO7+IKRdvb9BuRwoB7EfBwxZZL9bnUWyRWLO5p5uuuizPpXk2WWdHD5zhHfG7YI8n4MrNuqRAcDvgSOT8F9jITaIUAkVfKPVBuUStzzCaGd7oBx6/ErSdoa+UAsTC+gMFXv9+6+goK9uHOmOVkCwfJ/y1g30jJu8RfgCJEdh/QSMQDHsTtgOfOpH8IurcPwCY7o30t6V44Xe8cztnAxBLwdaLzBJrcKXBJPLMngBxNN6L0rgeeA4uOQoqBAkWoJUCi+ToWbGDJTvM+XYYwkKBcSyyHd1MeGIIzYlQSlFsa8PsSy6164lXl7OhMMPZ8Lhh3PgRz8K3gLouQZUhkTFbFoXr6btHmG8gL/0JdK1tSTHjCEene7Y0dGhw7NtuhsbkcjysFKKHjdB0yEH4eazjFv8IvbcdYRTfox9/gG446v50MU3see04Tc2ZrOeHoUMPMhLhI6OEbYsuAsSKPhKC9jAuKi1VQrmZuGfvXB6xev9rCjqUUdMHBAfTyls0YImxKIvKN+09qbQ594ErkuhXE+5OsUCB9x3Cy+d/tFB9ydZQPNw6l9vASNQDLsXsw6Hr94NC/5FQ087axf28dADXUzzn6KeLL1Bmvmd49izezXT4z5Tah3KJ+keXqwsTTxmMaXO4eUuDzWzHskHBMuyuKkUJ3z72/znhhvINDdjx+MEhQJuWRlHXHklAOvmzWPuTTfR8uqrZJqbSVRXk6ypoeeI4+j+5NXI2AmcVHYI76j+BxK8gluhGDt2NsdULeTQri7Kx4+n0N1Norqa2r324olvfYvHb7gBFQSbzj5RYYiXyfDqaefx9PmXb2pQEj2dnPqdK6ldswzrtlep2HNPxn9u2laL6yQ34GfEUdnCpl0PxVSM5NoO5hw2cVRe0a7Eq8UeytKvMC2xkYJXR1d2P4pBDUkL/pkZXKDYovePoASbBHkVYhECVmToseTYZwCxqNjYuGnvEkD9ysUcect/8ciV33pd+A5QPUrqWEagGHY/asbCiRciwGEfhI7Ur7jimnbyVhLCkFcVzA96cFbfz2cPHoub0hb0YuUVJNNpMkeNIXfJUYQJCywLtSpPvPkUErPmcNbtt7P4nntoXbyY+lmzmH7qqax7+mke/PznaXzqKeKVlWRaWsCy6M11svHACRTGrIDvXUBLwzv53Me/yOm1Ma6rOwQR3ZuccOihr8vCkr/+lZd+/3ss19Xm70t6os3T9+Gpj1xJsqsd2/cBRa6imn9e8wPOveJMHNdl77PPJlmz9emq646s5747VtM0pgrLtSEIsbpz/D8rS319eqv+d1cyIbzodTDPuZtxZR62ckm6zVQmF9PY+X7CYCwO0BlAlbVJDgAwzYVZcWgJwEf0+hk2Q21sV45DaDukO1vJ1IxBiSBhQONBR1McxNJDIHDUCBuF7GenEygiYgPzgfVKqfeKyDTgdqAWWAB8RCk1xI4wg+GN898/eo4sCSrsAtgKC0V3UMN//MM4Yu062p55koIXMmNyBSviMZZ/43jo81DtHr4SCtPHM7dyDb84489ccdF0TjnxRA7+xCfoXLmSf33+83SuWEGuo4NiNku+uxsRQWaPwfvBsVBfSUIsIGTKkuUk7vhf7v/I5zmzHPYdRonqpVtvJd/VhZ97/bTT0mNPBcD2IztQlk2yt4tMzRg69j6YY2dP45gvfWmbyqa6LMb8D07m+39dwcMreqgm5NNHNPC+cw58o8W823BfD3yvHfaonkdVwqfXL9NTU0GcpJWjrOwJ1vScTVcAT6+BSS58uQ7mRGq8IvCDBrh4AywtQhYI6D/JZEv67z358S/RVz+OronTEN9n6nP/YeXh76JYvqXmoQ1MdMAbpWNxdjqBAlwJLAL6B4M3AT9USt0uIj8HLgF+tqMSZ9i18LyAZd2VpNmI/hyEECFpFUh53Tz7SltkgDFgzcYs4RWH4qTTWAWPbquAiCLZ0gaTUljWYr76hYU0TXkSu6cZy3XJNDfjpFKICE48jhcE+MUi4dUHE6bjBB1+tBlMYe9dTf1LcwkLl7MgHxtWoLQtXYrXr248YI3DS6b1HhjLRimFm0phOTbFZJKxxxzL6d/9Ok5i6yq/PevX89xPfsKaJ55gdlkZZ59zDvuff745R2UYXsnDjW16Sqku0YgXJigqrVklQG+QoMxpoTf02Tfm4FrQ5sPlTfD1enghD0mBWQn4Wr1WC15dhK+3QB7IDDxbLfqbq67j6Ys+j5PLYPk+i999JqH7enXwiY62RFy+O0x5ichE4DTgW8BVonUS3wWcFzm5FbgeI1AMb4SWtdpG15rXoGEqvOMDMG2/6Bx2oay+lkJf8xZz0Mmgh4k0EkanJ4oKCfoyBJUuZPMEnj5rQp/jHhBkeomXh3pxfEMzSb8LFYbYrgthSDEyZW+5LpRZqJnV0JaH1OYpCZVT2O+oxi3mKJfhTaFIZPur1Jx9P9PmPcLy407DSadwYnGS1dXkAkV1TQ3/79tfJz7AhP5g5Do6uO/ii8l3dJCoriYoFJh38810r13LcV/96ht/B7sJf+nV05RxC4IwRV7lUdgIenRgSUAxjJFVNgsKUGHrRn55AU5v1Osn/Ta2xtp6N/sVNbBHTE+BeT4MOT0jgp8a2pipjdYqO69Sp2802KkECvAj4Bqgv8bXAl1KqX6dhHXAhB2RMMPblEf/DL/7MnS36O6cAI/8Ac74LLz/cmzb4uwLj+CWH3Yi3Rs2dfbLyJN2fFxLIZnI8m8Ywtx1hKfNgNDGCn0sFaJsEBTZlUJN2IoEOWLpFIXeXkLfx4nHsRyHoq9oLlZQIX04SpDAQ9C9V8u2IPTw7AROeQXHDbI8oZSibdEiml95RY86XJegWEREUCXHCE95/kn2mP84q+YcS9m4cbjjxhMHbhwDVdtoPHnp3/5GprmZYm8v7cuWAZCormbRXXdx8KWXUj5u3Ft5K7skmRAavc2NalvfgZSXP4YV2oTYWBKSsnM81zmHACEf6qmsjZ4efbiwaTQDsCHQv8s3wkQbupXe5d6rBjepMhz9S/nHp+AT1SOT38HYaQSKiLwXaFFKLRCR49+E/8uAywAmT568FdeG3YLWRrjju9DXoS0Ji6XNrnS3kb/9v3j8zw/S1htyyH5zWHbi/ry8oJJCdxfixDj0kNmUP/IwUvRAtD0u2wJ5ZDXhixvhwAZcW4HroBwL60fP4G6YiIgi4YSAPtBKhSGh7xMidOTj+ArWdjcQe9Zi4mFlxLv68OIp8BWSirPUm8NXxnVQ69RukZUwCPjPDTew/O9/16bxOztRQUDZ2LFkW1tRItrEPWCL8O4ffYn1+x1G01EnctRHzuW8/acz5Q3Yf2x+5RV61q0j9H3smPaY7+yk0NVFx/LlRqBE9Abwuy74WSe0+Foo9IUwKwZ+uA+r/T5mVb0IgCMhC7tm82LnIaBCxFLExKaPzVNXg1m1yQPrAj3CcC0tVLKhttW1LaTRIxNPwVV14IziXtSdRqAA7wBOF5FTgQR6DeVmoEpEnGiUMhFYP5hnpdQvgV8CzJkzZ5SWnAxvK159QhuChE17RpRl4efyFLqaKDa2s3ajsObRRznAVpw0cyZ1+0xgWmWO6Yfuw81PCvmcwnUVKlQUij6iwPr0P+HU6YQnTEV1F+m+vxNvXhN7STMNVTbkMviWVqOpnz2bzo4NFObU4E6qp3dpjHnz5+Dcnub9Z3Xi1OeJByEqHsNy63n3rDyuPA+cuEVWVj/6KEv/9jfKx45FLIv02LF42SyF3l6SdXVkmpsRyyJVV0cxk8GybWasXsTUxS9Q+e87UD/5CRx33DYXneU4erNkWZmeUlMKOxbDy2ToWbduRF7P251CCB9vgv9ktGAJ0CMHBSwoQrIoFLJHsKDnIMqdbjKFJPkwFWn9Koq9Gex0ktDSp1wNdzxJ/0HSmVBPqekj29g0wh2OHHpT5b5x2GuUjUrvNAJFKfUl4EsA0QjlaqXU+SLyf8BZaE2vC4H7dlgiDW8fnrwb/vwtfeZJ6KPCkO7yOlqdMoQUqdZmvBCtEpzvw8vl6WlcybH7lzF5UjUseYr3HTue+x5ZS9ELCUPdR4nHHVAh/gOrCO9fBmHI2EQKL+FAoQW3VwhDhZfvworF6GhpJH9wFcEh48getS+xdJoj1lq8+L/Q1RjDL8SYtW8NdZXlxIhRIE8fPa/LztIHHsBNJJBoh75lWYw7+GDWzp2LUop4ZSVBsUiusxPLtnHSab3GY9vE0mnm3XwzU449dptNpdTOnKlN3mezBMUiYRhCGOIkEhQz29o33rV5PAtLCpALtZl4j80jDUE35A6QVnE687WESoFlIYFPVfN6iskUXiagprKKtlCGFSil6B0pm+NxGN5MvR4v64V4Hz2KGi12GoEyDNcCt4vIjcALwG92cHoM/RSL+ijdfC8cdhpUbf2s6+3CK4/D7d+GilpoW4/KZyj6Hu3KoSlZg2sncWPlPJqewZR5T4JXRCybMUkfWf0K5NOQqmDGGJuLzpjBC6sLLF/eQk93llCFFIshUEQs3TiHxbw++VsUiUQM21L48XL62jvJt7XDSoX9cgs1D6+k5TPvo3xyGROO9giLQpBXVFjlmww0enhMZNumbDNtbYS+T/1ee+Hn87QuXIivFIHvE0ZWj91UimRdHV1r1hB6Htn2dhrnziXwPCYdeSRVU6cOGvbYAw+kbPx4Oles2LQ+I66LUoqVDz3E/uedx7pnn6Vt4UK61qwhVVPDARdeSNnYsW/59b1deCWvd8IH6F+/JhdsFiz9I4mG5a/hx+IUkmkK6XLK+rpwOloIfR/voMNwcaLDfreOG4XrCNhR/EMJFAuIoxf7lxbh2Ry8Y5T2oMBOKlCUUo8Bj0XXK4HDdmR6DIPw0mPwnXMgHx3I8LMr4QNXwUeu35Gp0jx0C8STkCiDqjH0draiwpBxXevwxSaLw/f3vYSnph3Npa+cQ6K3gwPGBRy3h0/MzkNXFnq1Pa+6vd/BiTXNUMjybEcftlWySzkatQSBnnQQAT8IqSyL09Kb0zcsQVwXqy4GKzuoeflVWssPY/zRPvN+aNMwOct/X76cQl7Y87gYp18/mb2n7PO6LFVNncpLt9xCGIbEUikqp04l09KCE4vhptO46TTlEybQsXw5KgjwczncVIr62bMJ8nlSdXWseOghHr/hhk1rLc/YNod++tMceNFFr4svtt+BtIQWIhaScHGCQO/ItyyaX36ZW971LjqWL6fQ2QmA5bo88e1vc8pPfsIBF1wwwi9052Siq9c0FJv1PWDLvSJFoENBbOKejF36EohQ2d4CtkW2vBKKBVKWsL+jVYKXeUNPffXvOQnRqsVxgTYFVdGD/AD3/Y17ytKCpS/UI6rdTqAYdnKKefjOh/UZI25cm4UPinDHd2DWEXDoydsnHfkstKyBdJU+D76fzma9ZrL0Och201I1heZ0PZO6GvnT8Vfwr/hedGc9QrHYsOc+zGhby/F7KCxB2/uyLQh9KOTh4JOgpoGmf38BJ5Uin88PvsMMsCx9Jkl7d4FQ2ViW3tNCGGLHYyjHxl7cin1UgWw2ifdYlsWZIkk7S0ICVtyZ5A9PuVwwF1J1kG1rY/G99/L8r39N0wsvbDKtEhaL5F9+mVRtLWUTJmyaxqreYw9UGNKxYgXJujrGzJ5N4HnkOjs57PLLefyb3yReUbFpD4rvedx37z9YddSJbKidwM87YVlRZ61+/Wou6GjHSqYIbQcvDClTPiJC95o1lE+YoI8WtrVKrAoCQqX4x2c+w8zTTiNZPYqqRDsJ7ymDn3fqne7957MPtXhbTKZYv/fBiFKUd7YxZeECfK/AhsPeSVNo0+6BK3BAXNvZag70qKN/nUSVhB2gLQ07Sh+UlWez1pfNZoHU7y9Aj1BEQd0oGYXsxwgUwxtn7l8gn9G1ta8z2lQXVd8bzoSzrtbH67ath+kHwsmXbbHfYkR47A74v5vAL+rz4Q84Hj5yA6TKYeYcfUZ8rhdChY0iHhRprhzH8zV7UlM/iWDFWvrCANXdxcyxMWzLRyHapLgKwXZRlkX7Q3+h+fhP0eW5+PuNhdUtsKEXABV9pP0Ege4/iuvoBiDUlpeoiIEf7UMYk2ba3pVMXLwvz+T+Q20qxLZ1lzGtFO3r2vjjLx7jwvP35q5zz6VtyZLNZ8JbFm4qhfJ9ysePp2LSJJTv07txI4WeHq2VVSxix2IUurpofOYZGvbdl6OvvZZYeTkqWgNRQHs2z23v+zjrJ+5JcVWOtry/hZnzWONKcskyyoodOI5NoGx8y8XO9BEGAYXubqDUqlS0QOz7vHbHHcz55CdH9n3vhFTZ8Itx8I1WuK93szn5QREI3BjVG9YSy/by6lHvQVk28Zi7SUBUCKz04OAETAz0aCUXbl7oLyUEeoB6S49sHPSOejt61i9I+oVKNoRKG945ytZyjEAxvHEyXeB7ujHfRFTl/aJeDBcLHBfm3g1/+RH84EkYM0Lq3Av+pc+HD4papVep6HhfFy79Hpx8KdzzQ51Gy2Zs70aydoLfzrmQMffeRfVz8wjtGIUx4zjtnUcyKxyHs/g+QrEpFD1tFjzm8MySAouffZ7cA18g096K3+TD9GpozkAYImrLqQ6IhEpQ2LThMOYkCPKKQAUQs7FOncEhNQfT83IGQWHbJTvMRLAJeP6JRYx9/je0vPIKfj6/eRd8GKKifS2h51Hs6eH4b3yDuz92MdmeXqxiAUFBEFC/995aYeCgg9jnQx9ixYMPboqmp7GRe95zAesnzSDZtpFYdydOVydNex8Mtu7CZmobyFVWEc9liBfyWLaL54dYQUC8ooLA9zcbpQQ9eorWWgJvW1cD3v7MiMNtE/XGxE82waPZzVpXpQvmCsEV4YCp43m+IMQtiyw2efR0lA/0hlq9d1kRJrtwbgXc0q2tDA/ERW96zIdgiZ56K0SaZv2DkDCK3xWoseH6Oigf5RGKOQLYMDSt6/Ti9g1nwk+vgKXz9f2DT9SNNbBlc4ru3aNAQLkx8hKnt6mJ1Z85jdZF23Y2+1b5zbXg5SGWBDemf32dWkGgtwPqJ8GEGSjHpRiz8cptFs6cxfoXV1Ex93EyiTR9boKpG1ay4T+PUXPiB/HtOEEhv2nX+aqmHIs2+ORzBfKdnSgUZIuwuA0cS3/FwyinJ2prcZNJwnwRebkVd1UfFTOncVbtR3mPeyoTG8oIlUSNhSIMfMIgIMBi2liblQ89hBWLabtf1ubP1C8UENum2NdHqr6eJXOfpk9sxPf0XhTbxvc8Nr70EvmeHl669Vbu/NCHyPf0YNk2hd5e2pqaWXHYO0l1toEIXjKNW8yR6mzdFE/nhGl0TJ5Bb91Y8vXjUY6Dsh1qZsygbNw4gnw0Y19q8iWfR2ybWWecMTLv+W3EMznoCGEvd8svorSK1NlguzEsxyUUe9N5Jha64Q+AhMC+MUhbOsyUQJLoDBO0SZdaCxIW7BmDWldvhiyEek3FRv91gb1jcHq5Fky3TYCPbodZSDNCMWzGK8KSZ3XjXF4Nt1y3edF95cvw+J0w+0iYdoBuzItZhmpVVRiQ6+mjNWNhSYiTW8S9H/0oh11+OQd89KNvPo29HXrDolNy3JwK9RTbxtVw61fhxAthzBSK619DERK4DgevmUvTP7rw0hX4XRmkzyMoFihaE3ju3/OZ0hNjYtzGiSYMVraG+CFkcXGTCYQYgaOgtwhlNngBWGhNL7+kDCwLESEsFEg3NLD/hReSrq+neupUJh9zzCazJwefegz71d7OS201lBfbqFLt9Kk0rlXBCUfW8OTdWuWXSKD07wUBCIpF3HSaQz/9aW6/8bvYne1YQaTnEwIiBJ5H5/LliGWx4l//YsOzz7LXGWew+tFH8ZQijCzS+skUyrZRYUiitxvH83jv9Zcx6cWnwbII3BhSWUV27ESmHXQg53z9S8z/2c+Yt2wZ4jgo399kskaA2WefTeWkSW/+/b4NUQpu7YIabXyaRo9NmxX7ta8sYL/IfJpi82Fb/esk/UJFRe7+nYVxLqz1IWmBH2q15LKS9bveED5WCUuK8HCfnoKrs/SGxxhw5ySYMJo6woNgBIpB07IWbr4MNizXaw/FPDgxramUz4BX0F/OvL/Csw/oBnwYlIJsIcQWcByLUAm1tWnafvkN8hVZEkeeAg1T3ng6CzlIVmihhwNhAJkeCEO9mL70OXj8DkI3QW9NOWVt3ZS1dZMr2LheQCLopfX/s3fecXKV9Rr/vqdO216zu+m9QiAQCDUgRVCRqoAiCopgAbsotqtwLSiiXhFQBFFabAhIFZASAoQWUghpm+xmN9t3p88p73v/eGd2Nw0DopcreT6f/ezu7NkzZ86ceZ/zK8/zi5ThpBVCCArJJD2rV7M1P5HZ0RwtshOBotP36M9lMN2i+hwDy3EJ3BDGVcGGfk0q4Q6DpwwDs+jZlevvp6yxkQUXXLDdNilSLEss5cgrXarO/gvlYRKJwMHDCT1+++m/M6GqgjCbxI7F8DMZTSphqP3HbJujv/Mdphx/PIXzL8D2d3B3Umr4Ltmwbczisay9805OveUW/vyhDzGut52ulsmE6YxubVUSJeCD5x1NRVc7vhtFAE4uTWjbVP7sJj5x/EIsAbUzZ1IzeTLCNCkMDuLn81iRCHY8zqxTTnn97+n/c0igT0KT5n/2j8GaHAwUbVQOj+oaSaunI49wh1pLqd5hockjLXWkAjqt1emPPF5Qum5nCig34JxKXR/Z7MHSnHbVjQntXNzq/fsJZW/Kay/06v/LL2pleVcrJHshm9Tf00O6LqKUjgRkCOFoCdeuISXkfHAMSYUdkHAVx/I0+0Y64Q9XwuWnwcO/e/3HWtMEY6fpXL9fKDYHhMUWlrGacJL9iP4OKnqGwLZJlcWJxAS5mEtndQVBxKCQSul0Tz5P04IF+IFinTGeR+2DecReRDYxBqV0PSDX309uYABSBUzLwRY2kQMmEZ80dtiWZPhUhqHuoir6a43dYfRvgQJ/5o9sYAPmym1MttuoiqQoF0kcfAwUld5WXu6KIZ0YSinM4v5Mx2HO+9/PR595hvnnnUfH8uVQXPh3B8O2CfI6lZft7sa0baYcfzzH3vlrPD8gW15JLpYgW1nD5Cfvp6J7K140gTItLMsiGouRSA5w0P23Dlt2NB94IFY0SkVLCw3z5tFy4IHUz5qFm0gwZv781/+e/j+HKbQKfbBYPCkz4ICY7tg6rxLOrdJEkJawqgDp3Xx0fGB/V2dTSxHMOBscA0KpI5mk1J5eUeAjlXBvCk5rh2fzI8LKnNJ1mM91wZrXa/r1T2IvoewF9HXAi3/Ti/Go1AqgC99hUKyN7An0quOHkHCgqpgAjloKB5+Y4dOdd7jr8U5+edYF3HbCcay9666dHHN3v3sB514BY6ZAokozl2FBWY0WVm5ZDejXYAQBVi5PNJunkIhSfngzKuNDbw4/XyA9mKI359Iz/mhaDj6YdGcnstj+6lZWDheaZVGDERY8bNNh5vyjqfNraJ46l4Z5+2xX4wAopFL4mQyN8+dTP3fudn/bwHoyZEiQoLBsIwgDz9f1CYUgxMBEsoHJrMuNoWrSJCrHjaNh7lzede21nPLb31I9eTIAg62tVFSVo8ydEw2yeEx+JoOfzeJnMniNLi97LzD9vy8inDqdE7//ORb+5TdMWfkM9SZMW/cMhiEotwR1FlSZEDEEpmnQu3bt8L7r58xhxkknke7qGv7K9Pay/8c+RllT0x5eJ/9Z+Ey1znx2B9oepTvURPDOBPy0H+rMYo3EGBE77ggJPJiBJUl4KQ9PZODFPORCncYqtQMbwFYJH+mEy7bBioLu9Cq1Fkv0COGsgtuG/h2vfgR7U157oQkjrQVqmkz+CSs0y4FoApnKEng5BgsCI5agjByhEgxkQx54cRPCjRB1DQqd7Tz6jW/gpdPMPfPM4d14Hvzp923c+9cuyuwM7zu9nkPeOUNrLqbur8f4Pn0X/PVaHUFVNur6T5H4BAIhDO1BFYQ4UmK8ZxLMHwdfewyAwK1g5ZxP8dBPV3Pp585hYjTKf6oCNAAAIABJREFUyltvJdffPyz+K9kPK6UQpkm0poYpxx7LslWryA8NMdTWptNSuRzCsjBME+n7OGVlnHTjjTtZnfTTP3KqahJaHKkUwgBTqGFi7aae5wsH8f2bT6WQTFI7Y8ZOExbLxoyh2rHJj2ki7OlGDB8zGMGolKQhkJMroS7G0tjTPB/rov+7U+je/AmcpEFzk8MB1fcTXV3AuDdAySzKjFC631RhSPOBWlssw5DO55+nfs4cKsaNY3DzZizXZfJxx9G4zz6v61IppFJ46TSJhoadSPn/G+ZH4aZm+M2gTj15Sp+97/Xp1t9IMeow2V5TsiNyQL7IHIOlXNgojB4ALIGuXeyjtP+BAFr/zQ13ewllL3QaqWhYB+w0sOl1wTQARTwiMKVBtxcl4kuUKUGYrOy2IAyJRR3w8zixKEasiueuvZZZp52GadsUPDjzQ+t5boWPiY0Utdz9rOSTD/yRz151il6k61rgXRfCuFm69rNuuRZaDkMhinkCK5TkozZDg4L4jS8jlEJFbV6Z8wHMunFUZX2uv2kNn56SJlJdTfnsyXQ88Qz4BsI0cYojgFXRz8opK+O4H/+YZVddRcfy5TiJBJUTJhB4HkE2ix2PE6mspHrSpJ1OTzUjpJD44CLS963ELHggTQJbtwjlCg491OBGbOrnzNntqR67aBFlLc3U53MMZVIEQYiQEtM0KCRH/MDU/o2Imoiev/KdJwlvH0u5sxUx9jFae84gaz/LM9uOQJ14GEc+HjDl4fso2Fkc4RLmtMr+gAsvJDcwwL2f/CR969ZpghWCxvnzOf6qq8i7Ma7shSVD+u68xoJTyuDcSmiydd0gJSFhgMxmePJ732PD/fejgFhNDYd99auMO+SQN3bNvUUw3YWj4nB/Rr/OuAGr8zAgdXtvWr62AWQJiu0FiiWUiGRPPb+ScmQK5L8Lewnl7YyHfwf3/6pY6K7QNu/wxslEGGDHIJcGwyTS0ExL8wwKyUGsjjUYtktfagjHsbAIcCzIJSqwnAj5ZJL8wADx+nruvHuA5172qHKSek4IBTxp8YuHJnH6i68wbv7MkeeccZDWnwhjJyIU6DyAlDCwvI93r36YzgBedC2itsHM6jzdQCxms2VTD+smbcC7/jD8MkHQMw5x4wrEzSsBsFyXwPMopFJUjBtH4z77MPbgg7lx8WIs18VyR7rOCqkUsbq6XZ6iKUzlOZaTJk30mFnYJ84gdfcm8mXVhI6LFCaPvufTGH9Pcu7BU17zdJuOw7uvu46nfvhD1t97L9n+fqJVVUw98USeu/ZavEwGFTNRFa6+na2KwIYBrEEfq8rBtTtZGfaxtW+BFjsoxZLLb2Xhndez+CeXEXoBYw85hBOvuYZEYyOPfOMb9K5dO2xdr5Si49lnee5XN/DL089mbZCkTVaRCcvpCSTfS/v8sTXFuVVwp1XLkIRoUOCE71xC+YtPU97SMtzK/MDnPsfJv/kNNdOmva5LLlCw1df6iup/scbiH0Ep+Em/rqEkigFXgw2dedjw2j0sO2FXpLGj5ukfIW7A+8r/8XZvJvYSytsVPzoP/n6b/lkI3dUFwzbvIzWT3fiM7ApKQiED0QRU1kEhh9HfTrRhAtizoW0NtXFFdcxnfNUQOBEC4yVWFcaRj5QRqawE4L4HBrDxi2Si4RgBWRVl6X07EErHOv18sxfBppXQ36ltU4rHLgBhKGbUgxIe4xKwb4Pgz2sc5NN30Fjfz8b6oxm/0Cf96anYgYE14ON7IfIT++kOnNtexbRtpOdROX48DfPmFU+VwT4f+ADPXnMNiYYGDMsi9DwKySSLvvCF4UOUYcjQ5s1YkQhlTU28l1NYxlNssjfAFw/lpbkfQD7fSlZF2TTnMAZaJpA4MOTMqf/4vMfr6njHd7/L4m9/G4AXbriBl266Cen7SN9HmRGUKCZKwhAMA+laRIQgJySZUGAnUwglEUBgOTz3rnOZeX4T7xtSGLetZtlVVzF20SLW33sv8VFEKYQg0lTHI2NeIFZpMFsZzEKycXAKy1rnU7AibB5MccOjS5lUXUF63BSSmzbStmwZZfksE6y11E2fAJThZ7OsWrKEw7/61T271oCHUvDlbtgajHRTXdcEVf9Hq1pBQXsAY4rEVpCwNr/nEcWeYE9v9VwBV9RB/b/5XOwllLcjNq+Cx27XBopG8ep3IlrjESvXflaBD16uWJDf08tYQHUjjJ+jeWiwR3eFJfv0n8fN4uBYL7m2TeRwMcwowiswV65i7DsuGu6YqixThGx/u6kUKCGIl+1wydquJjJhwPhZWjeTGdSfPMMAYWCEPoYpUIZJwZe4pmRRS4HfvhgyJnknFZsfp+kXl5L1QoSnayWWMgkGCvChuagl6wjyecxIhAUXXoiSetQvwL4f/jB+NsvK227TdvG2zUGXXMLUE04AYOszz/DoN76hB2JJSf3cuRx9+eUc03gsADfedSXr9zmGRHMv+UyBmDKoDNpImzX89O5lzBvbSLz+H7s4m7bNqjvu4Llrr8Wur8Ke3kjh5VYYSCHaHdTYMujLER49lWzUwRUeXlhGOhXDVHmtnwEsGeAFLgO3rOLpK39KUGUjp1fx/K/uR6ztYuz+B+CMsmgZPKmB/H5lWEYegSQXRphcvoq+2jgrk/sSKOiYvg9HXvpBWj/5LcoKWapqfc75Vg/jJ6YQ5ibyyShP/GI8g62te3idweqCLkoPhLrLSim4Jw3HbIbfNWt/q+mOLoL/u+AKrUXJK+3w+3x+z4dgvRHYaLIq1UxKxf6IgGPjcGblv/DJd4P/35WwvXhjeOav+nuJTJTSokbQJBKJaY3ImMm6vmLZI9uK3V0yRVVXLj0Sl5dX6+jnigfgczdC/TgSqQ7K4i6W9AgGepG5DAlLMXXl77QqX0o+cPYYMEw8f+TwkkEZ9cZWjjhlwfZP2zRFz4lP9unjHD8H3Jgmy0n7joq0FEpJwlDiS0hPm85T7/skz575CQqTxoDdSTRSTpgvoMIQMxJBFEJUKEFJZBgSqajghV/9ij9/6EPki15WhmWx8OKL+eBDD3Ha7bdzzoMPss855yCEILl1K/ddcgl+Lke8ro54fT3dK1dy78UXDxffx5x0shYYZrPYhiJihQgkjmkwEE2wasmSPX5bX7rpJqzKBD12D9lGk3B8FSpqo7YkoS+P2qcB+eVDkKKAqSw2tB2BUgJh6FKxKt7/Jvq6GP+zG/EunEtw84nIyxYRXrkY/5YT2Na3cfj5lAGDR1dBUxzXTBM1M1Q5vcSsDDNr1+g3TkqsXJawUKB28zpytQ184kebGDcljZ+Hvo2Kv/8oy5bH19D68L08+MUvku3t/Yev9fp+6At1pi4jdUeTB7xQnM1+QQcctwUeSO/x6fun0RHAiWXQH+qfU/Kfam/ZJVygTujv420Ya+mfXXSqrcmCr9XBjc3/urnxr4W9EcrbEWXbdwuRT2tCUUp/QvNZaJkB37pLp5SuPFcTw6aXdUfVjkV7w9SRiBSacErJXq8AFbUQr4DHfw9rloHvEREwJh6gYiBE0YwoPQgP3QxT9mO/BcfzlQttvn9NjGxeoTCoNbdy1dejlDftMHpWCDj/B/DzT2mXYdC29baraytyJOEgQ4lS8MOp5/OzzkUk16cxKhyeO+5Qznh5KbNPmkAkEmeovR0vmUTGLMTNLxNm8hiWRbyhgVhNDb2vvMKz//M/HPaVrwzv24nHceLbO++t++tfCX2fWE1N8VAF8bo6BjdtonvlShrmzuWgmZNJ5HrJ93Zjlkb4RqOoeBnTtqylI7Ntt29je3uSFSu6SCQcDjywmWxvL9kaCJEgFMGURlRTDVZ7H/lfnkZkbgIDQSBNGowWFg7meFSFhKaDGeobCs92mPbc40TnRpHvnoLozg0bYIZ1cbJf2Jc132/DByIJC9k4G0ywhIcsXheWHVAeTeJHYgw1jcf0PbZNnkWyrIpxUzvoe1Wy/l5FWR28eCsUUhCv0zbrmx55hMHWVk695RYMa/fL0xpP109Kw6ZGq9JTIUxzdXfV17phkgNT/oWTCrsC+EoXvFzQcihPabLbk1SXwYgdvaUg9Q+2D4CJrk6v9YQw24UzK2BxTDcFjLP1R+L/CnsJ5e2II8+EG76si/GWrXt0VfHyN01dT1n9pE6LHf1B+OJv4cavaBFhx3q9SJc8u0owLF27yKWgcz1Ey/T+z7pM//1vv9EzRmBYZT984SupCWCgUxPPguP56IVTOP19eZ6491WidpZFxx2IE4uicmlE71ZdoykRY8N4+PofYeNLkE1By3RY8xTc8d0i2UkwLYShWMYUfvDEHAy/D8cSRF9tgxdW8eqtrzLm9keo+MYJ2FXlFAwPEbUw71wPloWSkq4XX2Ti0UcTq61l3T33cOill77mBMRMV5e2TxmFkjdXvuggXGHCp5sifKe7CQuFpSQZJ0pzTxvTX3icymPesdN+lVL8z/88y29uWA5DPYhcivK4wbmTq+kdWAe1EVQ+wPYlfk6iDh+HO7cCISRSWZgGZMQA1TOeYt/ftbFi/uEUnCigiHh5Fj+0BHH2JMgG27kpq748ck4jK7/0IWLrO6jZ8CCVgUS4AhEoDGEQmiaGkETMvBZ3Ckg2tvDwJ/4LM/A46stn8Xi/JJQm6ZSN1x9Qs08Uw8ogjDxljY0MtrbS8dxztCxcuNtzO9uFBzJ6AZNsP2CqU8KreZgW0Z1Od6fgkprd7uqfglJwyTbY6EG9qSOlIR88qZXsydfo7HKKxy4Bo3QT9hohTanluDvUQsqIgOvGwIR/8Vjf14O9hPJ2RCQGl94G3zsLUgMjZILQtRPh60jjod9qQhk7HS77PXRt1gr6tjXQ3aYHWW3bULRoMXSaaagH2l/VP5fXwlCv/tR1bSmmy3axACulo4lQwlD38MOV1RFOPGsuq+64g9+f/hVa0q8ytypDorGRSCIOB74LzviSNoc0La1PKeHQU+Cea7T32LrnIPAwFFyXOgIZKIyYTWXbRqx8Fs+2eSkzk2lPbqBw2q8xv3soxlAB9/b1+EMF7VNlmoSeR6arC7eiYsRl9zXQvHAhr/z5z8MttqDt3VGK2hkzhrc7rylB4Q9PcmfBxa+pY/aGFcx95mHMwGfOKG1OCc88s5Ubf7mcutRaLOmjYhbtPSHXbLY5tqUftTYHfogpQVTH8K9ejBAShUApk7hhkFJpGKrg5NqHmf+Da9k6bg6eE6WirwP3yBlY5R344chrVEUtTramgZcOWsyUZ39OTUcvypiuSccQCCUxlEChIxVXZvBUhNB2GGoezxE//xaZ7hBrjMsr4VwMf4C4v4WN7dVEJ45lhunraEMp0tt2H5kBfLhSd1SVJiXuiA0B1BRHBvS9iVVxX8FTWa1Ab7a039aGIpm0F3Ufqhil+Oq157176AjFRosgawzIB7zm5EaFjsA2e9qZOP4WK1rsJZS3C4Z6oa8TVj0BT/9FOwkbJrgRyJYuYVXskBJAAFtWwXWf1d5Zh50GE4qaiEm6y4k1T+oowc/rdNNAcRGwXZh2IDgu3He91ogMduntdncHlk9rYpp96Mhjvkf7tz9O/ZO3cZoVYJVLhjyXrk1tNMyZR+SpP0MkDqd+Vm+/eincfQ10bYKmqdrjK14O+yyGvq2IXJotmysIXQsnn8bK5whNG1MIvFBQ8CzU2h7ke5dg2SZWVRXSdQkKhWGr9m0vvYQwTZr22w8vnR42e9wVJhxxBPVz59K9YgV2PI4MAkLPY/555+3QLQUXfOyD7HPVVay9/hpkEJBoauKQb11F7fTpO+33nnvWYeUHsaQHdoS+vjQyX6CTJtRQSL68nFRFI91TZlP5wUZqyn3MXICIOsQNi3RvyGCPx5OXD9G5toHI7HlYC2cw2DSeaLnF0jKDozbfw9jypwmTyeFbgNyEJjrLp5LqKGfKo3eRLqsgkdZaHwPdNKFCHy8WJxfGESYIKVCmg7IdJj3zKH1VE1kVluPhEI1ZYJlE+vvonTCeTmI0FX3IqiZOJC/1yNpWHzp8bVmyMAKHxWCLrxf0UofXaJTu5Lf40GjD4W/ShMJUCBdtg1cKI6k2E12E7w91lOKKYi+I1FFH9h/s00SP8s1LCAxotKAt2LUOpfT7gIR+T6fJtvpQ9xZaxd9Ch7IX/xL0tMH1X4AXHtTRhQzBjevFOzuo00E7objqD3TBvb/U/3PHd6F+gr7zP+oDuqOqok4v4qn+4QIsKJ3S6mrVosP+bdB3j7ZF6eso+oDtAjLURPSui/TvgY/64YdpePo2DEthFHMvlWYOoaIMtbcTmTldz1t5zyd1iuv6z+nIKFqmaz8D2yAzBM1TtKU9cMjqHlalx2K77nAXmDboVVRk+sC08KWN4Wfxczks18XPZodrRtL3EUoxsGkTj3z96xx/1VW7PfWm43Diz3/Omj/9iXV3302kqoo5738/4w49dKdtrUiEQy+9lIM+8xm8TIZodfVu02meFyIKGTBMgkCSzXhYpkGVHCAZq+PP/30j+fIy7DDHrBmbMOu2UtbfS1WLSyEp6XzFI1YHyoWgoowOGlENs3FqYxQEjDW7eW786VRVxGmqX00Y+FjxBFucOp7tOhaz6FQshEHyj71UnlWPMik6IkMmKGNboYWQBJah77ilUkjLwhTQoxqIkcErr8CNupiZPI5n0O17lGUHGLtoEWsnzeW8DbAt0N5UloAWE+42tb1JqGBIjqS6Rg+WKmWOUhJOjMARb9JQqZuHdHfZGLM49ErpOe2dgY4W8sWIJIaOUPbErChEF9QNoYmkXuhBW0Lo11ga2lW6Dxt2Ji5eGmdthdWvLVf6t2Ivofwnw/e0inzNUyMtwDBiSf+PIAOdpgoLWsPQuR4euBFeeEhPZVz/giYTKbf3+hIG9GzRaahChiBaxdL0NJa3jmeM1c9pDauxjV183BomaE0JwMuPoV58GBOp6w7FTUwUZWaBnmxa79/3dM3nzp/qaCVWVHKVfL4Gu/WXDMEw+ehB5dz3hE27ZyClIhAGXmizLy8QKwyghEXOrSMK+LncdmSiD8BEGAaFdJqNDz1Eets2Eo2Nuzx9oefxwOc/z8pbbyX0PNzycmK1tYw9+GDEbgrOViQyPKJ3dzj22Mk8eMdSZCiRLky8ME7DiTGcle280HUenhOjvKMTw3FItdZi1G4lFW0k0dNBbmU/dWUW2ZUhhU21BGYjHD4N2ZfFqrUJLJshP8Z02+DxodP51bh28tY2XBXnJxsm0+9HiBjQfvA7aFr6EEN32bjTokQmRlAyIO+WkTErWNp7pL6E0IugKQQbjng3Mx78A4XaRtIiQVrFkRVjsGod4q+uwfTyFOrryEm4+O+v0DlpJp4qxssKtoZQp/R4XBcoN7VNSQq9MMeFHiblSZ1OOq8KvtugF/s3A39N6+d9oQCD4QiBCHR6S6EfK00zsBgZzftaKJlFGmi7FSmg0YAWS7+mzhBe8XTNxSl6gZVapTf7sK6gB329FbCXUP6TseYpXfcIPE0IbwS5VNELojgZsZDRmpWbLtOpsGiZjgJGo+RM3LWZAi4Xr1jI8v5aDBRxI8++ZdtocpNUuMHIvk13lCBRH7vIJYd3h2AUqYREohEdcdWP1yS0baNucR6NRKUmlU/8jPyGVbRv6UU0TOKaEybzpY/dyHoZI1ZIMl++xBxWIlFI08BzKqid3IghfXpffZUgl9OkVizOy+K0wnRHB62PPsrsM87YpRfVXR/7GKvuuENbu8dieJkMy370I+xYjEO/9KU39n4ARxwxnuPePZsHbx9k9hU28RkKr19RNdFkS/1CnCANCgwhSA0mWPvSBKbM78TfPIBZbuCvHkR89WkWDTrcO/ejZC3dmacChbAUnnKIEiWDQa0axxjGoYB5DqxQMBTC8g9czOJXXybRvpXcF9oQCypR+4/nqcXvY2P7fiRldDhFsyACh0ThhrM/SfnmV6lfvwohQ5xMmuhQP77jYA72Yzk2ud5eVv79cRYvfY5HLr+B1okzh7UNnoJt4UgEIoBocTRNHr2QK0AJWBSBK+v1nf+bgeU5XTdp90fs5ku3GYqRukepQWD0Y6+F0m2VgU6XlRnajj4r9Ry3XgkHxaA31I/Zu3g93pvdm/xPYC+h/Ccj2aeL7GHw+jwbRqMUeUhR/HQKnS5L9muH30Sl1p7IUduWPmqhx929M3imr46mWE53dSnYnK9AAeWJHMKy9f7yqe3rJ2U1CBmiDAOk0nqJ4sxdAZRXxXR0csaXdOqqtkWTX3TU7Pp8hky8gad+/Qde/t3vMB0Ht7wcpRTvDfrZaJVjBAMkGAAMMsRJhpVMHVeJKXJMPPZYCpkMyba2YeV5KVpRQK6/n0e+/nXaly3jmB/8ANMeGT6R6uhg3T33YLru8ON2JEKQz/PCL3/JwZ/5zE7W93sK0zS4/MencPTJJkubl+JtSWKHadwKh4QZMJB1scJQR1i5HFsLdWzsbebcn/wUf8BgYG2AZRrYZp4ZbU/x1IvzCY+Zh3L0/MB6I8qQNJjo6Jw+6BTMxdXwxW499yPbVMWdP/ot45c/xoSu1XgTW+g+cH88YyyRMKqHQQEHReEnYyAdwrUDZdz1nRsYu2IZzc8+xoRnH6VSCBIDPWAYGIU8ODbe4ACiNsrsJdfT+sUfbX85srMFScLQl94cV3uInVoG51fqy+LNwJ+ScHkvZEId+ezyPSl+D4tfpXbgPfWZsNBzTEDXRjIKbm+GWktHIxd2wE1D4KiR7sic0lMgZ76FurzeYj0Ce/GmomWaFvnBrgdTvx6oUa3Cga87q0rRyy7s7aXpsDUf59bWSbjk9QzyYuTyp57ZZEMbTxZXgnwa4pVw9jdGdnDAO8GJjIzAFUrbTQnAjmAvfj988WaYfoDe/oQLdMSSz+hFP5emZ2sPt/11Pc/87GfkBwfJ9vSQ2rwJJzdAtqsTI8yzxZ7BPbybezmezYwnQ5QgnWT2GWcw8R3vQBYKwxHJTo4BQjC0ZQubHn2UDQ8+uN2fhtraCH0fsxjVhL6vO7yEwEun8dL/OO3oZTI8/8tfcvupp/KHs85i9R//OOyCLISg4cjJ1E4Zz/TDF1AzfTrKjbJv9Hn8WAIZi2LaDlZZOZmqOqbds4ToKwNUdg1iGZIgBBma1A22Yj/WSqVrokQMQ9k4WDgC3h2HM7fCIZvgg1v1kKerG2GyCzmyEHMIjj6QjnPOovewwxFujDbfIFSSg6OaTPpCOL8Dnsrpxd4Ugny8nO7p86jsaieMRjF9DwyBCiUqn8VJDVGIl1GzbiWW2L42UlWUObnFRbXUUVVrwdVj4P7x8LHqN49M8hKu6tfP671GUaREJBSPs5I9IxOBnm1SYWjigBEiipsjj/13vRYxZpSuDaWlrqNcN+bNe61vBvZGKP/JGD8b9j8WettG7On/GUgJuQy8skxfxf2du9xMIXhis8XfNwi2+T6DpiCKxAoVTjzGVquSL2+o444JT+KaGZi1CM77nrZtkVK7BtePg9O+gLj1ckQYaEK0TCivg+PPhw9+a/snPfAEQME9v4CeNlS8gmf6KykESQzLwrItyCYJ8gHpMEchNHgqnE07LVgEKAy6aCRueMxy1zDn/e9n9R/+oGexWxbhaDt4GG4llkFAIZlkw333Ma1ot6KUIvQ8DNumkE6jgkDfWRdJKfR91t17L3Pe977divdCz+PuCz9O56oVOBXlWKHB49/5Dl0vvsji//ovAMoo04V726FiwngqJoyn/I6nST/xa1467jw8Q0dGB618ihm3XUPg2NjRKBPKswzkHQp5j0xFM/t+8xj6x1UzJIuLt9J3mh/fphc2F53m+nRBp5Fubobfqbu5tuMAthaqSxOASQcRfGUyyZWYRUeFWksX1lfkdTonaUAkl0FZNkEsjpXPogwD09fnVwUBjqNI5LNsmzQTG51CCtD1hLE2GL7Wd5T6SWwBh8Zg4b/AWbfVBy/U5pOvZ7RIEr247irtVXrH48CRMXggO6qZoFiIXxQdMZgEqLTgpclwwyA8mYVxFlxYDePeQtEJ7CWU/2wIAR++AqYu0O2//R3Fx42dIopdPbaruyuhQghG34vtvFVPzuaR9SZDooKpkU625MbSltYLbYtrk/MMZoyrouqW1fof8hnd4vvYErj3uuJM+2rd8fWBb2pRpGFqrcrsQ+D0L+z0nAgBB5wA7evg77cS5nPMSK/Esit4EaVFllJimCZDKY92MZUO1UyC9HD6JE2CTtGI67zC2r/8hdVLllA5fjy9r7wyMhel9IoNA6NYl/JSqeFCeqa7m/s/9zm2vfACXjpNmM/vdKiGZfHk97/P4ObNHD5KbT8aLz1xF2vXPAFj4ggxiIlJTaKW9ffey77nnkvVpEm0MJZKKuhXQ+SCGAMS7K4+5j/5NCe2bWGovJqybIpYPsvGsnIGFWTqx5Hw8/gtVaz+9Dn4s6cxpWYlmXAD/emDiRBhVQFWZXUUUBpZ2x7AZBt+MgBHJqBe1PHehie5u/sQWvM1GELhKYMqK0OFWbH960UX0OOGvhPvnDobQskzp3+Mg276MV6inGgmqesOgUJkMoxZv5LUGedSa2qSWxiBC6ph36guTl/RC/eldZH6fWVwftVI59OeIhnq2kSTtWvPr0BpUeRqT9/P7OmIuRIkWtzoSU0spcOrN/VzBgpOrdStxUtzUDTHZooDt7TsvL+IARdV66+3KvYSyn86LBuOfB8ccYa2UCk5DAfFbLAwdN3By488xs40IRFIYWKqsDR2aYctRkql93WOYSDIIlwL07aQeYMtoe6E6uxSLGgpcMUN5yG8PPz+Sj2jPtWv25Sbp+jieiELt3wbddbXyFz+B+jbSrxyEqJhwu5f69I74eGbac+6PPrYeoZ6fKAHWSgdrSAIJVIq+ow6CipKjggmEh8LiUm5StLWFZLetg0VhqQ6OnDicQpuBD+dwijeFoeGie9GcLNR48PlAAAgAElEQVRZglyO6e95D0opHrr0UtqXLSPT1aUjktEwDAzXxc9kGNy4kSe/+13idXXsd/7527UIe3g8vmIJIZAJKshLG9vwKFh91AmLvnXrqJo0CROTifmTuWFgPabdSXOkA6YeSLn/KmU5j4ZAW9FsLYT0NrTQdeDh1Cx9mFf2Xcgzl34V07WIGC6rew2qnD4Or/orbQMnMyj1sfjFt9gstrAOhKCKlifzxX5ssjZxZtMj5Pxq0lJQoMDvt56MUsZ29h8SrR0ZZ8Hnu0DZLpGhbbQedBS1m19l5oN/Gs4mCgEGCul7zL7yUj6z/2SmHX0UsR0W/Csa9Ncbgafgh33w56S+am0BH6+Csyq2ty25sg/uSEKlAR2vo6dFoUk0QJ+3qa7WxDjoGsxsV3eedYUwzYEHJsCLOa25mebCkW9Sm/P/BfYSytsFQsAXboLyGrjzJwwTgJLau0sIECaocKe+d9ALqFDgmTaRsEQ8O5ZHdQN9czTH84aJjFbwcGo+oTAZY/UTSHCrqvGbZmDWt2gzyGf/qjUqXZt0Gq1zo+4cMwzCvnbCH55NpqWOtgWz2HTKyRzBe6hnNyvJI79lMHC578FXsCyDeMIlLBTwAkkytz0BxlSGcpFCKUmeCC4FEkYOT7iEfR1Eq6vJ9PSQ7etDGAa5eDm2KJZahcCQksC0kZaFW15O1eTJJNva2Pbii8NF/B3V9EIIZC4HaEt7w7J4/PLLkb7PARddNLzdFjaTaaymp1BOxk8glEThMODHichu4nV1KAU/H4Af9cXoDObhMAchBNMnS+bNW8+WF5ZhOjDU189QJouob6Lx1ZUMHXgYT3726wQRE0mEvC8xjCx9+Ro6vDi23Qm5Jiy2tzMx0e2tMy0dCdRSx3t4L0+zlG12F9Uk2I/9CBMx/pou1gTQ7bUTHBhjwWXdugZmWxZU1VC/YQUbj3oPGw89nnMvPonaMInrmAwYlShh4mUyPPGpi9hnzZodrrN/Dr/oh98PaWt3hdazfKcXHstqgWKjBe8pgz8mRzQiJf3H9kMd9CfFMTyUEoRK35TAyOen0RwhmLTS5KTQrcBz3ZEBWPtG9ddoLM3Crwd1Z9n+Ud1o8FayWdkV9hLK2wm9W+FvN2vzRMfV5o3ZpG7XtV2t6/DylD4qo28KTRkSmDZ5KzKKUGCnSEXBkeMz9OQSrBhSxG2Y7AzgSejPm4yZN5GBlOT+O1/iQ6se0OaR6UHtweVEUDLEa12DymVRdoAhICgrY+LTq0n0DnHXJYqzxAeJsouEeTbJ2k0DKKVwHQtlxylISYXMk8rrhcE2wQ9gqljPcrUfBiFxMiggK2MkSNJodvL4FVcQFAoIIVDCQBXTgao4hFUIgSkEwax5VMZs0tu2Ybku2d5eQs/buYAP20UsQSkVphQPffnL9K9fz+Jvf1tHQxR4er+TaXaWU7PqJaysJnw/GqV9/gIa9tmX1QW4bkCrt20BrjAIFbwamlR948c0fOXjuH+7CyVD7FwOM7uep95xMi+/62yG7AqE1APIAmERhC4RI8uWXAuznRQmI0rtQOmfPaXTNx8flW5ppJGTOGW71/jNOpjl6rnoeQlnV+g7/7O36kKyjU6lpZ0oG2YeSNzPEgaSBy6+gg9c9yWSocPGOQfz4uL3kk1UMPH5xzlx3UYmTpv8Ghf2nsNTOuqotfRC3V4sz6WLmo6FEa2+fzijBYuSkXZkAx1ZSAWCkAICgxADBUIikPjKJYJBjYBsUUMyWvJeaep7t3MrtX2MKeBnffDjfh0BTnbg8jqtX/lmj/brigrtmvxYBn7T/NYmlb2E8nbCs/foVFKkGFM7LoiKouV80TPCsvGjFWxxyol6WcoLKaJ+FokgbzpEgp1rAsMwLKhpwmyewsnRVzDX5LlnY0goQ2xgTCwkteIZwqa5dG7u5eaXa5gRrCZh5JkU8XG8HFJBKNNI00LYBnnTwVcGqrqS2k2dxNva2DRuI7OYvd1TKynpc8fQs/FJglyIbyos18WOuGS9ACPmUh2DuMqRzClkJs2x3M8jLCZDHAVU088x4mGsiKMXfMMgWl1NdmgIQ0r8aBzTL2BYNvkJU8jUjaHWUMh0HxVjx+KUlenRu6Uq9e7myJT+JkDJDFKarL3rLqxolKMvv5z6oI61oUuz42AWCkVdDxi+T7d0OWUL9ChY7+mUSgB4ojheV0G6p4cJr7xM/7wDqNywhkAp1h96PGsWn6RTl8rEoQDCQKBwBGRlHEP45IM6GkxoVdBk6K6ijNKL2hX18K7Erl9SCZbQBHLWqDLK0qzuTGqwtLFhTpaK1QLlxDCtkI3zD+eed15IrJDliVM/huUVMLwCz578ET5RqOH2YmH8jUIprXJfXdALdy6ELYEmt4wcESVuDnRKKid15FJVFEsWim+lr2CSDZ4YYpvn4hEhL51iBBMyu+wFXk3tB6bAUNBcrB3FDIig6yVLWrQpKMDXuuCH/XohtoU+vlPbYbIJOaFFm3WmPnddAdw0CN/4x+Nx/s+wl1DeTvB20UVvOxC6MGGe1nRc/VEcr0ChPMHG2skIw2L6tpXkhY0yTBKmoHloK3hZKJoAYph6P3XjoGmyNgb0UiyaYMNGgcTANLS9ietn2LZhPUufEnwivY6Ym8FSklCOSF1cIQEPTzn0lZeRT3lUVurJg9GBJOlxO7fcLv3uFaTvf4KGeEhbt0+YDQgLOTw3SlfgUhAm68ZOZ+yGl8hmPRTQwlbO4hYGqMIkpJJBhIIgb+IkEpimCYZBw6xZrPJNRDZNoq+LoLaBQm09opCnMjvAzPedTqy2FoBYbS2FwcHdkwkASmcXFQQFBQRkOlt5+uofs61yiO4xaebmJ2CmBundZx+ElEghCA2Xis42Xl6/gVXNUzHRC2Kg9EJXEr4F69diSIljmZiZFIFpseq403EyKXIVNRBKQsPEFJIQgYWOVhosRV+ujv1j8NkYvJTXHloHROGcSm2E+EaQK+aJKgyd8mmXIwksXwmaHIvKmMNLR58MlkV8qA+jeK0mhKIrWsY9aXh/xa73vyfPf2EnPJ7Vz9sTaIKIFe1SivVwDHSto7QoWujtXKFbe7PoiGWLDyFlhBhYIsA2PEAQMXNMiG+mPTMflCAndUFeook2VPr9+c0gfKpGR3D/M6CJxi6mAyyh04QvBiMZgvW+No6c4+ihXW9l7CWUtxPmHQGxCq12t119pyyL+orjPgwHv0cX7Ts3MK28nnRB4GVTdFS08NGzfs2H1t7D5zc/AKltWtToF3T6LJ8By9JCyqbJxdkoIXVBF6fWreD3PftiixBTSHLSplm2UbnqFSbMGCQd2IyL9OJJEx+ThFUYLoxmK2KEURsZSsIgREhJqrGW+Ww/EyX58nKaH7ySRAWohMP6roC+rCIfBGSSBcIgpH/STB646DtIYbLgjmuZff8SbQmCpJa+kZ0VbV5koQC2jWVZVLS0MK28hl8ffRZGdQ0z7/891c8+ztjqCo668LPMPfP9w/8++ZhjeK61FbVjm/FoKIYNnpUAOwbCkXhByPobbsf89tFM37YcaSTxw0o8K4ISDoEysZVisxkZnv9RDHQAvTgKYLLMYxcl4tKNYuUyFBIVGEGACHwM30MqC+nYGEIigTpLcnX1XGbsxqckUHohLjde/+CmfSKA0FHJLFfP8SjNMikzdMTQ3zKNsGyQsvaNGF4BYZqYjkPNtGn4psmy3BsnlEs6dQpOE6d+3gI7d26V/MC6QqgsngYD3aJsCf3YoNRpKE/4CFVyzxZU2gN4ocOyvkNptvQ1NFQUQuYBiqlDpeD7vTptNc3RKbjRjsFSjrQaq1HfeyS86sPJ/4LW6DcTbyFJzF78yzFhDpz48aIyPaM1JYWcbrc99sOaYC68GibPx052s9Dr5sDKKHUXXcVzcyr5fPsjMNCtDR79ghZNtkwvOtnJEZ8Lv1A0WVSc37ScH06/lyNrNrOgYhtfnfh3PlL5IFGZAsPEtRQCbXkeKEEhNPGUQSgFsYEsEcMnovJEBwZoXTCdioZ5tLB9T6X83beJGT4F4eKZMfafVk4YKjJ5hY/BYPNEDM9j8dVfQ4QBT5z/ZVYdMyr3X2Iww9AzPMKQTGCxLDWFW3sP5ebna+h6oY1P3fIDrj5wImdf9kUu+PV1XLzkFvb54Ae205IcdtllWI6z2ylHYodf7BiYtsBXJiKmE+zi/o3EYjaWEeJaBbzQwZfae0wh8OPbOxxL9GLpCri6Aa4/aRHRaIQgk8ZrHoeQIeOfe5x8RRXR1OBIpxo2vnLxlYulIvT7BkmGKOzgQHVPCk7YAu/aAkdvhp/3j/hV7QlqLbikShe8u0NNSiY6jeap0kIucCorSE+fS3zsOConTGDMfvuRaGzEU7rN9o1gswe/TTLcP2ILfa5MNCELdIRQcii2i70qfXJkVkmpy22wyD4K8KWLgcQQEl86KAyiZpZBv5pmW1Bn6f2XzmSpqF8qzl/Vq9NYxqgIMyP130YTSel/QddjznmDpPrvwt4I5e0EIeDsr2kR4ONL9MK/6GQduZRQWQ8XX6tdgr08bt1YJpeGRH31Drjr57Dk+3puuxPVNZmW6dD6MpRVacKxLDj9S7i3/Te1QYGj4ls4umYLCH0Hlq4RdLSF9IdxasxRI4OVwjQUvjJ1XSBrkuhIkq1voPX0E4gdcS7vZC5+QfL881vxfcm+M8qIda9jSNkI38dLp9nYFZDO67vKgjCJd3UQOBGEUtRtWktbWSVPnn8pUx+/H7uQxRhd81CKPC53qpMYMstxhE9vl8kGeSiXfeoICtdcxZp7HuYXPRNZNVhDeWM9Z194FBdcsD/xuEN5UxOLv/1tHvzSl4ajlKJVFqhSQbeo+Be6yB/6oGyBNbESPxWgsj7WPmNQtZXIjhxGuU6pxIb66Jy5H15CryoG+gPsFPd1fBw+UgVCVHLaVT/kls99iSAIydWOYd5fb2XjQUeTqa7DDAM8Z4SUFJCRPidtzdHgDjCnrI33lglOsRbyx6TNt3q0dqLe0gTwq4Gi8PF16CHOrNRdTPemdC3g7rQWDRroO3LHgH0iBiuEQ2rqbKbYxUGexfuUU8tf57WOXqA/1DESuRUkpBmJUkpRXmmhD9HEkUOTXQUwUDpBxf8x0XqQTGgQKAdb+MXbIcgHVYBJMtQkmjB1rWbULigz9Dnc4MNAAO+Kw5LUiDp+tMJrdFcZxef+vxjr+3qwl1DebhACpi3QX6+F6l046K5/AR69BRonQvcWyCU1kdQ0w/HnwYITdC1l2gEQTWC+8DfUiw/racDKoCcfxZMm5W7A6S2b+MamY/nC2EfwTQPX8JGGoZ1bpcAUsCFXQ5mCxPu/ycyjzgZgxYouLrnkPjKZYo7d9PjDZAPTccj194MQrO9VKAW+sPELAAKrkMYuKOy+ASyvQK6qlsGmsVRsa8fJpjEAYRgopdhUtpBsUE9DXAIuoVegamIjP/zBk3wocT+3dB9MX94l4frktm3lVz97jLXL13LVT99NrKaG/S+4gKd+9CNy/f1EVR4vUNrqRB8KimKTnTIIylwSkQAm1GI4ZdDfi1jQDLbJA9+8mpo7HmTMY48T2i4vvusDPH/aR1HFtJxAL4gW2vL8v+pHAqP9D1nIzEfu4+FnVjAkYdb8eTzc6tNjx1HCwGFkMZUo0koiwgipbBPpIMHTgz53li/nod6DySutdp9gQ4utF8vfDWnyej1OvjNd/QUwexC+2a1rB3FDE5Yt9F17laE7rGwBVSZ8u053P71e3DoEmwv6/JTMHHclTtyxZ9FAk1CGEXWVVdxOAoEEA4GPRShNDBSeNwZPGVQbWixZUCMdcgp9ntxiykwB2QD23wSHRnZ9XAqGu+1KkVKNoQn2rYy9hLIXe457rtFRSaJS61mSfXreihBw9jehfPtbVmGZGDVjSPUO8HKyllAVUzqhoN5OM9Nt52MrT+TIqlY+3PwCYyMpjIhDGYJBq5aJ4+qoigvMY44DIJ8PuPji+5BSUV+fGH7sobZajqpJkh80yHsSP4AQQUFauvgtDEJp4npZOtcKvINt3P5+zCDgnq/+lMXX/BfN+STR6hoM06Q7PYdI2mB00sGxBcmeflbHp9Ofd6h0daa7yuhnZseDRO8MuH7F1Uw76jCO+PrXWXDRRSz/+c+Z7XbybKsiHJXKEEJnDY0qG9EYxReCSMYhl8xizx+LmlfPUOCypXo6az8yl+yZl+GbDjhFp8BQUmka+Ohfqw3tYzVjBwvzWDTCu444cPj3d4+JcN2AXuhK8zp0JkjfYTtGSKAMImZAOjR4Jl1PqPIoFQGhB0jFDb3IDxSbAJw32Hk13dHEVG+OkOAWHzZ5IG29+B4U1Z1l8TfwHD2BrlX0FGsSe5qhKymrSiRT6kMYHTlkikRR6lQTCPJKa05iQkdBa4ud46Vz7KBrMaXjiBZ/v2uHCVylyCRke3V9VOiBYrPeIjb1u8NeQtmLPUfnBj1vJAxgW6seYlUaqnXOeF1/Oe4jw5vnqsaTfO55+nMJAmVhGRKBwhCQCmw6vEqunPUIASa/6j2Mx3ubOWfaZj69/1ZqEdq76+yva60K8OyzW8lmvWEyAYhELH49cAxz7V9Q4Qpcx8a2FblCBBMtMpCGiakCXi4/g02d78dZMoZZgw/QOvVY+ubOp/edizmwMuCQEz7MA5//PBW+z5ZUDAUUasrAtjAiUaRUpH0HqfTH3A0z7JN9TG/n1hJGy2lftoz7PvMZjvn+99n00EMknAipwRTuYC/KMCnEy8hW1xLv7yUWNWi+/QKS961l1sBk+g+NM3RoBX4uS2EwIJ+OkslHMISJJSVhzkNZenX1YzYIwQQHPlsD79794MhhfLYGVhbg6RxkixGTI8AUPqV7ZFW8Jw+VpC3XglQGIWBKvdBt9XXkUGvqWsgbxYIoTHVgbUETS2+g26ATxTkgJvBETos3v1D7+vYdKN3V1bcLP889+n8AFI2RDqbF12EIycbMZLbkxiERwymzks+YpTenPdRRRLWpvbiyUh/D5kCTUImsbHRtZbT4fjjrO+oxF01QZabe72dqtY7lrYy9hPI2hFKKp55q5/bbVzIwkOeII8Zz2mmzqKh47cFONEyAlU9AZkALEUfDy8FPPg5zj9CdXsDtyUXMzP6NmMqQsHw8ZYKSxETAs8kmbty2gL9kFzIjv5wGfzNVpLm9fxEXnn4utmPCzEVQOTIqt1AIt18gZEhFz0vUrb6NJU7hf9l78zi5qjL//33Ovbf2pfcl6XT2hYRsJgGSsAQEREBANgFRcEMH1AH9Crig4ijqMMi4oIAyILIKMqKiyE4CCWFJWBJCCEkn6X3vrr3qLuf3x6lKd4ckJBgl/KY/edUrleq6dc+9nXo+59k+DxNDEAoK0likRRiBR0Bl8Vx4seISVlX/O1LBlJ43KWQm0p77BLOa3mTc5lfJX7iY8UceybSPfISW3z/N85XL6PziiThjKpDSYHsizzy3lfr2LQhRqW9HoQnhObjBchAQCvoIx6L0btxIrr+fk397O59/+lVqN19OJlaGZxh40gQUrQcv4sVz/420PJzy05JcXT6WcyMW/aKPlD9JNFbOj9b4UFInnvSIXV1arQYyfFCanDc5womRve/PqDLhD+PguQw8nYHfDehd72sFLUhoK4OQLOAoh4RThkIgMfAYChn1uFDlKb5VI/6hWSOGgF/Www19Q/mUADrPsTqnd+SNJjyQhC9X7FvuYHVWT1L0CZ0DKYUH9yVaNCW8kaNqHgel/bcp0Q28kZjJ873L8EtNKqlixVcYXckllU6c97iaMILFEFeo+HMHTZTZXZxvxH9r9DHHR2CiT5dbnxqDee/w9TwQMEoo/wdx112v8ZOfrMLvN/H5DH75yxf46183cdttpxGN7sGnNv0w2K3l63eGAIQDt18JV94HwD0vWDTI83G2rufL41YRN2xcYbByYCLf2HIyyqzkI4mfU22/BcpjMlDY8iLf+81VDJbPYNmyHk48sZxAQP83nT+/DikFhYKL33BpXHcb8c6XEXYGIf009QmUKSlYJm40AGmbpBEk64RYE/s0Zj5J1LQJFVIgFYNeFbNuf4suFWXa3EMRUnLUt7/NlDM3cM9mk760Af0ZlBD4ogYdF5/ImOufINaapD8dZLI9iBIGnvQRi/qJxQP6NkjJS229XDt5Ji9Nj/GhyTNYf9yZ5KJxqje/Ti5eSe/YiaTqxoInMOwo3+i0MBScEqugggqQUNvXTXtZFM8wUKK4u83bRLb3cNdhjYTfheaTJeCIsH4cHtSSI2XCJOF5hI0sdf4ESddDCJfjqh9iUmQLCsGbyel05mtZXLGahkAfa4Ufj3ks42gs3l2DStyAb1TD16vgoE16ImOgmLTIK9hoa28lp/RufW+xMgObC0PDqPY97eDSGNpK2gmjlcUAFNNjGzDzB5Oyq6G4Pp/QxQotjm5etIue39bCyEq23D6sQ6HzSGfH4dwDvKprZ4wSyv8xJJN5brjhBaqqwviKAfBo1M/WrYM89NAmzjnn4F0fmOjVo39dZ+RkRdDlMFWlovu/Qup6CH+JcNhic34yb1HOXzfMZ1I0SW8+zuZ0PcpNs2hBF/GPHkR+zCLMlW/i3fsmVk+C9B9+wtp5V7FyZTMPPriRm246mUDApLIyxFe/uphrr11JffdzWD1bwM5hhUL4wz7cgoE3qYz8T5bht308c5XE60zT4h5ERkQIqUHG+hNIzyXnGrSnTf7iHE6ZL8mzp2zmyYovc/4xfjLnfArX8pgmenHKLAyhMKWi1xcm/fFP8YOONm7/czc9LQfRkOqkamyMiRPK9C7YdSm4Hj+KTdMhDp+P148/m86pBxPu7aJ91sKiWrGBHY9gu2HwTPoUfKdbh65KOYXLqyVXtCeRpkQWS+RsV3G2kyEcfnf6GwrFZt7iFV4mG8lwVXgC5YUF/CFhcX9KkHUDKLJ8YvytxK1BHd4TgoUVq5EolJIYwiRPjlWspItOzuE8DN59LCZT7Mb3lH6+I0mutBewr6G1pzJFmRSKPSPDchl7A58oUOHvQQ3rqvCU5JWBebyRDSEVCKUHXDkKNhWGKrQsin0nRdhKN0Tua+Stx4MPh/bxoAMAB3gR2ij2N7Zs0VpXvp2yqcGgyapVLbs/8JkHoLf17bL3QaCWoRpMIwirb4CnLuFLhw9ycPYFjp6aQ/j8bEhUsDlRhiVzzP9YGUf9rA/j8Crk2BDywoOxfnc8ojZGyB2k1p+kri7CunWdPPLIWztOd9ZZs7jzztM5tKKFvvgMHjJO4c7C6fw9tYhBWU7hGwsJVEaIkOfIb3uMvzDOuGNtwhGXGeE+AkLnVdryMVzhp1x2UDHQi9XfzopNFo/+9XUe/eWN2IUChmngNzxMqc2BMC1aewc56btf496X/pOHt97I0lOWUBvK4eUy5AYGSHV2oj56LqmqWmIGlAX9dM5eRLqyllRVDa4/SKp6DN2TZ1LwxxCpPJGW7QQLWTYVdK9GCV+aX8m3wjah/jSu42J1Jbmgs5OfXjBSdmZf8BIv8iiP0E8/Ng4bxDrW+u/nimqXFY1R7qqr4qjyDZRZg9jKwsXCVSYShRAepvCwi38UHlvZSgvN73o9AC/ntDRLFm18HbRx9tAho+17M0sXTUirMvBaRnsOGaVJpRTyAu01CPRO2gRqpfYGSoZQAGVmmpiZGPHZrdlxNKWnopRL2tPhLQe9ZhtNguniv0uRKad4PaXP3Rm7ixiWwnOPZHbzhgMYB4yHIoQYB9zOkHm6WSn1UyFEBXAvMAHYCpytlNoP06L+b6KiIojrKpRSIyTT83mXMWP2INT0+O2A0orEI9KJDH37s8DmDLTkoecWjnLuYG5tjGTG5fOzari558Osd6cQPngp8y7/C6oHSBVQwoeXdjFrgnDONLjhFTzDjxCCQMBi+fLtnHLKjB2nmzq1ks7gFJ5OBTDNHMLO8EahkS2igVMjHuVdKSzlUV1hUX0CLAr38vTNr9Ly5ESqgjkSBUGfo2fqJbo2orIFfIaHUi6rW6Oc2N2CVyjgojCK90gBwnWZURgyNFYwyEduvpnX77uPLY8+ihWJMPOss3h4wXE7pjFN9gleGzsOkUozMGYiKdfBtXwIO49wXKLd7Vi9XTDQhzthKtvtGJXDvpXfOGoMV7gePT1ZYrEygsF3qX8C5MmzhpcIEcLAwFOQcCyavBTX5Nbz2eAiDg3BU74t9COLDacaQhTT9cLDVlKXWeNREHm2spXxTNjn9Qy68FRaiyDaDBn1Ur7GQO/4703A5e+QmM95cFazTuQPDNvzGGhyCaFDYFOLnfphocNJF5fD3Qn4RpfO68QlREQMW/nwyRwFT9NDS6YRUxTIeuV46AFaO/eJDD+nhSaqfo+d2kQ1SiSnhh1T6rv3is837OrAAxwHDKGgCf2rSqk1Qogo8JIQ4lHgQuBxpdSPhBBXAlcCV7yH63xfY9y4OAsW1PPii+3U1ISRUpBKFZBScPrpB+3+wO5m8AXA3mm7aKO/XQptCfwFGNQxBmFalGe7ifsMxrk9LGjYymbnUXrFZJ6wF9HjVREVgwihMISCpI1cXEfm9h7soE5827ZLVdVI3z+btXmmdwIhmvBHLAopiemkSTgR1j8S5KjTsyjHQRbJwFVwzHGP0fZsJU8UTmdTohzsfiIDTyGz7XhK4Tge0oBCzsZY+TSzpyxg/TGnEdDTh8lbPiavf4HTjz9ixFr80SjzP/1p5n96qLptUQZuG9QVRkEJHwibtPvibCl4VJt+kt3d9Aej+DMpgukE+VgZtmmx8Pc3Efv+24eHGYaktvYfH5IxwID+PAzc4m4+6YFPmvS6bSxqgtvqoSEWJqcUtqdwECOCWUVfDVfphkOJopeefV7Lmixc2qGroLba+ne088gRBx36+Y9umGbpIV05BfMDI3XFlIKvdsBjGf27Gm6oS82fUSOVX6IAACAASURBVAnX18NpsSHtzqQLL+R05VtBad2tQRcc5WNbx8kcW/s3QobuRnGUyUChAq9oMku9KQ7aCyqFuVTxeUwUG2t3c/2l/pRScbox7PjSut8PSfidccAQilKqHWgvPk8KITYAY4FTgWXFt/0WeIpRQvmH8KMfHct3v/sUzzzTjGEIYjE/1157LFOnVu7+oLqJkOiBUFTPgHccQOmQ15FAWsKrUm8DszbKELjZLJ6nJb6FMPBLm5zyU5nYykf+0MxtH/0cKSdL2G7HVDmU38LpLLBl7ucBTRwAp502Y8RS2ttTWPEyfG416a5uDL8faZpEhEFiWxWhqYrMG9uAYtNYQFKxpp9y+QKbCh52d5KOfAjHEwRVGrcoQu4qk5mBZjzH4bg/3MRRDZX8WVSRIMScV1/k8g8dxISlS9/x/i4KwlEhHcsPiOL0YgnX1ElOjMAvf/wDNlgxthx6NAM1Y4n2dzNjxV85eNWjjPvOJeDbv8Fzz/N4809/omndalIXBQhUNrLZMUh6elfukw45p4ycp8f+PhxdQItoxjAcTAydVFZCk37RXAuh8zGGsnDFPkyfQucVrujSRjMsdR5iT5+QUnB2q1bdHWNqMvhcuZ4P0ubAN7vgrsGRnk1pf2MDAQVxE04tllYLoTv2/6MHeooS9pbQXktvsVekP1/H3ds/SY2/Eyk8OnL1qGHUqhgihFLp8PA8zekxLZO/OyhgUQDOj8FlXUMyMKXHRB985B2UnQ9EHDCEMhxCiAnAfGA1UFskG4AO2N10pVHsLeLxANdffwI9PRlSqQINDTFM8x3SaWd8Fa77lJ7q6A+BUdTzMiw4SEGbAa/lQSiUgEzaJOcYRAwHW0mynknIB7MiTbxRmE68qZuaQisdVZOIBSJYXg+qIszmh4+iJe0gs2n8foOrr17GjBkj4x2VlUGUElRMmUasoQE7lcbw+RgsWCydNYZIbBttqot1Dwbo2mhS58+yrKmfSr+f1v4IhuilLmLSlrBIWOXkYmW4Pj9jypI0OFm8do9gWTmemkP+zlewXJdtvlq+01Xgl4sHmDChbI+3Sgr4ca2eqfG3lCaVU6K6UU8IWDTQypiu15i06ZUdRijq2jSGfZj+/TfsQikopJLcetRR9G3cqNNcgaUkjmujffxChOHDJ/OAZEtqNqGiUGMqdxCHB/tYxUpyZHFQZO0KfLKAaWSQwtWaYm6QsIhSY+zbV/L1PHTYWgW43dFG/51S+g7aowj5dDXVzf3wgQD8oEcrIg837i5DISSF7vD30OQz1tL6Xt/thojQkxgLaA8lozSxBEGXgQuD1vyYXa5n5/WWGhIlulfkydTINeyclDfQfUFnxWFpGD7bBhsK2ts5LgI31mtpufcbDjhCEUJEgD8AlyqlEsPj/EopJYTYZcGEEOIi4CKAxsbGf8VS3/eoqgq9LZy0WxxyElzwA/jTz/RQLmnAYafqOfVPbIfpvcA2yJnYrofrKiSK+9pnclvbfHrtEJNC/Vx50FoWTuoi7y/jkEA9TXPySBnHpJIlHM70q2ew7dODpFIFpkyp2FEyPBzxeIDTTpvO/fdvIBbzkTej2HkXKQWfO+9QRMcifvGVW+lr78XvZOlJK94wZvDLX57IpHvbWdfRRshwqJ4XpmfpEkTaJTwmQH5WFXfnjuOc/7yMyGFncc8966ipi2EY+pvd25vhiise5Z57zhyRf9oVTKH7CI7fxS5z9nnnMfCDH7AoHCBrmBieh9vZxeyPf3yE0OS7RU/6aZoTNyHdbWwerGfDibOo7erBb+fx/XwdmVSBwEXjEOUVZJw4a3uPImlXDI3hVYKlHM5stYA7k33c3hfgtWwFy6qeZVrsZZTnR2HgUqDWJ5jNnH1a39+SxVkuDCnr7kGbGdAGOYsuWogZ2oD/T79utIxLXZ6bVkN5jeGft8HWHfkfbdaeTakiq93VIbRS7sJFE4sl9GtzAhDKw6bih5VIo0zo8y0Lwx9SQ7NSDHRobZYfXs3q9ZTWvjMEcG4r/LAHjgvD38czInf2fsUBdQlCCAtNJncqpR4ovtwphKhXSrULIeqBrl0dq5S6GbgZYOHChe+iP3YUe4QQcNJFcPS50NMC8Wrdwf74HfC/14MzHSIV0PImgzmPADnuaZ/Fjc2LqLQy1PmStOaifGntUdwaXMHYeptY4hg+VqiDgE2UGCYmCN7RAwD4ylcW89xzrTzxxBaUAssyWLKkgerqMD/60TP4zQpmz6knNzgAQpJVfu54JMWXvnIEl7zWSrJ3O90fPxGryk95ogsjIDFVkkxFNa9+8ss0vBnF70/sIBPQBQ1NTQNs2za4Y4399NNBOxYW42jEvxcdEwd99KMkmpt57e67MaREuS5TTjiBQy65ZO9/H24LJC6H/NMgLJqMc7k8/U0i7ioutb6OSwhHxmgUG7nwk4qfj/kkB139a0TOJXjDejJPWvzxV/cjZQwpBEpp41pu6HGzANd2B3koOVZL1gt4umcxPYUQB8dfJ2QOgFPPx+RS3Tezlxh04Q+JIU8CRuY89gSPoqaYTx/T7+oKsKzSOZjd9Xko9HVVGtqzOSasw5DtjvYIhsvFG2hPpUbqcGCNpTvdTVGsEBM6yV9hwndrdbPoQ0UvNFKUpckVE/EWQ/UqO6OUW3k9r2Va7k3AsxNg7AE8jXFvcMAQitBbvluADUqpnwz70Z+AC4AfFf9+8D1Y3ihKCEWhcVjy/ogzYd1yeGsNKMUaZvPrt8rJO4q/dU0jZBSo83tIAeVWjt5CiNveGMfH81u49GuP4w8G+Ml/Hc/ChfsgXQs8/vgWWloGWbpUe6OGIejqynDNNSt44YVWysuDSMsgVKU77YNKsX59N0uXNvLjG0/liuv/l9yEBrxEAllfjpVPoRyPkMwxcPLZNPziKYQYGQQXQiAEOI6HQvEcq1jLS+QpIBGECXMyp1LHLoQ1h3+OlBx26aXM/eQnGWxuJlxTQ7S+fo/HjIDTCb2Hg9cF+Gly67lo8BjavO38OPgzer0oWSLEBdiFMHEvwQcXv86rYydS3dqEEIKJL65ket7jlYCeLOhRDCXVa0PaasPfU3oWvBR6dsdLOYPVgx/g+cH5BAT8sFowdh/j/BsLWmdreL5heCJ6SCNr1yigZWMKCjbZuiu9RAq7IyaPoc55Ay2JUjp/QGgiHb4Wgc7XdBQ/NC6HFIuVgoRyqRcujZbkkkqT53Oa0KKGLnJIeVBtQsLR+Z89wRL6vne78K1uuHXsnt9/oOOAIRRgKfAJ4DUhxMvF176BJpLfCyE+A2wDzn6P1jeKXcEXgC/+CjauJv/Wej53eT8bu22yWQfPgworS8ZNISVY0sM0FC+mGvmYuYXqaCvLU1M4/eK/8b1LDyHqN1i8eBxjxryzMNW9975OOOzDsoai2TU1YZYv30ZNTYh02hnxs0LBJRy2ME3J0Sc0csnx5VzfZBE0Y5hCn89THrYKUGeG+fCHp7B6dQtlZYEd4a1EIk9VVZhJk8pZzXM8xiPY2EgkJiYDDHAjN2BgEibMwcxmHvOpprqoADUSwYoKghX7RqQAZK4HrxtEFARcm/53+rwKJsu3GCdbaPa0VUp6EPb5SBVCTAk2saJmEtWtTdiZDGWNjTwxt5w/JuDhlG4e/Ew5zC16J9uKVj2vtAF+OTckHWIhsNAGcEEQDt+HArSg0AOsBENEMJxQ/IIdQpo7SpaLzy10Ar/N0fmXLm9IymR4xdSuIIAtthZwrDHg1Aj8rF97I6Wfl+aklElotDSxvpgbGoGcU4qQ2U/ITNDpBfnP/NOcGjiIW8YczM39grU5GGfBZ8p0oUDHXvTPlK7NRMvhvN9xwBCKUuoZdt/r88F/5VpGsY8wDJi5hFfT49nWcyc+n4mUgmTSxipWAOVcExmw6Bs0mBfqQOQLjPW6ENY0WjoLfOWxVia+sh3TlHzta0s488yZezxlOl1AKJdEayt2Jo0vEt0xhveMM2by858/j99vYFkGruvR05Phc5/7AFJqT6JaVrCg7C2eH5xBzMggBbpVz4twfgxOOGEKjz/exLPPNuN5uqopGDT5wQ+O4U35Bk/xxA4yASgME0H3KDBAgWdYzjpeYzrTOZ4T3rVEydtQeBbQiQRHSVa6h1IjunEwGFBxgmTJEcJVuqzZTPTTlGsk2PQm+VQKKxjklFtuISD1TrrVgQ0ePNeuq9OurNJDtdblhiTbS4baRe/qA0Up9R/37B2hvFWAm/p034nDkCT7cAIwgAvj8Pe0TsD3e9qrsISuDCsz9DF1JryU1WGj4Q2Ju0PJ65Boj+b4CBwS1KGzSzrAp4qSLxR7VXy6Qm+WX0u+SPRa/LJA1BrEUya2krQV/KwILOcEf5if1E0aOp+ChDuyY35XEOhwXc7VZBkWQ8fDbme0HdA4YAhlFO9/eJ4im3UIhy0sy0ApSOb89Nt+AoZLV1Ii8DimcguOrXh9iyDhdSEcj4yQVEyqQCZyXHvtSpYs2bOnsvQDcX76w+eJGxkQgnRHJ+1bWpm5dB4XXDCXXM7h9ttfBRSepzvsP/vZDwBacHwZR9Nf8RfSrsn61ASEUJgE+XKZryh/YvCTn3yIF15oZe3aDioqghx77CTKKvz8jr+hZyfqP+4eil7TpNjGNl5hLQs5ZLfv2ycYY8BeCwokHj5sPd8cwb32J/ms7wYGPEWWEAGRxor7eHXrxzhqyZOUTzqbhV/4AuHqajbk4etdOvZfY+q8wpMZeGyb7g0psOty3owCUfQOmt8pm47WtfpUqw5TmWJIpXc4BNoLuL4WLu+Gx9Na4SfjDSXOe12oN2BFdsgj2VXobFcoAKanQ3iHFKvtPlUODyR0H4qL9tLGmHoAmEeRwJS+RoEeQZD3AsVJjQpbpjGVxVqxhokMEYqNHqC1p/WUPCLBEMGeHoVL2uDPKU2gS0NwXS2Mfx/lVUYJZRT7DfPm1eH3G9i2i2kaZLM2rmvS5FUghGJ2pItPNb7MwlgHGzLVrOqpBS+NMiX2k2+y3ieYN6kMx/FYubJ5t16K57rEnrieD+ffAM+ly2xgo28unmvzkXFbkFLyb/+2iPPPn0NbW5KamjDl5SOHcddQy/niHA6r2cT2irew3LEcajZQbgx9JaQUHHpoA4ceOjRyOEeOLFkCBMiS3SOZANjYBAnyOq/vP0IJXQr5x0FlkSLAR6yHeaBwEpUM8EfnEwx4lXzCfyMNsp0E4+nyf5dvLFlG4PBPjviY3w9qg1aaaS6LJbMr8xDdw+5YMWTkF+/FjPPfDujQWa3JjobIUq1mSQrFQJPaawX4Ua029PcndEmwRBPcJJ8mGOEMGeK9QelSHMAV8McknFbUTDu/DH7cq4mqpJ7cW+ykt4ROusu87rlRCNJOEJ90WFj2GlI4CExSpEac7638yKFdOyOI9l5K6gASTWZ/TcEbhaHk/99S8FwWXpg4spHzQMYooYxiv8HvN/na15bw/e8vJ5ks4LpAcbJdvS/FgBMgZNj8rmMut2yfh+tpSyZrooiqMKk3O+kMv/2b4+TzvPHgn1jxP/eyvTWDsm2CW1bQGAmTcf3E8m8xTW1jzJyDEevzwHcALXo5fbquuvJcl5ZVq9j61FNY4TBTTzyRqunTmcs85paEnfYCPnz48Y8Ice0NvHcgnn2CfzHEfgrJb4DXy2WBn/GWN5M/2ydSwOLP3qkM+E7hgTqHgGHuNnbS7uicxXC0FK208Q6lVy7a2/j6XswqeTWvy2lLn1spdZgHtFcihc5rxKUuC/YJOCeuHwDf74Y/JbU68YCrDX2huLZSQ+HOlVTDl1/6OySh1oCvdWqVgLPimlhezOr8RUnyZKypDb5Ser1jTOhwBAiHyeGtzIhsJ24NFOfS55jIVAA8xyHR2sqjdhT2UPnmR3uFOU8T3FyfTspvssESCp/QA4F9QtLvwjU98PN9qNl4LzFKKKPYr7jyysPJ5RyuuWYFAKYpCYb8dNs+CjmXz248C1kfJycGkQGJ54GoiRIazGJKQUdHioaGKEuXjgM0Efz9sst4/oFH6RlUmIZHLNuC4ym8nEs86kJA4uQziL5mrPHjUUrv9DYXoNeBsPDov/FnePffiWEYKM9j3d13s/SKK5h5xhn7dH0SyQIW8lceQiLx9kKUfIABFu0v76SE0McheCY424nIOLfJGl7LaUn1WX6Y6RfwDjmbxSGddB6ukJ7xhnb0VjFBvisYwAxr73bOEy14xtYGHWCMpYnDRSe/K4yhLvWdp06C9m5K5RUxAyyt77mjM76U4LeKqgQ5RuqCgSaxGX490Cun4NcDOrx3WBD+q1Yn7EvDvub64fPt+t8xQ5cId7mCMb4sR1auxEVgexYN/gI+YbGAhax/7An+8oMfMjCYJOd6fHDh0Sz/wrcohN8etk2j73nQ0PNfWl1dVdbpFSjzdWNIG4XAcaPkCmWszLx/OhxHCWUU+w0tLQmuu24lf//7ZgxDIqUiFgsgpcAw9BwTz1NMLfexqc/E8RSBsgBGdxKRyFJwPCzL4MorD6e+Xn8Rt69cxeoHHqOpSyINic/OEVYGpnRxc1nsgIVlSYSUZHt7WfjVr3FJOzyddGnKKWzA5zhEJxxD/fw4E5evxpdP0Jh7nf4vfIF0Vxdzzj8ff3QvRh4WMZs5rOY5uunCQ5cQ23sodvXjZwEL/9Hb+3YIP1h6dyyAOUH92FucFtU9IW2O3jEXijvyGqPYNc7IxPJwZ0aid9Vf7YCf1GlvZXe4oAxWZHSiOio1efikJphKQxv9Lg/Oi+lO9p1xXFiHfzylK7DKJXQrrfgbLJ63ztQJdw+ol1og0lbaeIeFlsN5NT9UVOCivZVnMzoE9rH40Lx7gJvqtXTKI2mYKOCiMtiYr2Rz3+lMir7MjGA/s4ypzGUeg+vbuP3/XUk6GEGUV5N2PCY+9zjSdXjk8uvedj02mjwjougVCfhMZR9X9xZAuHhKi8dYxiB+E2rMd1EJ+B5hlFBGsV+QTOb57Gf/RF9floaGGK2tCVIpm2QyTyzmxzQlpimREgKGIGJJDEMyf3Y1nqfo7c3S25Pi5ImtrLz4PF76QoaJSw8lTZj+/hzC0EKWnrJQLrjo6Ye5dLY4Lc+hesFhPHfS+TzdV2BTbw7lNwlmkqTvW0fmL+vp7Eqwzq0n7IQJyzIWW2sJ/vd/s/Wpp1j0HzfS9OxzuJtWEhtTy7STT6ZswoRdXqtAMIe5rOElIkQQCLroYoB+BAIfOota8l6O5TiC7IOl30dkyeLhkSWLRFJG2Y7qsz0hbsBvx8J9g7A8oyu+zonCj/vAUDocZquhHo/hOQsPXU775yScEYWj9tCPMjugk+3X9ely5IiE79XoENejaU0KZ8V0w+GusDQEJ0R0X4yH9mhKlV8pT5fq1heFIwddmODXopwDDqwraOmVfhe6nKHQWIXUkcCo1BMjP7bTIKuoocuoP12mFYU2FuBkPywJ1uGXJ4x47513/Dd5BFZx4plpSNJVtYx/aQXhnk7SVSOlaUpaYwI9QOzKamiMvcaUnJ+NySmEjSxCCAqehRQunynPMSSKf2BjlFBGsV/w6KNb6O3NUlenLcvkyRVs3NhDLueQTutug/LyAHfffQaVlSHyeZfvf385bW16lLDnKWbnn8NcvYqMGSaJSfLvz2C5GSxh7tgde8IkJ8OEvAT9qgqEn4jM4kofj2ZOom3jAD29SRpiNhN6Wmj5ewetj3XiVYWxByWua5JxgoTIs9qZz2HRTbyy/E2ePvwMLCeBkBZjqhxeveMOjrv2WsYfccQur3c2c3iTjaRJY2ESIICBMazfRCCRVFE9ogJof6KXHh7nMZpoIktGizViECTIfD7AYreRsGeDMQnkrq11uQEXVejHf/fAN7t1r0epP2SMCR+NwLNZeCWvXwuhwzVKQZcLtw/umVAAloR1iC1TLNE1irdpaQh+1gs/7dPKv58vg/KdrJIh4D+q4aNReD6rSeCDYb32m/p18r7L0x5XUMLytCa7gITLK+COYZVcO+6dp5Pn1ebudcQKCi7v1F6Mh35ftam9l4ZhnlRrSxv4htwbn4CclHiGQWSw722EUvofkla60ODEMNzv9nF0eR8FJ8LWXB0ShSVgWfkbHBmdziihjOL/FLZs6R+R+x07NkY4bPHWW31MmlTOiSdO5eKLF42otrr//rNZu7ad/v4cr7zQxNbv/ZABN4jnCMAjJwIE3RxxK49fWeQ9P1II8jJIQUlcJSjzuWTLptI29RSaP3QkzZEYobCfPuHhw6F7+Sv4oxLbgolGJxu8OhwMur0yao1+nm+vpTHZTNxtJVE+D6SPLQnBwWVpnr76as5/+OFd6muFCHEGZ/E662mhmSgxFrOU53mOLBkEkjhxTuTk/dd/MgwZMjzIH+mmmyyZHd6Qg4Pt9RBPfJO03Y1PVGHhh/C/02edTUAO5TKGo92Gb/foMFeoaGFdpXMdS0LaAL+c16GuPCA9bbClgvV7ObdDiKFeC4BHU3B2izbcAl0qfHM/LJ8w0mCXjl0QHJKFKeHfK/XM+dJ7YKiHpc7Uxv2h1Nv7XUCX9vqBU3cjsv1AQpPTmGF1DV0OXN0Nvx6mGRk5ZDGZl1+CmHZzLAEhO49jmKTHTtjxvlLjpqd0FZhA56E+0QaRUD1jo+18oHwNc70gDYafan8CW/bymJPGlDZ1RowJTKCBcXvlgb4XGCWUUewXzJhRiVIjM7jxeICGhji33XbaLqXxTVOyaJHu6r71ur8QdVxcJJ6njaMnBDnlw7Uq8UV9mIPdKE/RRRUr/McRrqtn8sQ4EbNA88IaEtPKqexsplBbjeXatIbrcR0DM+qjMtVDpZHG8jzsgIWbF+TMGLlsH2a2gwwWid5OhBBYoXK60xF8dNO3eTNV06fv8ppDhFjIIhayaMdrs5lNF51IDKqp/odG4+4Jb7GJLFlsCqidyrGOTi5njN1KSsbxBLTnp/PDFj+POWkyKsxkH/ymHhYPc1ruHdSGzhpmpwyhvZAvduhwUilcVNK7Ep42ktYwktgZqhiW8ktt3Ie//oU27Q1Fhp2zw4ErOuDOcXt/L3YuYosa+lHClsKQ8u9wDTEXrTa8IgNz/DB5p4KAPyaLQpTDPr/a0KoBfa4OvQGcds5H+fmDDxDsbINIFFHIEywUGLz4Cq4eH+S/uodyJo6ARPHXJYFfDYAUioVMpyGyjrCZJO04uGYvnaIDVzl0m1q+8FXPpEZUMlMcxDF88IAklVFCGcV+wTHHTOLmm9fQ1paksjKE63r09WVZtmzCLslEeR4bHniAV26/nWxvL5GtQfA8FC4I/UVRSmEqm8HoJLaMOYmYGKSnL09Tt0EwaNHZlWWwe4A5Yi3tn/428e5thFSWpJMmMXYCypLYk2vxbWtn4sBWbAUWLrY0UWV+slmozG7U8zgMPxGVxFOCTMohmTBRQQ8rtG+zSUxMxvDPF2RKkNjRA6MnK2orFXLTjLNbSMkwlpA0u2EuSlyGq6CerbzBLDYUYNk23eA3xoKjQ7pje+eCLg/9elaNfK1UXptXulFwug+aCpoYqosWxcFhZb6L/xmQrE9XYwqDU6JwaYUOS20pQIc70mMBXa315H6SIFmehl/06SFdpXkjO6PPgxv74c5B+H+V+rGvHeoHVcc589bbuPV3vye4egWF8ioqzj6P6z50KOUGnBCGE7dryZlckZUlUC6gX3kY2LySs8j0LmZi5E1q/T1kZT8+3OJaisQhXLq9QTYZbzKdGYxjH1j3X4RRQhnFfkEoZHHLLadw440v8thjW/D7TT7/+QVceOG8Xb7/hV/9irW33EKgrAx/LIbIdrOBGczkdbIqiINJiCweJjPOOocT5s3gtdc6eeyxJqZXmITDFq+sbSOabme9byqOL4rf6cM0PMo6W6jy0qRiVbinNVD2zRUkXANXSbL54gjGmgih6TWohwp0+qYwPr8ODwlCElMgBtNUH7OMWEMDPW+8Qf+WLYRra6mfPx9xAAyqqKUWs5izGe6h+FVB9/ALncN5JLeMrPJTKXrIiRCmq41rAXghC3MV/LpQ3G0rrZEVLF5evwtDMxrVjmcURwM7aCN5X0Kr5YaELrE9MTZIVfyvdKgB4nFYEgvS3P9h7h+sZcDVs2JMMdQrsrP93pPHk3Dg5326b6TRgssqYdYu0gsr0vCVzmJFWXGtu6qAVsXz5Ty4dUCH1ErFASdH4Ce92rMokUyPC7P9Q95JCceMq+DIr3+BFvsLhIcRK8DMALwwCc5u1l3+fiBi6BHKwnVwlCTpBunI1RG1+qkObMcnMwjhlcaZ7bhLnihgK5dtYusooYzi/9+org5z1VVHcdVVR+3xfflkklfvuINIbe2O/MT28Gye668nRYSDWUeUFG3Us8ZawiW1DXzqU/N5ZfVmnvj7BioiYXwRH+NqDBKbXbxsAW9jB4XGKF6qgEARGOxD+i2OzSzn/Nn/y52dc7kndCyB2vH45jVgzx5DQ0Cxee06ZrfdT79RS8zrRUmBoRzCwQGO+950Wh85mExvB25B0PxqgPV3zOPwq25/d6KO+xETmUQV1aTJ4ODs8FYGjTgF4cOntAJjszMRAxcDh16vAk/pAWglA5XxIOfoklofkLYg7eoQkYtCYqMwATViWJRC6HkmxVLjXNGTSRUUv+rzU5VaxqEVq6j092KJDI0VD2J3XcgTaR9ttiaDST7tqYTQBlspnU85K7bra+5y4NAm/bdAFwrcl4Rb6uHMnaq0ftWvCS5W1P/aXZ+mh+4FCUj9/H8TQ4RyVgxWZXUhgFu8zkoDvlO96/U123DngFYE+HRcS9yB7of6YrtWPFboUuyCW+qjKQmwKHrtEIFcNeMjfoYPcBB4O6ZFCsBRCr84MPVYRgllFP9yJNvaAEYku5sz5Ugh2aBm8ZqxQO+BhcQyJTNnVrHmllv483/fRWLbHFRrHiMYoicTwC8EphSU3/4Q6W+eQX9FLegX/AAAIABJREFUPYFChnwkSJ2d5BNr78AYG2XV6Z+jPTCLmEjjlzZOXPGhyeV0qfVYAZNkrJpk9WT8doZgueL8//cG9sDPKW/oona6B0qQ7vNTSD3Jxvs+z7zP3/de3T5Ah9ZO4TReZi0vs4YBBrCxUUKxJnw8R6b+jt/LM19uYYVaRIYgbYUaHOGBob00ieDNbii0AUFwmyFgQ/xYnfeotXrpc/3kPfAw8Ub4EwoLgYOuVirtoYXQ70q7Fq8mDuKo6uXklYFfZggE3sJMz6TL1aG2O8fASc1a6qRk7RcE4fs1u77mb3Zpna2Sx+B5kPDgvFY9bOvzFXBqkYy22Lo0uFBcstoVmxRRCoeVpOxL8Ev4RR2syemy4WoDlgb1ZMXH+nU/zLKIXvs5zfBYduju/Hsn3N+gy52/2qHXGZKg3OJYamCkbyZwlKS/UEZrZjxjg52MFHDRs4k9DELCYnKxO/9AwyihjOJfjkhtLSiF57rI4jbOUZKIaZMlgN8yi7s7/YV78bG1/PCu5yiLTkGYJjlADCQw3CyeEjieYsKbz1N2+SqaP3gM7uQGrPFjGG938o35l/HU3JNJV1YTa9lKuLkfVVaGz0lS/u2rGDcrysbnJHZjHM+UZESII05sIlzhkuhPUjdG4eRMhFT4Iw6ZvjB1Ux7GyfZhBt9bLyVAgMNYzGEs3vFakgQDgUEC5meIZx/lqP5W/iMb5g3fdDwhhglbudjKwOkU2gr4QGSh8BgkKsCZD4OeRcHz42IUg1wjQ32l/hSPkiFRuEW5Rp/M01uoQilRDBcpkqqfbhuu6dbHfCgMz0/U1V5Nti4hPia8+xzGIyntRZXIZEAN9cY8mYGns3BRGq6vh6mW1v/yi7eH1HaGy5Cq8Id3Kn8eXl3mKPh6JzxRbNK0PV1NllUjZ7gY6PzSmS3w/HgtcVNuwHpXn2dXKsQChYdEIEg55VSLCrpVN6qYRxFFLbGoKmOZPHqfhpr9KzFKKKP4lyNQVsZBp5/OunvuIVRVheHzMSHQS6FQTl3DGLp6C3ieRzBo4XmKe+/bgHSDtHcbJPMerjJARfEQ2JQxQ2xkstiC0a2ovuMmNpQtYstvf0RvT4hszCLY7yCddtJ19ZiuS7SlhQue/AsVW98k3thI25gwfZbUeQcBs6Z2kcoHqK7WhAWgPIE0PYSQCKlQzkYYZsgPFESJESUG5jiIHsI91z1F+csvkPxChMTYCoRSUHBQCpwuB4mB5xMIBcZmgReAzJMQmQ9+6RKSPXTadcU4fgl6218Kf+lXFAoPhJYNsWQBCxulXEBgeybL++eS9xRdKcEkS3sRT2bg1jHaG3gnBGQpr6ON8vBGy7DUa/n1AHy5Ev6tAr7cAY4zNKJ3dxBAnaVlWE7aQz/NoyldgtxhaxJKDat8G35nHLRhzSq4rLPYcFmUtAnKocT8zopjComDQbmVp1LECROixevFVlmMwiQWGwfzQd/MvZoK+l5hlFBG8Z5g8Ve+QqCsjNfuuotMby8fXVLP7dsmY+NjRlWERO8gA4MFItEQsaxNKm0jCgU8omSVn6DIU1AWCsl2axqOjBO0PAbrajnoyjgnLXkUsi7TH9jEwmdfJZPM8xt3GW+tzzGm7Q1qFlqEKisZ2LqV9uNPJfL4QxieC8IglbBgTh1Zu40YPZRGNwnAydlE6kJYwb1QRTwAkE7bRLsSHHnDozg+k/7xVdh+QUutn55p8yEsEFmJfMpDDBp4loCEzheMM/00Oy4mNg4WEoW3wwiOZAC3OGXeU5KImcRWPj5Q9gLVgS767ApW9iwl64UQ6BDZ+gIs8MOmAjyZhhP2QvnmEzG4pleXNw8nCYOhRsm8gr8k4UuVsMQPvxrc/Whgilcx2w+/qNeEsicJmb+ktPpxqZy6FADcFV+VyG5VVg8AK2VK5I7PH3mUDkB6hIVkYbSZDBmU8KgzIhzJScwMztrDVRw4GCWUUbwnkKbJgosu4gOf+xzKdZGmySltSX5z/SM8dsejTDYG2JqNk075EJVRCnmbPCFynh+JokL0g3LIEiJcSGGQ4nXfwXzsJkmgpoDjVvDJu26ncetWXvIa+d6KJRQcG5X3eC59EJ2v5PjcvGb8sRj9l32HNcecxdhNr+FEorQvMvh28Ju0WxOo8/pRroM0IdNvEiiDcN0SMKbs8zV7eNjYWFj/sh6C44+fxBNPbNEl2AWH6k0dpBMbiTm9DMwrZ0N6AgXXwsXQaf0UMA8KHmzNhxBCYgmFpxR+USCvLLxhCWKAIDZ+a5CcGyRiZvHJPNOirzOnbA2uZ/Hn1lNpzzewc4XYRluPFn45v3eE8o0qWJ3VXk2JJCRa32s44gY8noL/SWgDtyeZ+5iEh8frJsh3Qn8xke4XI8cGg8In8kjhkvNKnZd6URl00UFpqqTO5ZR8u5HsFRMGv66NMdm/iCaaCBDgIA6ihpGd9gcyRgllFO8phBCIYnK+tsrPtLU/Zc60NJlwLTcEDmHTYUfQVh7AWLMZ94FXoStHgByWl6OAHw9oYRwxBgl4WR7/VoglF1ssWrCR8S1bSVSEuWXFdFwT4qZN0Eti+ExaEyGe2mjylavPRMQFK6bNYv20WRjAJhTl+T4u9t+AYU3Acppx8j78ZdVE4/MxKn+2T80KLi6P8DCv8gouLjHiHM0xzOLgf85NHYajj57IEUeM55lntiOlQCkPUw3w4+90siX+Ny667osIBcLn4uUlBATmsVq80UWQd4N4ePiFIq8CI5LJBnCQD2pD21hSdxdKhUjacaJmCk+msJXEUdYwMhlpRhPF2e5j99IKSQl/Hg8vZ+E3A/CbYiVXyTvJeloX7OwYnNmsK7NKCfddeRE1Uisz7w2ZABweggeTRVLY8YGaTDwlKSg/oPCLPAXl21GZhYAwWjKmw/UQuHjIHYFDAQSFy+uTfdT7DGA609h1M+2BjlFCGcWBgdQgzsULOdt4C0y4c+55dBxxAk5/AGHnKXxwAfai2Ygr7ifW24ODH1uZJCjTMXtcQm4f6VSQ1b/0OOHqdgQwmAuwrS9GeTCHyDpIoQhZLmk7xyZvMvMuvJBpUneKv5HXIRMhBM+q81gSOo0F8e2AH5/qAxEFY+o+d779llvZxtYdUx576OZB/oifAFN4u6fTlyywYmuS6uowh9YGdhjMdwPTlFx33fE891wLq1a1UFZmcMKiO2hoiHFPYhoHf2UbAyvCJNsDhCamaVvcgFOuY/5DZcISqXRCOVv8XAGMN7W4Yd4LESKIY2QIGXmEEvR7ElM4dGamMFQDpjHcuIfE2xPh74R5QfhFUM+H/88+7U2BzqPcNVbnWtqHuSUmI5PmAi0YOXkfFXE+GYdre3RVWkltRuIg8HCLplSgEELhEwXyXgAQFJSu8Gq0YGb8RdYmpxARLpb0cJEUPINDy94g7puH9mfevxgllAMcra0JbrrpJZ55ZjtlZQHOO282p59+EFL+A1bmQMRlh+Hr2qy7s60ANy39ApNzzYSI0VSIIAcz2LEo6oQ5GHdvIev5yRLAQ2IJF5/0EB6EYpDLOazZWs6xQuGTWuZQeh4yIJG2gfAHMbAor6/GsCyiwO8a4K5BeCKtQyjnxuHYcAjEjOICJ76ry9rCZraxFWCHDIuHR548z7B8BKEopfj6DWv41a0v6zkknmLsh2Zw31WLmRN59xIuhiFZurSRpUsb9QuDc6DwItvcGirHJhl7bh+oHG86Y3GGJRxK1VsuOoxkFyXjXaW9k15PizKe6q9jvGigmW0UKFAajOy4IXoTx2MWy4t3RlTCr8boGSTvBt+q0aKWD6X0hMlTotqzAt39v65o9QVD44JBlx1XSt0lf8FO/SsKxRts4BVeJkuWRhpZyCHEiRMx4H/G6J6SDUWGChlZ8p6fkh9U6tERRdoseWQGeqRwfXg7Df4+nh+cQ96zMITi8LItHFH5GlmmExollFHsT7S1JVizpp2qqjC5nMPFF/+FbNalsTFOf3+Oa65ZQUtLgksvPey9Xur+Q0cTtLwJ0gDXpTXWgCNNfG6Bcb4+wCE+bSbZQJht/ZPpuKsGV+mQjEIQFnkMqXA8CyssURlFe6yCnnGV1G/rYf7YLl5urqbWn8YTBnkZIO9Jzj537o4lVBjwxQr92J9Yy9pi/c5QoF8icXHppWfEe+/445v8/MYX8VeECfgMlOvR+tB6zgr7eeVbiwjsr7RL5AoY+BxzzXU8XlhEQKbIqRBN3ts7r0u6V2EBZrH5L1jsLE8pLUt/eEiSEafwJE+wna24wmWwUMkL3R/C82JUGHpXr+u9tHGNSX3szH+wYKnGhE+Vvf31y6vhroSWdxkeZrPQ1+ACB/vffuwzrOB5nsPBxYdFmhTNbOdMPkaECEdH4OgwbBnU11FuJUH00V8oJ+OGd6qG0zCBGT7ocRWNys/4sheZWrYWx6mk1gjglw4ughi76eh8H2GUUHYD5di8+PuHefwvr2JFInzok8dy8OH/vEqLwcEcX/7y3/jTnzZi2x627eF5CikFgYDJwECWqZPLqK0Jc/fd67jggrlvm5P+vkXTawAIKRFAZboXT0hcIZGeR7SujvLaCmxHMM7wyE6uINXaSsF2GbBDZDwfQSx8dZUgtBRYzXzFQycdz6EPvshXCy9w1cBS3kqVk0sLPCQfPCTOBV856Z9+aXZxx74rRBmZif7Fba8gI34sXzHpbUiCFWHa/ryOlZcu4JiYZpRCOs32Z54h199P9cyZ1MyejdiXMJzRCOX382lrFU93VdAlGmhyojjDhCxLeYdSeKrJGTYVER1eOjakJekBwoQ5mY+QJYuLy3YR5s6sIEuGumAzcSVoy46jxggSk3B8GM7dBRG8W3gKthf7TuotTTQvToLPt8GjGZDKJZ5OEO7r5pSmtZzwwcOxo2O5YxAm++DIEKRlL8t5mpKPkcFBkMXFYz3rOJTDcBWszsEEE9ocRdoJEfP1ETTSZN0QhnDwlMBTJhJBAE1itoIPVa2lOrqVtFB42EirnR4EccpYxtH/FFXqfzVGCWUXUPkcPzzjmzzwvIcUCqW6uefBW7jkssO58MrT/ynn/Pa3n+SPf9yIlAK/3ySXy+G6CiGg3Eyx2F1O3cvbCUUCdMRms+WNo1mwePI/ZS3/csw8fEe3mpSSSifFyRv+yoOzPkJlIUnFlCn/H3vnHWdnVef/93na7dN7Jr0DCSSk0EU6AoKy6KK7oKvIAiL6UxZ7XwFZ2yqua0NYUHBVFKnSewkhJATS+8xk+sy9c+tTzvn9ce6dO5NMKlEJm09e9zWZuc99nvOUe77n2z4fUoHA8wL8e1YwbUYj/oRKklu3sbkjz0DeoRAfR82EMIM9Q8y9yKB+usQjyjMfOAl5sWS+Z3LB9+pIb/FYfPYiFp17wr5NwvuJWcxmHWvx8UdxbgkE7+TUUdsO9mUR9uivpLANZL9HqqApGfvWreO+K66gkEwON4ZOeuc7OfVb3xqTZn+XMBJMqziDX4V078a6gbLw06icc2lzdN+2q/T/8wE8kIGjN+p8xFU1cEacYSGxZ7MwK7Ga2TWPYptZTOHjyRDp5Fn8W8VhTHf2nYRxR6zM6xDlZk/zkhWKHCtHhuELdZqaJWHCP3S8QfhXN2MEPpM6N5NI9fOXX/0XS274JZkJU4Z15C8dtwRpBsMCaaDDkxnSdLIdpXSubU1B08F5QC6I4xcMolaahTXP40ubjtwE8kGC2ZZNtaW7+69v9NgYW4JDnCripEgVZQcUU5nGEcx5cxfjLYJDBmUMrLzrD/zhpYC6hMIy9arZ83x+/J/PceY/vZPm1uoDeryengwPP7wRIcBxTHI5r0wFrySTs8uoZytpI4aBTUPfK2z48TeZf8wv/yaT4l8dlTWw4CxYcj8Eunnwuse+TcTLcffZn8UPBM0WfMLM8u3OJEFNlHQe7KYJzJvm0N4+RCZQBAsbiJ1cj/WOIQJ/DWErjUQihOBwZw7/cN1Ff/NTm8VsVvAq29imqVGKq9+FLGY6M0Zte/wxrdz18CaoL2epvVSe8JRaFlZZKKV47AtfIJPJ0VbVRF8AjpIMPPQIE046iZnnnrvP45segm83ahqRr/cWDUexJLYU7jIpd8Qz4mdO6ldKwjWdcHRYhw5PicHdmSGObHyYkDk4fCzb9IjU/J4Kow4hdsGvspf4xYBmCc5L3csiKerGO9qYHbNJp7czEo6/+T8IbVpDvqqGrcImX1FPtK+LCXfcwNYv3USCCtp8wSteF45Zzn7IIgtYQECcBA+ktepknanp68MCBqSJCqKgoCs3niE/QY2dZ5ydpboYwnIV/HAgxwRTIaVJowXj7WqqRTUFCuSHSx0OfhwyKDtAKcWfbnmCbD7MkHRBQCRiEwlbkA1Y9thymi85+YAeM5UqoIrVRaDVC6XUK7iQyqMQZEUMJcH1oK6lmeSa1+ldtYr6ww47oGP5u+Hr98LNV8Mjt4KbJ1Rdz7UnHMvVR9SQVXrCUyrODcBTq/uwXB8j62HbBuHaGNblJxJ593QyRi+vJk3WpmfyD+PuJmplCRHidM5482Ps3AT3/xTWLoGqBjj9QzD/dBCCoQw8+gJs2w6zp8BJC8BxND3KRfwjK1nBOtYRJsQ8FjCJSTvt/ktXLeCx59vo6U5jRmyCvIcwDT7x6eNpsaB7axvdmzbzSrwBt0iQmMEga8X47W/v4Uv7YVAAbimqHtropsORKHktwRif89G68jED2jy9Ej8spD2DUGgLjpkEKJfPAkK4PM2TXMT+G/c2Tys1VhqacLFEAdMloSevJ7WSgJXl+zSsXs5QfTOOyBN1Bsi7teQrK6latpRX6cfDp86spc2tYFbYIUO2SIRi6AUJgklM5tpBXUhQF4LX8tAXiGHKFNMwMYmR8isIlMPEsPZyej14owCbPZv31SpygWRIGnT4MD8M0vCo4sAuUP+eOGRQdsDdd6+mvWMIQbhYtw/ZrFeMgltE4gc+bzF+fCW1tRHa21NIWc68KgUWkka6kSWHBQiFLfygwFBHx9vHoABc9UP9GoEwZfHTG1alWXbV6QQR/WU1l2zBueVZkgM5jjl1OgkrRLdycMwMqSDB6tR83lmzknM4l0p2KOfZV/Rsg+98CAo5iFdDbzvc8jlI9rJl5gf46FegIwJeHEJPwWG/g59+DSoTOgy0kMUsZPFuDzF5chXP/u+F3PA/r/Pksk7qp9Rw9T/NITy+mvO2weA2OLIgKER1grzkmxrA8rxmCY7tRTGYQrGSFTzO4wzIJJl4iKPEPBqTp9Du2qz1yhOy3n5sSHSDX4kzy0dzVlUpSAkPITyUKmfdpQJbGHSLzj0PcjdYmtfH7g50mbdRHGsw4lWCZ5rk4xVEZZLa2ECxjENieznyVVW4MsR26SOFxwy7nTTpEeenfbEIEZbzCp3+FKoMgSlgXhieykIIgY9iQmiAQPhUmFGG/DidBYMeqQ2uAiwZYXN6BhPjq8n4MVKBYGneZUpIMMd8e4S7YEf+hEPgl79chls/BdsIyAea2M4QMJj2icYcFp85b5/3KaXk979/g0996iFuuulZBgZGu7iOY/LlL7+D2too2ayH55W/EhYu9XQN/14o+CzbEHD9q/M58oIXaWi4icsuu4ds1uXtiqEA/r0HvtJvoCIOdiAx8h7y+Cmoz52J1VCBt6mPtQXBulw9XYUmCkGIrqF5fIgPM4UDkGt69HZtTKobwXYgmgDLhru+xc9uXsGyUxUd74Xu02HbxfDkDPjlH/f9MONaEvzwumNYcecFPPqtk6ieWM3nuzXlh2xppa9lIuFkf5lORErsfIY1p5zP83sZOVnJa9zDn0iRJFAWhuHSVPE8k2rvJmQoHKNIZ8LYeiUjUVroSMpiWUIA/nhQAqkUUuntDKEICTVcjBAoeD2vcyH+Hvi2RqJE+NjrM8xq5Y2xnQKUELx2zgeoS21F+QqJSUQNYaUyrL3gPQz4Fp2FKibX/pqK8PadrKdA0EwLPfRwVCTFYEkgS+iQl4Gg2jQZL8YziUnMdeJUGwbtgQ4HlibYNPBkz0msTs0hbOaJWhk8GeGxrnMwg13w4R+EOOSh7ICurgyq/jBOnvk0z6w1SPkmCDCF4ns/v5jlK7r49a9fY8UKLRc7b14TH/jAHBYuHIdSinTaxfclzz/fxuBgnilTqrj66gd4441elFIopfj615/k5pvfxSWXlMWnzjhjKvfeezEf//gDvPDCtmF9iDRxMiRIkCJHlMBxuDd3Ei4OKu/jepLbb1/BCy+08f3vn8WCBS1UVo6hOHSQ4j964N/7il3ViRC4Mcz+DJYhUAUfd1YLTk2UTSmPXACOEAgVIR9E2CihrQCz97c01fd0XueFP8PyxyEc0zcl8GHza5DPoHwfb+rDVNVVMZQdB5iavn0m3PIKfOpNnv/1vbC+gKZgR7D2mm/xrq9fQaSnE0sGYJpsO/5MNh1/Jo174Z1IJE/zFIFSuNIuUohYBPhEwutZ6+VxZQSP8mS4Oy4sG20MTGDSCImOnF9HyJuBCq1FKmO4F8RWUeYxn5UFuLarTPZYZcINjXDUXjy6C8KQDHQeY6Sk7/CYRIFqZwDHKJAPQqy/6D2caN1P5I/LycZr2DLrWNZ96Ay2Lz4ORxYwhc/U+Loxj6VQRa0ZwaXVAa/mtB5LwtClz52BbvAE8JWg24ewCfMc7UGtLmgvToflbF7qO4kl/ccSMzymWhEQgpdzcPo+Nne+VXHIoOyAuXMbWLmyh7b8keQqUtSaGapi0HDUHF7dAv/5n/exZUuSQkHTSr/+ejdPPbWV88+fwdKl21m/foC2Nh079n2J6wb4vqKy0iGflxQK2im/9NI/ceONz/Kzn72bY49tRQjBihVdLF/eiW2b+L7C9yU+Dvfwbo5mKbNiG3jem49LCGUY2uiYknwOXn+9h49//AEqK0N85CPzOPPMaUyY8CbDPH9nPJqBr/bqSUuAXvomwniWidOZ1H+TklBlhOS0RuLF7QKlN60x4bdJ+Mr+5H+Vgl9+DpY/BpEY+C7dm1Ok+wwmxLJY+QxYNlIYPDrrnYxLbaXPgh5rgo7d56HnTbJnDAXwTFaHn0o1GtmJ07jzR39i4rJnqU0N0DvtMLZNPZxaW7Ddh/HFZPGPB+APKZ3fuKyqLEDl4jKkMuSk0M2TFPU5lIklfKRwyRcrtXZFWTISsnidKw0d7gIt2mUA/2j8A69xDyvkJoakgStt2tJzWVM4gnWu3qakbJgKNDvwn8frJsrd4cZe7SEYjJXbkcTMNCEjjy9NAmUyt/ZVvM+cyCvv/yhLhk7At8MowwApUMLg8GgbQpQbEUsnXfLMciJLJVUsDFVxSwv8alDnRd6d0GSST2W1kqNUcExUa86bQhtJS4CliveQoq69skHZ1Fq6P+ftFCY6ZFBGoLc3yxFHNHD77cvxPP1UrcfEtg1u/cIsvve9F+nuzpBKFRBCoJQqGpYkN974LPPmNdPVNUQu5xMECtsW+EVfPpncOST1xhu9nHLKrZx11jQ+9KEj+dznHqVQ8DFNAynL68IsMV5tOYlNk0+g/aUi760UKFnszRU6NDc0VKCzc4j/9/8eYtq0l5k/v4kbbzydurqDs/v2h336S+gYYAcQWIbmvIjY+ApEIMGXXHXRbG6tjpBWupzTBGbYmoKjbXfMgLvDxuXw2pNQ28JgweKrq2by3EaLnBMhWV3HvPMSXCEfJohVs722hfq+Tqr8Tnos3Y3ue9DQ9ObO/5msrhCSwMg51otEWX/c6awf8bcuX4tVVQJxS8fuxYj9PJyB/24BB4ecH0Ea+WF9eABDBHjKIlDl6W2sRPxI2Ogk/LERGJS6nNZAU7Rf3wAzHYeVg//Ar3oHUGaalFvNUBDHQhufRSPSkRUmdPrwdBbO3Q1R5LoCPJGFabY2shu80eM08UkHurpKCEWNM8j4SDuGlCzxTyYIWzjC16zJSpEPImAMjnmskjG1cTiV0zAwmBmC63fgahwMNNVLkwXri+qMoBtAJxZ1WQJZ9qaqDe2JuUr39Sx6m7STwSGDAujKrptvXsJtty1n5cpuXHdEv0Ax9HTjjc+SSrn09GQBnRfRc76itzeLENDWliSd9ggCiVJQ2JMQA1AoBDz88AZeeqmdfN4nnw8QImCEPSmOQTHUAcrbgRepOGFKBR0dQ4TDFoYh6OvL8thjm7jyynu5666LDsry4q4Rq7eYAQUpUFFHlxY3VWAYgnMjki/On82TW8AsNrd1BPBKQU/Cs/Y33LV1lQ5tCcHnHh3Hy9uj9E+qY0uiBZn3aHvQ4/5v/hRjUjWBadGZqCNcyOFnwXQhGodLJpV3t33TBlbefy9y/WZaFi1ixrnnEkrsnmJ3jVvOY5Qeh9LkWTqtEqdUyZtIAn0+VIkyDUmg4I4kfKYWpjkGz/WewLyGezGFh1QWJhIDyZbsBHwZ3yvPpDSWelMnyZ+dpCfOrNSlyE7xcftqL7S51VjFSiaBDv90B7DVhVa7TOkeoJUid4eNXvmZ2HmxoDCFxDEKjItupTHcxfGJbnoDQXt+Kr4MYRu63MAApDAx8VmXncEJXoyonSnupZw7erH3OO4fOpNzx1vsqu+wytQv0Mn6RkuHxepMzd/lCB2eOzoEb7ja4Kak9l5ubNC9Mm8XHDIowMMPb+CWW5YRjzvkcqOfUqXA8yQrV/ZgmtorCQK10zZKwZYtqX06bslY5XI+2WwayxIYhi4fllKNki2tnyrZ8uLunWPD0DxWQDHUJtm8OcmGDT/ld797H5MnH1zliadGYUVR3s4UemU3JAWeZTK5JcFVNfCJan3eV9fA1ds1v1TJdAboifSceFkadq+RqAbTYlvSZun2GNFKi2UV4zCUREZCqKyH/9g6+NiJoLSsbjYah2gxYWtAgwP9ssBNnQ8wWLUR8UGF2zWR8d+9hxl33skFv/oVkepd35Mptj7viNBiTaV1TinUM3LuDRhN1Z6D4fatUIkxAAAgAElEQVQ8s2gh/pyGc+OwcWgeQ0qyuO5xwlYGX9q8ljyCx7rfRUwIBvcyQV7SY48b+lmePIbM+QavbOxGKP0Ov5dV2ujLomd55B5yKPUm9HjwRl5Tw5eh9xwoAyEUsxJvYBs+rkgxLxxjWSAwMAmpCJahu4GyKodU2mRvL7RQz3biVgYhwJcWS/sX8UTPu7AEnLUFVuyFYoEl4OZmrey42tXeS9yAW8dptuJOX2vUW8Bx0bIhervgkEEB7rrrDaJRZ6fqq5HwfYm/H+GTktHY3d8ty8DzJL6vhr2RkZgRH2DOpk56mEIQMgksEy+nQ14jvZVghO/veeXpZtmyThYv/jmvvno5LS0HD1/Qp2uLfEy+flAlOkTwsSotiDQS5yfgox3lRaStmdjJSfh6z34YlCNOhFgFgx0ZTKHoiNaUJ0MhwLGgN13+HYZvhY3OK/yoH5ZaD+HFNhBkTVACu16y/d8XE7nsQVbeeScLr7hil0M4OQbNxU7rUHFWdov7H6uqaWToR47xzFWbusy2yhKsTy1gVWoBSvlklEGAgQkE++jItvnw2V1ojW0slEN2padxlPejdKgoYWgjeUGFbkzcHR7NaM919DdVDf8MsKiwB4nbaTxpY5mD5I2Aj8SO4n5L6GbQUvdIsSDBEJKl/cfREtnKxswkegoN5GUcUWRgi6GN3/PZMtXM7jDehvPjcO92ff4COG8rfL8JLq3SuZe3K95O+aD9RipVwLIM+voOfMfqWMZk5N9LXs+uthcE1IRcNnoteNJC+YqY8AjvJQ+SEGAYglQqz/XXP7MfZ/D3Q7UFL07WBqTV1sp6P2mGH46Rm2j39aRVaepXtJi0DQFb9yePEo7B1T9hyuQqjMAlcIs7MYvae4UAjiySKcpikGREMrcvgCnbHuXcO77LZd/5JWc++hjxTAaZNzEtydYPHs/mxx7b7RAqTN3FPtHRDMgJQ4dPEkZZAXAkFGWDOvKLXdIJeX8FzAzpz89wdEjGEBYxYWAXP5/bh/Jd0LmT+WPkADISzt66c+hs5O+G0AuE2SH4bpOmS9ldZLbP19QntgFj2x394bzvkPFj1Du9WIbLLA5jvjGPO8bpcFNGQkYKciqELXwsfIb8SlYk59FTaMKVUcDQbMtC9/wYwIa9rMzv8uGyTn2uCRPixbjl1dv3fh8HKw4ZFODUUyeTShWQYy3r/soIAjXM2TUWTAEyFKOlUtEY9wmUiV8QWG45oOuUguVjsDCVcyeCp5/eSuC6bHr8cVbedRcdS5fu5A291VBvwfeb4Y1p8PwU+OeqsSedcZaenPwdYvAFoHV/wwrjphP76p1c8/ULiRoJSOZRaRd6h2BcJZxcioFIUGBJX4fEgHNfuYsv3/ZxZi1fS313Hyc+9hxX/ddPiaeHkFJQaIkQ3k24q4T3VMDvWnVI72M1urs6YmiPZawvrwFUo6+Fnji1FsedrfqnI+Dr9bo6q8qE6Q5McbQnNMXWhnhvn4i40J/7Uf/O7/0+pb2XKjF2H0tF0Si4Co6LwEmxPXN7bfPLjMWVpjaSpX4ZgwBbuESNHPVOigphUGvniIgo85mPQHB8DG5q0CEoVwls4dEa6SBqFwgZBSqsIWTRWytVZJnosJ5i77wT0MwDvmIUO7QWLNOiYG9nHAp5ARdffASPPLKRrq70LkNUf00oBeGwST6vgxaWJQgC3bNiGYqejEV91Oewuhw5V1AVcsmGEhTcAMMQFPIl8onhPQ7/XjKSUgZ0tfdzy1nnIYf6QUowDMYtXMiZ3/0uVvjg7l0JG/CBCvhVEkJST6glmdYvvJm+MSF432UnMfmoqVzzy9d5qTOLsWASwakzIRYGGSCElqJSRd2VUFDgk4/dRNpJYMVdTC/ADSsSg2lOeu5ZHrrgVMIrezji4ov3aggzQ/oFOtn7hW74TVIbCKV0GKukTHhMBK6rg2PCcF9GFzOcF9er7BJOjGkj9ZeMXvUD3JnSxiErIR3sucKL4vFaTViWLzUult9bni92iBtQq7QnM8pRlOAKXW78UBquqt3z8VqsESzIShu0PJBTAgPBhEgb72v9AxWWi0ThI5nGNGrQO787BVd1lj3XnArTkW+iwUkihUcgYzg4eEXvRFKmomk0dL/JvSkdQt3m69DWp2rg/ZWjzz0pxzbKCp1TeTvjkIcCVFaGufXWC7jhhlOJxx0syyAatYoJ8je3byG0gdjTfkpeSihkYpoGhiEQQmAKhVGskc96gqgT0BLNE68IE4s51FeWxXzEKA+l/Egbxbs8dfBZlj61iu5MiHB9E/HGRtpeeIGVd9755k7yLYIfNcHHq/UkllZQa8KPm8s9GG8G4bDFbDfPbL9AyDF474t3ccqSe2ns6yCeSWL7LkqYBEIwqX8NpvAJhbNYvo90DKQpKIRsJm/ZjJ82eW94FpNOPnmfx9FgwU+b4R8rdEXUUDGvUiTaJSXhKz1wVRe8I6Y9HGuMb/k4W2uBfKZO51ZKi6iU3HN3POiVuyP0sauMnbef4Yzo41A7G6gUmtJ9lq1Fuvb23M9NFPVYKPd1RISW8v1k8zqqrQAfnwCfVlqZy5HFxkT4arfeT8TQnr8BuDJCe76JRjWewK9HYuFQ1pg0gAjaIB63CS5og5cLukptaR4+tl2zOIzEOcUmxZEBD1XMpZzzNs6fAIi3eshjf7BgwQL18ssv79dn163r5/LL/8ySJR1IqQgCSRDI4X6SfUHZ09jztpGIiRACz5MopckhpVQ4RsDChiSesHitO4onBUGxK8GyBASBrggrshRZhsQRkkygAwFC6LBX2FJcGvyMNHHCYZuKyhDzjmrCz2UJV1by/rvv3ufzeyuj6IAdEKxd28ell/4RwxBUVYV59LUevlf5aw5rTHHbaf/KM3NPYSiSQJkmC+RL1I3v4Zs3fg03biEtE4TA8BThdI6+xlbC/+8+plW/uSaVmetgm6cnxpG5j2ZT9zj0Brov4vfj2aOE8DNZ+FQnNJq6DyS1F89rGEXCUNRZgjpT0C91BdanauC8hM7bzFivy2ULjK5IK3kZBtBg6iT1f7fs3Xm7Cm7u1z1K3YE2DvPC8O8NsDACHXTwAPfhFguqBQY11PBuLmDcau2FWwKkUuTI4xg5TOEz047jywghIXghVzQoQhvNsNBeW45yGAzK5dzjTFgyVRu8Ei7cqun9R7INnBCBByccuOfy7wUhxFKl1IKx3jsU8toB06fX8Nhjlw7nFs4559f09WVZt66fwcH8PofD9mZ7IeDKKxdy771rWbdOB1ktS2CaJjIQdMtqugd9LBMK0ix6PNpYGcLAMV0MIRBCESiDQAlMFPFKm6lTa1i3rp+47ZMbDA2HwDJpl77+HJWRHarK3Dx4Ba2lexD2rpRwIL+0t922HCkldXVx3WOUzHMX8/lO5Z/54GO/4IKn7yQtbCarDp7+r7MZqKmkc2oDE9a2kUlEkI5FRXKImt48ze+7Bt6kMdnq6vxEqVw3X2zolEB7AKms7oXwlO7aPno3jXOB0prsroSXXL2v3UN7wQXAV5KsX6DdM1Aqwibg/Vn4ZA1c3wQPTID3tMGmsUrSKBM8HhMpruD34nFzBHyqVh8jp/Q5VoyIJLzGcjw8EiPUD/vo42WW0GCdyHYvYHx0C4dXvYAwXJ7tPZG0n6BNDjHNSTFBNPJ0TvepGEqXNbtCj3VHz630/0EFm9zRBuV/W+F/UnDroPZULq7UjAUHuzHZEw4ZlF2glMxeuLCF++9fz8KF43jppTaSycJeG5Ud+1V2hYqKEIsXt/LUU1s57bTJw8dIJBxyOY/a2iiRLYOsXt2LGg5uiOGH01GShY29tOcqSbkmeVdRV2OSi1QTBArXDdg+pLib80gwxIzMWlqMHvp6MoQqXOb+8z9DLg2//47mrpISxk2Hf/w8TDpi3y/e2wyrVvUQj+skRhAoHKF4JjOZ/9x+HFdNWUbMy+Gf1MIDl5yHHB/FVIoHLzuVs3/6MK3rtyMtA9808d99BfZpl+zVMTf15nh80CdRE+XYhElrsQZjVQG+16cn/kDpPEqwQ0gpV2zwjBo57s13Uek4TDGbRskQg57ovtgND6ah3YOkYkzt95EwCDAJiJgFUIKsCtMY6qK/0ISnLBTw7X6dhP5KPdzSApe260q70tF3tC/f6NE0M5/YRfnxWBBCFxCMREDAJjbtpMseIcI61nJd3ULuE3+kLtRNldNPIA3e03IXBXcqM0OCtMpx19YP4GAP56QE2miVPKqxvtEG2oCP+puhS4QvPYCqlAcDDgqDIoQ4C/gB2tv8uVLqhr/VsT/84Xk88cRmBgZyHHVUE6+91k0ymScSsSgUAlx31wHgqqoQAwPa9bZtY1RvCOiS4YaGGHPmNDBvXjNCgG2b1NfHhrfxPEmh4LFhw8DwsUbuxzBAhiMsquuke6LNna9PwVMWRjyC6s2w/Y2eYRqZNHFCFFjBXKrlk/Rsbqf1nJOYc/HF8MtrYdXzUFmPEib5rRvhpssIf/33iNq9jEeAXmq+/qw2TErBonPg8OMPam9n5sw6Hn10I9GojW0bxMIWRiHgt/1H89TEMzjx3dtp+kAeIwq2FlYkXxXhD595N/HNKaqUixo3mX+NXrfHY6XTLv/6k+X8adp4pGUgzALNTXE+PynMMVH4SIc2BFGhV89DYySAfSAkshxT/zCd4Q5u9hSzVQVni3NpMqqwi7diSU5TsrgKPAHOHgyKQFIb6sUkwBSSXrcOUPQXqvGLaupG8fj/k9Sht3MSunO+fUSF1khIYLMPn+mG8Y7O+bwZ7Epu2cBgatUS5nh9dAYmgTKQWEQtn/F2GzWinvXpKqThMidk82qhfC0UunjAQCfci7d42Gs5PjyaGPP/Mt7yBkUIYQI3A6cDbcASIcQ9Sqk3/hbHnzSpittuew+33rqcpUs7eP/7D+fkkycBEIvZ3Hrrcv7wh9UopYoqtjr/EQrpSGupz0QIgW0bxbyMwjDg8MMbWLx4HF/60km0tlbQ3Jygry9HVZWO9SqlSKXyeJ5NOGyRy3mjKFlAOxOZvOK5mR/iFU+QNToxEmH6DAPVYCG6yvoOATbdNOBQ4AlOJhS4PLhiNu9eu57G1S9CdRNDaY9Vq7ooFAJqjCRPXfol3vkfNzJr1l4sH5WCu66HZ/6gqd0BXnkYTngvvP9zB61RufTSI3n88U309+t709pawapVvTQ3RploG1SeFmBFDYQUBG6AGUJr2wvITqzEsyzeK87Z5WQHsNGFH/fDb1Zn6TppDlbeQ4UsAtNkkxvw5XaPkyttpNKl1PMFvJgrkw6OhEASYPHqwNGMCyXp9mq5PzWLG4KAZqF4X0JwQkyHYzylK8dQOtG9I8SInwJF2MgjlakJMIWPLy1cHGzhI7GHw0JxAb9NaQPx02b4l3Z4MrezwbIoG6EPd8CZce117Q9MTKYxnXWsJY7OjCsUObLMZwEreY0m26DCzjGklB6tMMmSQVFHzCxgYNBkwwkmbCoyBdtCe1udPny3XxculM7j2DD8Zvz+jfftiLd8Ul4IcSzwVaXUmcXfPweglLp+V595M0n5fcWmTQMce+wvyOV06a4QMH58BUrB7Nl1rFrVy7p1faOS+pYleO97Z/PjH59DdXU5wL18eScf//gD5PPeMP3KtGk6B1JdHWbJknZSqdGdUYYhiEZt8mEb3w0QcQeyHso0oDICbYPg7nrdaZqC02Z7fHLaK9TWRHG3rgOlPaq4SrPUncavxPu5556LicX2sAzbtga+/U9QVQ9GMXUpAxjsgX+7Hca/SfrdvyNWrOjiBz94geXLu2hoiHHmmVNJJgu0Z7sY9+lNiNo8CIUXBEglEVr1gJAIcZ44n7kcuct9b/fg4nYYcgNWr+4lP74GaZsYXoDp+kglEBGL+pDFzJBOxvdI3cQYEppCfeQ6wxY6DS4QnFz3FMuTRyGEpMbM4VDBunyckBEQwqLPt1EIAsoT+0gYaONgAUmlaAy3YQqFUoKCtOl3dUmuhULiIItjWhjWjZn3aK5MlNLlxdd2wtM5HfYaZpFGj99CV+V9+E0wBOXIcS/30E/fsKGtppoKKlnCi0hkMQukr5iDg8CgkQaUMrm37cN0eSZ1xcc3VfRI7h6vDfnavE62D0m4MAGzD+5q+/3CwZ6UHwdsG/F7G+xB+u5viMmTq3nf+w7nySc3U1kZJhazkRL6+rJce+3x/OY3r+E4JtmsRybjEY1aRKMOV1+9eJQxATjyyCZ+//v38eCD6+nqSjN/fjOHH97Aeef9mlDI4thjdZ4ln/dRShuDaNSm4Ab4BR98iXI9ME1tRDIF9tSmFgSKh1ZarNhwOI0xn2pRyXVzVlKNi41PR3gaQ70uzz67jTPO2INQ1abl2oAYIzoJDVP/bdPyg9qgzJ3byC9+cf6wt0nQDtmfE7hPsdHoZ0lhOmvC0zEsY9gTCRPmnZy6W2MCcFdKNyBWykDH6U0DpEJZBngCA4UvBF0StufK5aylO7urII9luLwxNAuFIGR4BIbH5ryJpyDv2xioUfmMUnZu5H4NNNfWdh8KvmDQrSVmDQ1XFU6NrWFbbiJ5GdP9HUIzGgxJuHBEubYQuqP+tlaYs0GHjkYaExPdy9H3Jvs0IkS4kIvYTgcpUrgUeIEX6KADWfynr46W93VxiRDBIcQZ4izOaTL5QjesLJRzI99oKNPszwjr1yGMjYPBoOwVhBAfAz4GMGHChL/psb/2tZP5/OcfZenS7XhegBCCa689jkWLxjFzZi2f/ewjLF26nerqMEIIrrpqIccdN7af3NAQ45JLRk9A8+Y1s3x5F3V1UcJhC88Lhhsf02lXJ+dLX0RPgmUVO60kuMFeNWv2FCJMiPbSVYhwy7ppfOOw5+gX1Sw1jiIIfJLJsQIio+EaEQq5AG8gR2VFCNMsxi4ME8JvDwUhIQTIXhj8EMhOTJknbhQ4Ob2dimCIl+MLEAikknjK5Oddc/ip1KWx5xb1M3bEyoLOiUTCNnbBQ428YULghWwwyyn1UreRydh5CV9ZRMwcjuGSC0LYooAtCrhSkA5i+MpAp9dH9iyJ4f9ZlGlcosUeky/WwX/0QrsfxVI56sLttEa3YKowdaqVHs8gUFBp6TFNcuCfx+j/GWfDx6rhpr7y2K1i/qbE+7Xdg+ZdMPvuDQwMxtFKC4q7+A0mJhsy9TyfPJG0H6cl0sbcymVU2kNaN4daPsg/Y2KCDbeM02NwlWYLPkgjtX8XHAp5HUBs3ZpkcDDP1KnVO4WHtm5NMjCQY8qUahKJfeNUb29PccUV99HVlWbNmj6SycKuNxaAbZY5SKSiqsohn9cFBLujl4k7PrNjvaSDEP+6qI8XQyewvsdg/foBJk+uYtGicVx55UKOOGJnxaolS9r58rX38O/m9wDIGVFmT6ugJtcBKoBP/hyOOuUt++1MS52klgoWRPYg8pT5CWS+D7ILhWKLVY2pXBzlcn/FGfRbdQxRTTaI8VT7Z1AIPAWnxjQ3146X4Nu98LuUXg13dqVZFpgEsVCxxCgAyyRqCgqI4dBWaeKPGprmozCq0ktSa3cjhKAhtJ323AStIunHCHAYu3VR/26ijdtsG/oUXFatGyAbLHgmAx9sK2qtCF2uO9mBm5u0obg/ravLjgrBabvJhQQSFm3SVO4GukrNQ+9vqqPH8Nm6fU/QDzGEh0cllZiYFChwC79gzdBM7uo+DMNwsYSHG4RxzALnNP+RWjtJXET5sPgX6tkfJbb/e9hdyOtgMCgWsBY4FWgHlgAfUEq9vqvP/L0Myl8Tnhfw5z+v5dpr/4LvS7ZtS43yOsRIDibLANMAL8BQEItZ2LbFnXe+lwsv/F/SaXeXHks0qp3Www5rYGiowObNgyQSDtOn1w73q/zyv9/F7L4nYWA7zDuDZM00zjnnDk5cuJIL3/E40yIbKbwuGHjEZopM4dimTtIffSZ85leaePEthGcz8NnuMj28KeCr9XDGrpyqwSsgfxeloNBWK6wT1jLPC7HFJM0KMoTxcKjqLPCp3PdJqipqTLinFRbtcPpbXPhguzZmyQDWFyQulG+oIUgYAqG0NnmJeTluaC9ioBg+KlPa64CUTQEPAzVMpTjSkIw2KkaRZ0GgaUlOjWm255OL1yAr4Qf98MeUDktVmbpb/0NVULcfcY5sAN/t04n7jZ6mMZlS1EYpFK/DH8fvnaeSIcOjPEIH7QgEJiYVVNBPP92qn//ZcgkFCSEzOxzTS/txDqt4jWNqn0Ng0yrqOFWcznSm7/vJ/B/D7gzKW77NRinlAx8HHgJWAb/dnTF5O2HNml6uuuo+Fi36GeeffydLlrRTUxNh7twmJk+uKjIJ61coZGKZBigQgUQUfBgmnRTU1IRpba3kIx+ZhzUWF0cR2axPc3OMI49sYPPmQXxfMjhYYGlXjjeOnET/mVN48YefJPjPy+G2L8MnF5P5wnt59yl/4SPv/yOhqgKbRAv5owyyH7Z5WM6BWIXO6yx9CB765d/s+u0NkgH8W7eu5Gmw9Csq4Ms9uqpnTBgNoAqABapARZAuKh0q8sLCxcI1bCqHksw0V/LJ0Lfx0LTr57ftzOc00dEsyg0WbPTBNwRRUxGxwDB1154JzAhpM+Cik+dDspyLmFkcty4wk8XtwiOMCYzdllf+zUR3hR8bhT+NLxsT0P0qv0tqGpIQ0OXpKrHsfq5HoyZ8sQG+0ahzNNMcbUw8pfNJSQlPZve8H4XiIR5gS76NF38S8IN3Zfj8NRV86r5p3LnpeLYMzSUbCGzDRZV63AWEzAId+VYCZZFyaxnyQzzJ43hjCgMcwt7ioMihKKXuB+7/e4/jzUIpRVdXhljM3mPYa9my7VxwwZ309eWwLIPe3ixr1/bh+wFNTQnq6qJs2aK166XUzYulZkw1ouRHSkU2q78kAwN5rr/+NLZvH+Kuu3Zddd3bm6erK4PrBlqO+Lgp+Fe8A9cQ1IX7uWnR53mh910c1rOWNbVTmd7xGu9qvo+Ca1NwHWQuT1cuRqzGpWZ+CjYDlgNBHh6/A86/+k1dxwOJ54oyuzUjQlwRAwZ9eDoDF43FAxa5CJX5DoGfRkqPuBFgWB5rw1PpteqQGMzKrsXJBXSrBk6zH+Gb+S+TJ0xvANd2wc92aO05Iqw9opfzPobVXVQWhEA6bC80kFcWlmznndY6umUtK+URBMXqrARQZ0Ob1BxmGrsLLcoR75cKgsuU8FdWj+7o3uppSpashBVeuQ+jO4D3b9OVXM9ndff+TEeTTzq7O/wIlDiuQNO+rysWMboKru/VglvTQh6vs5K1rEEgmMVsDuNwnRthA+vVOu75rM/mZw2GLj+b/PgmVMZlYLXFxmnjyCuLsJlDKhulDEzh40mHOqeHtFeHlAl6gUrbpYduWhi3d4M/hJ1wUBiUtwNefLGNb37zKbq6MgghOP30KXz2sycQjzu4bsDmzYO88sp21qzp5bnntvLEE1vwfUk4rJvp+vtzhMMWhYJPZ+cQlZU6we8XcyWaukL3t0ipHQLT1LNkEARs3pyktTVBOGzx85+fz9NPb6OjY2incYZCJp4nefTRTZimgIiNuuxEyLgYrocMZYhVB9wx50JaUp1MK2zgjAX3YIQtGugiRIGujgr6ciaeZzJrdg9sLhpPgZbVfQthV+tRRTkEthPsI1jTdjzNVS8QcnzN75STTJGbqSxkiMo8MZnmJbUQWawnsvCAMCbwl7TOG+zIsWUJn8AcxBZuUUkQTMOl2u7nbB7mytD3i0JYio3BdD6X/wEdso4M8ExuZOnwngIPBgYKgTGch7HQ41kYgffukLvo9GHIh/V+MYlevD4+Og9y2mbdGV8KmU114L+by3koVwWs9AZJCJvp9uidHxvVox0ItDEZnpCErhj7RKfiXyfcT7fYRogQCniGp2injbkcyYPcR/vaApufE4jjJlAY34g1NKQftX4XMxmgKupIe9X4KkTKj5OwBjENn8ZwL8hE8XCqWIjwJqoBDuGQQflrQCnFypXdPPfcNkIhi2nTarjssnvo6cnieZJw2OS3v32dvr4M8XiIP/1pDZ2daYJAksv5o/IbuZxHoeBTUREil/NobIzT3Jzg1Vc7kcUux5JssP5cueiznIDX/THLlnUyYUIV8bjD179+Mpdffu9O9DCeFwyXJEciNpnJdSjTQLg+AsVQEELV16AQSMPgqoYfMdVeS4dbz0DOYXz369S29JNKVtMUzVJdWjIHvrZ0J1z4V7zy+46FYT0Juqq8qvaVnuQW70L/orunn8u/+w2uvuAHzJ/+Ik3VHQgBQ9kKGiNdGBh0ynoKhKkVvawIjiRDAhNd0bQrCo9psTasgQiesrGFvreFIESCJFeFv0tP0FgkBlVMMdfx2fA3+HT2B8Pki6WJXo3WRRyBsgWbYAoWRGFNoUiDD0y04QdNo4sGXsjAl3pgTUlfDEjYA1RYSZJ+JSmvmg4fjhlxrda5cMsgfLIW/pzbzMM8BkKXsNtuE1eHzmCSpeNpjRZ8vg6u6SxWeQk9ymm2fq/Nd3kp53FENDFcju3gsIlN9NCDQ4jUFi37W5jQClKWfS8hcNOSqposreFOOjKzSWGQC2KcXvsgE8L9GOgy6lo7RyWV1PFmtA4O4ZBBOcBQSnHTTc9y223LyWZ9TFMwOJgnlSqQSIQIhy18X9LWluTnP38VyzIIgmCYXbhEklcyKkrpXpFksoBlaSNx++3v4ayz7iCVKpDNevi+Zii2LGO4gTISsYYlhR3HLJYzl8f5L/8yj5tuepY1a0arI+lxaM8ok3FRBb0sVUoRCEHU9ElGKrBkQEKkmBpdR2e2EiF8crFKggLke3ya7EEabR+W2JAd0lZv5mI498q/1a3YKzTbcE2NTjhL0DkoAf9SpeP6Y+G1NUPk3Si3PnwN9zzfy9SWVRx32BOMG7+BRDiDJ2JkRRWNopM0Ca7Pfw7Qk7EATouNXT5c731bdecAACAASURBVKQ4q/YN7utdSEZqo2AKyXWx67GVAmnq8SHolvUcbT6PQQ6Dcj9T2YzsOuY0w4KEpUW3khJWF3SF1eGhsjFRCr7Tp41JuVjB5x31jzApthGldH/MluxkNg6cBiNW9tWG5gc7NTHAw+IBlLIRKopQ4Jmd/MC9n++YF2EUD3Z+BSzNabnnKlN/PmRIMqKXWHQ9WbOdXjxqqMXELBoWRS891FHPuJYESqUQ6czoWJ0CJwqSgItrUlzaZPF6Hr7YHQJ/MsLYjkLRaCpajARncfZu2QwOYc84ZFAOMJYt6+S7332BTMYtJs0NhoZ0ma+mZdG5DteVBIEqTvxylJb8WBVYUio8T7FgQTMVFWHNMpv3kVJhGKL4fjnoIYQmlxRCkM97JBIhTj558vD7yWSBLVsGxzwH31fDHfnGxh5UfwYqIxhDecZPqWdNEOBaJlOyG/CCIoWe7WAqiRMSGIZisAcaWn6CtWgFuDlYcDYcc16ZkuUthA9WaW/ksbQ2Ku+IaVnaXSGRqEPXW0kG0nW8vPZEXl57It1DIcSnqljU9AZzzZWs8sdzS+FMBlQ1Dlq3Y3YYvriLRXAddRxd+QxHRlMsz9SRVpJxoR7mZZdjuBFsoSvB9OOhS4gNESCK3F6hYgnxrgSeQBuTSSGd+DbQuaPjxvDEXsnDf/TpiqvSFHtU5VKmxNYz5GtvQaGYFNtIlVpKPnfM8GcV2tv7k7cC33R1xRq+ZsaWETD6WOL1stgpX4hzEnB/RlPoG0KRsdYxvfoRTOFR5fQyoKAzkFiFI5gQTiJMgUOIgICZh9cwaa7Hxqc3IBbMQzkhRDrAcCSqOsoU2+IjocU4AhZGdc7nxdxcer0ZNIW7mGI7NNC4E3nmIew7DhmUAwilFNde+xe6uzPDTX22rYb5twYG8js1GWazHlKqchPgbmBZBnPmNAIwYUIlr7yyHaW0sdmxtyGd1p35jmPiTK7lqJ+8j7ldIdIdijrfR97+MgWpQ1slz2gkSgu9iGPgf+8Rgn87E7OxgnxLPVW+j59J4hrN5FSUsCNJmzZ1A90garAjOdqXN9Bw/ClUX/nR/bqWf2tMc2Bazd5tO//wGHXVcfqSHjUVWYQwyORMDGnxk9Y4/+uczc/SZ2MK+GSdVvvb5MO8EJyV2HWPSxPNTGACm+3NHFM1BChyyuXu5AdoyzbRJsczw1zF8eZTTDS2sFVOpNKIafXBYrWXI3Ry3UPL71abmulXADNsXZ7bGcCllaNDW77Seue/TcJLec0+PBCMFpWeXbmSbBClZGIEgkIQoT72GtuKBkUp/bl/rMrynNqIM/xcKSQBBSEJo+iXuVHnvigC74rrXhbDSLKw9n5i5lDRiFp05RtwzAJvpOP8ums+59Wu4YOVDq+wlJiIc+n3Gnjoh4M8d8cjpM4/hURzLU0tceZELW5oGF0kEDK05DCEgYl7d9MPYa9wyKAcQDz00Hpeeqmj6JkIpNQ5kZHYceIu5TmCYM+ydZZlYFkGS5a009wcx7JMCoVgp/3atqCyMkwkYuPXxmi+40M8bzgoX+HlfQYChTztcMgGBD98YqfjGIYYNjTTp9dRXx/F+vMStkXDfPprp3DGjEpuGWzgd6kGbu69lmuqr2difjMV3iBmZUCqK8bWl6o47kt7oet6EMKy4EdfmcCnb7Bp78wghEckHObb18Y4srWWI4FvFBff+9LHKRCcwVms4g3WsBoBZNOLuDXVSjTYSAWDPO6fxDJjLl+IfIv19lf4QEjwRBbWe7ocucTJlRDQamtp5JzSJbkxU3OAnRaFy4t8WWkJV27X0rYppRPhs0I6Ee/uMD5buORkpDhWScQIMDGImh7dvqKUvXhHDCqjr9CeasQ2qqhx+giZuvxBqQAlFPPs0W6aEPC1ejiuYivP2HcgjPSwZ+Qrg5iVIi8jTIytI5mfyTN9x/OxsGBOyOcNVkJCcObnI1wnj+CIoJU2aRI2oNV6y/bSvi1xyKAcQNx++2vEYja5nDesurgn7EtfaS7nc+ONz3L77SvYuHGAbFYbqx29Hs9T9PfnOfXUZlYdM50OH4QDZiDJ5T0MIZDxMJw0A/G/r6A6U6OOU6LmB+3BhEIWhbxP9eAg750YI2zBtXXwkWpYWTiGV7+S4Ih5aVLVNXSvraD9GcXM8y4kXHkAtHffopg8XvD7H7WwdjMUXJg1GZwROZf9ncQsLOYwlznMxVVwZh9Yg7ChfSo1sX4qI4OsM6dzqXcHVnMFrRakfe0VlKhMBLqK7MPVmkJ+pqO9jK2e7mgfX4w6KgVnb9FStiU3pKDgtTy02Oyg26vYmp3ExNgmMn4cxwhABITNNKfaM7i4WdDl6875V3NwXdsM8rh40sESHouqn6U5sh3DUISDiTSFd1b98oXHxvCfsMiWK9aK1YtRM4dUDooIraKRTuDBIfhM6EQWsJAsGeIkcAwHDA61J/6dcMigHED09GQZN66CVKqA5+2e5mQs6IZDtVu54VzOY/Xq3lHVWbvKuaxe3Uv2osWYxTi46+opxygWARmWwBxfjd9V7roPhy3NXpzXxioWs+nry+K6AddddwLhcPmRqTHhpNmTSZ/5FS679gH6hyTCMFg4r4FzL71in879YIQQMHPynrfbX3R4MJCH7e0gTJNkoZ7BQj3ShCAJTgLyMd0fMlK7A7R3cWMvtE8vhy9bdkhfLc3pXElcaO/EQD8nPpAK9OQw0r9+qf84GsOdxM0hTKEwRUCFleMI43DGF+3DBldTvIfMLLbIo5Qg7cd4YeBETrUepNJJcVF0Z32dgID7uIceeooFvCWIolEJCJkF+lKa585Ee1egSTjDHGJsfCvgUBbqAOK441qH6eujUXuf5T59f9fa9aapw1ClbbRW/K73ZRjQ3Z0h0pMmGtJKenp7/XU1TIGSikgqSzhsEo1aGIYuL85mPRIJh8sum09zc4KFC1u4+eZ3cdFFh+10nC1bBrn8iyvZkKtnyGlg0KznyTUWn/jUw7zVaX3e6qgyIZkueh7Fey0A5QBJ8DZomdodO3sk2qD0BJoyfld4JV/0aIQOiZWLzHVOJYI2KhZgIsn7Ye7tuIAVg/NwZYgaS9FsxrBGrEufyIBEYQlZ3LciYaexhY9tBjSEu1krVu80ljWsZjNbMNBszSOpMIXQhdCDhTpez0XoUB3kcHnnW4vB5xA45KEcUHz0o/N5+umtmjivIsSqVT1kMm++kU8IME1D65kXv/V7CqeV3v/Kwhr+2zEYLACOhSr4KMvELnhUb+5BDWaxow7XXLOYRYvG8eKLbVRXR7jkkiOprNzzqu9rX3uSvr4c0WiIbB48H4ZyHg88tI0Xl/RwzKJDhHv7iyoTDhuCjoQmGTAVKAuEAbwKximaqmRXCNBKiUfv4v3ZRf5JqXQFWknqVqHLiAMgiqal6QsgbKWZFtvAafVLqLDTBAQkEVRQDm36xR2YmHg79MMopa3iFjaTIkXFCN33VbxBnBhZsvj4w0ZFComhDAa9Cp7pOQNXRpEoZkRfZ0a0BWjcjyt7CH8tHDIoBxD/n70zj4+rqvv/+9xl9smeNN3SvbSFlgKl0IWtpUBbFtlEBUGRTVBQfvooKio+ovigKAiCgAgoi6DsBcpSSoECXelK96ZNm6TNMklmvTP33vP748xMmjbpRgsF88krzXRm7r3n3pl7vue7fT69exfw+OPn89RTK1i0qI4+fQp55ZW1ZDLOXuVTuoKUZKlV2KPXY5rK8LguXHfdGK6c0p+jk/DLBvgwqZEJeJFNMcrfWEHl7FWEhpdz111n5KvHTj998D6Nbe7czRiGRjSuJiZNgDAM4rEUv7wzwSv/7E6KfhLcWgULX4Wmw7INlxkw3wRnO/iGdN3pDyos5N3N92V8AIZ5VLe7TyjjEUcZmQoDLi6EkT54Iw6uXouv6DF8uoUu9CxbmNIfqaU2T6p4YhAebBEUCo3egVUEzSiNqXLWxoYBAlN6kAKaaepgUBwcBBoVVLCNetJkyBkjXQh6aqWMK6gj6ZoMDWynp38TH4kqejLtE1zdbhxodBuUA4yKiiDf+c5YAJqbkxx77APU1LTscz6lKzh7ECDK9aIIAStWNPLxxw0cM7ycF/qqah8DncZ6jY+S5fhP7cnxx/fB79//3hCfz8B2wHGlomoBcNXx61qKWbYGRn1+dbU+c4weBL/uAXc/Ao06pFrBr0PJpbDRz27100p06L+bj1YXMKMKrq5TRIxSwBEm/LpC0c/7ssbotBCsJs6bhJAESZJAQydMGBubCO3NscO9cFlJCys8M8mIFGnXy6DwOgaH1zK38QSimQJGFy/ZpSN9KIfxPnMJEaIPfUmSIE6cMAU4OIRNg74la/Lvt/HQSMP+XNJuHER051AOIkpK/Dz99AX07BlG0wSGoeH1ahiGyGvO7w0UtYryPsLh9lKiHVf+Kiwm8o99Pp13393M+ec/RWNjAiEUxYZHg169wkybNoRTThnwiYwJwHnnDQehIV0H6bq4roNrZwiX9MAXKqSu+57/xLjiAnjuNrjjInjgOlh0P/xrmlJG7GvsyiGc49s6IwhD96DaXGHCs1VQMxS2DIWPBsOZBe3GJIdCitDRKKCASnpSQQV+/AgEJXQsDx9eNJ+AniZuFyClwJYGQrgcVbyQeZHjkE4B9dR32OZwjqAnPYkTJ0ECEBRTwjTOJEWKzWxiM5tpohEHhzRWN03KIYhuD+Ug4+ije/Hhh1dy882zeP751Xg8ulq918XQ9T17HKD6QqRUeZkBA4qZP78WIJ+Yz+VVHEdmjZZOIGAipRL2+ve/V3DNNccelPO79tqxvPjyVpYsbQTXQgiNQFEhoyefS9yG/t3ErXtEswOzY0rX5Cif+t05TNi/d8drWQ482ReeboWZMcX2m0Ql5D3A1wqVPvvehhuDe1ha9qAHlfSkltq8IUmSoJAi+u3UHFgta4hkfBhCYmq2EhhzPRSYrWgI7PRAVviXM5j28KqJyVmcQw01bKOeECEGMoj7U3N5snkKW1KlhPQERxUvZlR4DSWihKO7zA5147NCt0H5FFBZGeKBB87mttsSzJu3lWTS5lvfep5MxiUe37P+gm0repVcSXLOiOyYlykq8pJKOYRCHjSt3VMBRQdzsFBWFuDVly9k+tc3UFPdQEl5ESW9B9Oa8nPyWBja/6Ad+guBj5Iuf9q2HJ0o650R3CeKmRSEWys65/vaEX1NuLFM/WZceD+p8ixH+VWH/IGEQDCV6SxgPqv4GBeHYYxgLMftwtBrygCGFiXj6tktBQIXxzVwXA9B3SbDrispHZ3+2R+A96wG7qw7HB1BiZ4gIQ3mNJ6A7fj4YXEFPboT8occug3Kp4jS0gBTp6rk5V//upCamlZWrWoE9tzgaJoawaCH1asbEUIQDnvypJC6riGEyHssjqN4woRQ/SijRh3cG6+0xMPLjw3jwf8MY+a74PXApefCJWcfOgl5KVUOyZctkd0ftDjwVlw1Co74BG0PrQ68EYPmzFYGJm/gf4waRZRowkvutTwRv5TJ8d0oRnYCM08ncvDgwcN4JjCeCbt931gxmsX6m6RcA1dqaMLBp6dY2Xo4PbxtFJkNDN7DPgAebVGeechIAwYFAgLC5aOWMWQKt3QH7A9B7LNBEUJMAb4M3COl/EgIcZWU8v4DP7QvNi677Eh+//u5VFaGaGxM5CuzukI67fDRR/WkUqrayzAEPp8KkCvKeUlxsS+7rxzJpMTrNZg+fQhSyrwA18FASRH8z7fU72cFKWFjRnWJD/K0G443Y4pNuNaGQg2uKFbytftyOS7aDP+JtefAqwyYO2DvJGp3xIY0XFULra7ku9qtzHDGs9oZwWC9hsnmbM7U7mK5djivxI5pNyhuFFLPQ/od0MrAfyGYo/ftwJ8iDhOHcTxR3tYXksFFFzbrY4Nptnrw1crZVIoejODwPe6nJh3EqzV1eM4QLg4mOGX7ZFBq2Mx85tFMM2WUcSxj6U2ffT21buwB+6wpL4R4Avg28DOUiuIFUspDipP886Ap7zgud931IY88soQNGyLZ0mJJOt3RquTCW4YhGDasjLVrm8lklJJiUZES2UomM5SVBbjkkpHcfvvcrOiWwDQFuq7h95uMG9eH664by2mnDfpsTvggY30afrRN0YsIlM75bytUF/l36pWRiTiKit0n4Ofl8I3i3e/Ttl3Wr2/mHoLc7fjQUZTtNoq3yovkjkqNq4pgN6rKHXD5VvjYgj7aZqqtRlrdEB6RxpIevMLiF75b2OgOY7n31zzaG3BjWJHLiWU2kJABwppFgeaihX4G/nM+6WU7qFhuWTwdi7LOgsOCtYwNRRis96Y//Ts0Q3aFn2yTPB1vxm+0oWVp6y0pcVwvC/qVENa6tuYpUizhI9aznhhRWogQJEiIMGnSODicxdndRmU/sDtN+f0xKPdLKa/KPr4NmCylPDgZ3/3E58Gg5NDammLJkm0sWFDLiy+u5u23N+XDX5qmjImUUFjoYeLEfnzwwRZaW1PYtsQ0Nbxeg2DQ5MILRxCJpKiubkHTBK2tFtXVLRiGwHEkI0f2IJHIcPvtpzJp0sDP9qQPMCwXzqlRISmBMiKVYiNjjfkU6x4eS05knVOW1yNJSwhrsGHIrtVMOSxcWMtPfzqLlpYUC/50MU7Qi6GrZj+5Q12VF5fj/Tqz+u25R6jNgcmbFEX7JqsR4dbjE+3C6a2ygMO1FZxizuFB907mDoCm6BMkY79nu1R0JRIo1lKM8Fjopa+B+OJSjqy24NKtLnERRdMipKWB44a5sdjLt4u7Pu80aZ7h3zTTRIwYceJIJDo6IcKUU46FRQmlnM8FexyHi5vPBHVj9wZlf3IoM3IPpJQ/FkIcOgLhn0MUFvo48cR+nHhiPyZOrOK00/6B67pZLjAVtrJtl4qKELFYGsuycd2c5yJJpWwqK4Ncd92x/OQns/B4dIJBD2vWNGGaGpomcBwnSwUjuO++hV84g/JBEhptqHMg5sAl5v180/MAwnW5N3ktW2ybpEwDHsLZ8ulWF96MKx2OndHYmOCGG15F1zXKy4NIn1oJ21LsolvlIc78VIhnohoX7IELc4c2Hba4JQxnLS2ykAZZTkYahIiynCOQGQ+6Bu/FQcbeoVwGsGW7zkiz62NzJsYft2xggT2C0T74TgmM2I2Gy+cRh3nhgV4adzYXsiRVQB8dvlkquKBg99ttYD0ttJAiRZxEnhvMwSFGFA8eCincYx/Lm8kILzvvIs3N+IXBWHE4R5q9Wc4yYkTpQxVHMpownXyJuoCUUGer70KPL2AGe4+nJIR4BLhSSpkGkFI+v+PrUso/H6Sx/ddhzJhenHhiFbNmVWOaelaIS+VM+vUrZO3aZgxDx++XxON2lvdLUl3dwn33LWDKlIE8+ODiLOOxjc9nkMkoY2KaGobhobq6c1GtzzNaXdjuQNKxGCKWcbn3PprcUm5J/YIFzhgMMvhIEMUkIgVhRyWxl6Y6NyhzZiyiKrMRo6gnEbz4m2PEe2SthaSDURGAlC4vxZRBkRLiWcGrnZP/QQ1OCsCcBBhoLHNHIgEdB4EkQgktLjS4AygzYZMNiUwFxVqaJCplkJKAlDRJmznJQmolbErD6zFF/35uAfgPcLLawuI93mM5SwAYzghO4hQ87KHJ5QBglA/+1gt2p0C5M2rZik2GFnb9rjs4RGjGj58iirrcx4vRBK/oz2IaFq4TIild3vF8wHI3TYVWgkSymIWsYTVf5iuE6FhBkSTJVrYigN70wYeP1Rb8vAE2ZnUBRnjhfyva2Z+/CNgbG1kDvC+EOF9KWZ17UggxCvielPLygzW4/zZomuDxxy/gjjvm8sQTy7Esh8mTB1BZGeKVV9bR1JRE09iFtt62JXffPZ+//GU6gwcXs2FDBMMQJBIZPB6NoUNLEULQ2ppiyJC9VJH6HOEILyScFH7ZzAnmHASSrW5vFjnH4CWFhkTDxUOGNB4SQH8dKne+kV0XXribCa/8lcGhJD7bZQl92fq2zuILL+gki+/iYCCEpESDl6Pw52ZodFTy/+piuGCn5P9NZbC1HrZnoJEQAgcfFgKXNF7sbKYmnYE/NIDHvYDxwRl43CRJVGt8pbaNefYYltu98eMSwUU4kh/UOzzQ4uOPlYq2/kAgjcX93EsjjfmV/jvMYQlLuIIrKWIPiah9QMyFd+JQbsCYXdntcXHZQg1b2YofP4MZsstEDlBAIa20dnkcG5s22pjE5E5fdyU8mVpNRTiFK0NoAjxCw9BSpHBooYU0aQSCFlp4hRlcwJfzIbG1rOUt3sTFxSJFBpsBzpHcVTcZWxpUZEu6V1nw7Tp4pm9HAbDPM/ZoUKSUPxNCfAC8IYS4ASUe/T0gDNx5kMf3X4dQyMPPf34yP//5yfnnpJSceeZQrrjiRbZvjxGNprPPtxsVKSW33DKbdeuuZ9asjTz77Me88cZGKitD+P0mLS0pUqkM3/3ucZ/RmR08DPTAIKOOlZlStKySxhpnKCDRdyBDz/01UFxVZ+xcZvv+C/D6w3jKetCybRt+GeMoVnHFyr/zw20TSBQWg9+f3a+DQJBBR0enr6H01ws1qDSUguJtjcpLOX+HEE2pAY/1Vg2J19VDi6uTItCBQUXLntOmDETlEfwyeQs/9P2OMhFHx+FDeyw3p36NSRKJQ5g0GUwCsgHXNrixvi8vV4ku80P7gnnZyqhcDgLUxB6ljdd4lS/z1U9+EOC2BritiXxor8qE5/qqsBcoz2Imr7CZTdktBPOZx1Sm0Ye+HfZ1GMN4iRe6PJaGRgFhqrpQa2x1QRqNCKHlvzRC2FnRY4ckSm3SxcWVLstYybO1HxNbGGfwc/dSdIOXgC+MHFxMOiss9ky8iWq3iSFGAQJlLcsN2GbDvCRM7ESG+fOIvf3KzQFeBV4E7gN+LqU8Rkr56EEbWTfyEEJw3HF9+MMfpuQ74NXz6q+R7YBrbbWoq4sxffpQHnzwHB5//HyGDCmlrS3FwIHF3H33NI4//otZ1XJFYA4SnTn2SYCgr7YZmZ0CtGycysFAoJh076zspOR39uMQLKCoJEBJUZykZdBoh5gYWYqvtokBiQ0coy9Bw8FBx0YnjUmZ0Ph1E7TYipBxfRo+TqsO+D827dpjpAk4JaSMxgQ/DDSgQKhtPagQSJGu5jINmGlP4/TYa3wz/ne+FHuO7ybvoUUWUS4ayIqFoOESpYACqkk4bSzaDW39vmANq3FxO+it5x5vpoYUn/xAL0fh142Kij+oQVCoar2zNrc37y5x1rHYrqY27aXBSdMqo8SI8QovU81GtlCDnSXyD2d/ukqiK09nC3fwe2bxRn67HEIaWJkKwMaIbMP38VI8y9eC6yCEi42NLW1FMyTBcR3Kgi+wJGHzr4t/wCpjOG20EU02Y7sZMjJN1PHhSEnjTnovEsXk/EXB3uRQ/gJMB54AhgO/AK4XQiyQUiZ2u3E3DiimTBnET35yIldf/eIOlWAi318SDJo89NAizjxzKMcf35fx49XvfwO+XtDME/GVfGCP5AHrCq7w/o3B6bWsc4fgJ0mSEDoaHqFWvp2FVIhFwPAgyDBwaJJgSwFt212KnSR/LfgBf6/8AUudkfiQpJDogF8IYhFoewhaGqFmIHingrePyqVsd1TRwLidVqAVBkwOwmsxGOKFcgdWWCpZ29+AFleVOguUoUnjZbU7LL+9jySGyOQp4V00giINaEg3QkYeGLVMP7sunXMTop7VLtlbtLamWLiwDsPQGDOmF4GAsuh3ZrklTU0VLKRQYafqDIzbqOSNx5avpafPwAYCrk6haePXkrSICC/wHF58ePBwBlPpSS/GchxvMQsHF8muDV4uLjGizOFt6qjlIr6WL2U2BZzqqWLz1g0YybjSRZZAsw9REcxy/EskqpnYscHnTVCp19C732qKetm4ehGaDk7KgqRNudiKlDaWTGOLDCYecnyxww9+KupTw954KEuAYVLKH0spV0spvwa8D3wghBh6cIfXjR0hhODKK49m6tTBecLIXDe8lJLt2xP85jfvMmHC36mq+iP19bHPesgHDlKCvQkyy0EmO7zUaMOMzPncH/ohF3hm8op9DtfH72Si9i69RR1RisjgoVyHh3vBuK46ykeeiNsWYaVlsNAeztZQb2RlIfEje3DemFncG7iSAtHMcL2GXlorffRWRMSlpU312bl+yKyDxD1g1yrj4BedeykAN5fDuWGVc0lK9f6hJtRkYI0FFqpMOSftm4Oaf3SCUn2+jtTRhKCv3kRKetBxOeoA5VCO53ilS5KdlGX2RyAYxGC87F1p2YwZazjjjMf48Y/f4Ic/fI2pU//J/PlbAWiw1URkS8UikHIVLX8GmGdBswtpaYCQOFIjYQeJ2UHlWUhVJhwkiIvLy8wgTZrxTOQIRmFidGr0NDQ0FA3/JjaxjrUdXu+TfBVP0sJtk8i4DcUeRLGPvGJMloVTSoFuqNr+caeuYlDvamyp4zi6so6mBj6DXkYNvWKracn4aXXUedY7cEYIhn6BqvP2Jofy106e+4MQYjGqsXHfBDS68Ynx1FMXcvrp/2TRoro8Lb5lOWgaGIaOlC5btrRx0kl/Z/XqL0BVt9sIbT8CexlqvW5A6H/AdxYrLfh2LSRkFcdrN/FL//dwpM1qZxTz3ZMp03txrEfjm0UwJbiHXpHTr6B68bs4zdvwGzoeO4k0BDef8ksutp+iRDQTFnFKxSaCIoSGRqVfY0l6FImqEGwBCsBthdZZELgY+ugwNwH/aIUzw4pSPoeN2dCYI9VZTfLDh0nYutOCWsv+utm/XiCNiSM8FJEgToAeIkJcekkBvyjdRoF+YErDBzCQkziZt5mNk+Xf0tDoSxWTOHWv9rFlSxu/+tUcCgq8eQnpzbrJKTO3YfgrcTSdFKo/CNpliHMQwNrocAYE14EUCE2FmpCKcj/HUBwgQJwY5WVVPgAAIABJREFUNdQwiEGcx/lMZjJb2Mo61rKYhXljmDMy6lg2G1jPMIbnj7nO/hhPm01A92KVaNhF2Vk/J/qTR9ZbM118RgakoMSIoNsOea1tr46obuN04xnWtI2CHpcSQi0mpu59xfHnAvtdCS2lnCWEOOVADqYbe4dg0MOsWZcxe3Y177yzif/7v/fyxgRACA1dd1m3LkJ9fYzKyn0ghTrU4GSg6VRwPgYEaOWgD4To/yK1/vyqYSSFso4v6Q+TcZp5OT2Jk43ZnOSZx5n6Kn7pWYMovGuveFbSJT256OInOHbJc4zc+hHVxT15adRZxEpCYOncErhNtbhJFxedjDSR2PQtqaE60R8rm2zFD9RAQsK67Mz4w1r4s4CHB8DhPqjLwJW1ykgMMOJUirVU2wXUuwM6THY5zcMiDS4sULK9jQ4MMDV+VWQzxLqcLU6YufYo/KQ5NSjpW/LTA/oRnMwkxnI8C1mAhcUgBlFFv3ySfk94662NOI6bNyZNBQFWfPl4pBAEYxYUBLDZVcoY2s9/S7IvS1qO4siij9Bx8OlJEO39JVvZgi9bCmzvIDtWSBGFFOHDxzKWkOlEkszAwLOzp5WNNwrALjWz6mYu6Nm4nCayGTr1WVlJE4/XxZE6RiqN5magJQPFfpASzQF9e5Sjn3yE791/GV/UdtRP1Fojpaw5UAPpxr7B49E57bRBnHbaIH73u/fyDMM55Bof6+ujh5RBaXZgRhRWWjDEA2eHFU1Kl4hMAmcpam0uwK0FtwmMESQS/2JQZilSbuUfydPRUK3yD1vf4P/5/sBXfa8hMu+Asw6MIXscW70NK70lVB93Of8RgGxDuklS0s8m2Z/h2jJG6CtZ4YygWLTRJk3aZCF+koxz3mc2k9SOUsAA9VBKIA1NElriMHUDzDgGbkjBEguKRIS++hzO8z1MuaeWC7Vh/CR5O01SSSdL1PxlANeXKmLKtFRlpkKMBPdRyqxZjHabFL+XeWxWI/jAIkCAEzix6zfY6yF+D7jbwDMJ/JeBpj7YdNrpEPJbfcxApEdHa4yjlwUxNRXmsmmPwSvyoHaDAhoLIuNYGx3GgGA1x5fOIWjEcKROdWwgTVYZXj3BIF8rl/gVq0AzzSzhI1Ik6Us/CiikiaZ8Dij3N0SIEYzIjy8twdSOprnfErSowKfHEdJVg7IlmHq2xBIEEtvRibgVFIpW/FoCw7LUe2vjiLiDXhPD/Pd6nPk19D3nDHxfWHPSzTb8hUBVVSEbNkQ6hHNcV+Lx6Iwceehoum/NwDdrFaeWKZS07D9bVePagM4Sk+kPIbMAFRDKnZwGWOA24LP+zURtMD+1bqGHqMMQLhKBhYc/Wd/nNPN9SkUEnNq9MijrLJXzcEAZJxRjsy01PCR4NP0VJhuvEyTKfOcE0sJPmVnPtfF7eDL9VTXzJVB/T1Z/pQNGdqa0C6DWgEkfg94LimhjiFjOKmcIP4nfzE/9tzJc+5jf+H/E1YmHIOurSBRX2FAPZITFYrGIFiL0pBdHaCPR/XumDzmoSD4FrVeCzK7+U89B/G4oew+0AOPG9eW++xbgOC66LqgYE+WUAQsIGAma9EEsix4Hlupn8QvVFBpx2z0WjZxRESTsMNFMiJARBakxp+FkBobWMyC0DokgCTycWMbogM1sZuNgI5HMYx4VVFBKKRGa83QqhRRyIifTCyU20+TGubrOZp09hcPNBIUV9TiGRkCLo7Umwe/JJrEEuBKRdjA1l75mHR7NJKNJZNiLcEAP+SFiYfxtBWJthCJvKVMv+XGHS9diL6It8zaaCFHuORevVnbQP66DiW6D8gXAvfdOZ9q0x8lknKwYlyqT/dGPJqDrB1gYY3+RWcI9dduIWP2oNGzQqkCEabBV0vqunp1sk55D3jPZuUXdbUTXerDYPQ4Q6KJ93enJVj8tco5kiv4+6J33G+yMoKZKibdmJJabRAMc6cPBYJPbnzut69Fw8ZPiD8FfcZjPx6ZkM4bRyMLNx0AL0BM4C6jKDlkHe8eKsgA0+aHUgXKtDseFgIwRoZiF8VGM8VscYaygj7aZzW6/fIHp9SWwXdTzKH/Hwsrvbg6z+RZXEuAgc9d3BdeG1u9ka5yzCQFXgrMaordB4a8YPryMiy8exWOPLaXXmVFOHFZLSviRuoc+/g1UBGt4dutFxOwCynRV4eYXqkrOB5A18r11wQlBD+PCBtt0l82JwfQNbCaox7CkWvVrEjYa84jIVhxh76jGQj11jGM8wxhBE40UUkjLVj+zH32GmR/+hsKeGsvPPZ55gy6m0EiwIjORXskUmr2VPpVLqSjZhjDbO5t0qeEYUn1FdZu0li2f0EATBkenjyZ67+tYW0L0OuFkxlxzDSX9lOsqpUt1/AaCyRfwZb/bzeJ2jMK7KTdP+3Q/wwOIboPyBcCUKYOYPfsybrjhVdaubaKsLMDNN5/IN75x1Gc9NAXrA4hez9upB/G2tLC61UOmoonioE6ZEWBuspNcJ4BehTIiftqX/mT/ekCroEIHKUTe3AgAIRFS4iUBxhFg9N/zGN0mjnIepZc8Eb/wk0AnQQGuTLOdcgZrGwlpMcCgTQa4NXENL3luptjr8JR2BfU39FWzXmd3VO68JOiqMIm4hJSjY2ne/Aq8WZQiGgWyTKNURKnNPn+YF24shb/yNBZWnvJEIokQ4RVe5nwu3LvP4kAjMwdkArRg7hSRGgjXQFj/AX6FEIIbbjiOk6f05cWSJ4nZPrYVePDoDrbrwRRphhUspaZ1IiN9quLNciAqFUdZPxOO8bcXNLgM4Ha81KXKqAquJS297Z6cMNFFBJvMTsl3gYPDcpZxBtPoT38e2tDEwssvwdPUgBv2E922FfO9FQy9KkjT2VNxcak1/PQxTmZJ03gu7PMMcdZgY6NLHTuVUs6zLzswmf1HCjzCZMLIcyl+qHMike2ZGQRTz5PWikCo7XU3Qbrt+zglC9E/p6Sf3QblC4IJE6pYsOCqz3oYnSPxJxKJANV/XMW2dyNITaCbkLj0MFpOG0EPUyCSb4DnKNCH5hPo0nMetUuup/q9CIbHZOBJkvIhDuAF/9cgM5/TfOu4Pymx8OETKUASlSECIslYbx0Udd0xnYcbh5bL8ThbuSu8hO+1fQvhegmSokaU009sJqRZqKWonwJN0OCUsca4imGhMSxqGkk/E6qzK+ld0ITyXkpB+kAaKs2y2a1im6ggRJQQCYYmtlAUTSIDXhKewfTU4Ggf3FcJKRGniaYO6ogCgYGxS8nrp4tsrNKVOJpLQ43F2pkZEvUZKo5t4rAL2wj4CxBCUHW4j3L8eGjBK1M42V6OtONlgH8rIqFSE16gDRjmhcuLdl1oaGicxTnM11dmm1dF9nmBuRt+MYEgjWKZqMnAy48/Tf/mBpwePfEZEdCDWEaYoY88xIennQI+Hw4OTbKZOmnTRBMF2eS9L2VgbWgkPTS84wHySa+Untpt0ULc+g9BtLwxAXC0AKbbQrM9J++lfJyCa+pgcUpdh0kBuL/XHvKOnyEO0WF14wsDaYO9ht/9eQwtc+qRpcUE9CRmOkni/gUEegjOOPYtROxfapXruxCCP0QCM2/5A48+9x3aXJ3h2kyG/ucdxl1TzBGX/R2MwdDyDar0Wn4ReoZbY+cRlSrqHhQZ/lj8Gr6if4OxF/ov1kxwtoLek8P0Jl4s+hlLUxILL//OXMzczHDyITehAw5S74kePIp5NrydhF4mbLF3MigW8C9gpdoUB9wLQT82m991TLykaBYllLgRxthvo/scfr/iFr56so9iQ1V1/aYJphdI5agdapxP5njQSnDdZjYukrx1cwrXluiGZMV7FnNfPocrHngBbziMjkED21WlVZYZAMAwEhwZrsaM2nycVmwGEwLw07Ku1TVHMIKbA724234aj0ij4UeXBhkp8WHmPZNcmXCuj6YMlaP4MAmFS+Yh/blQofJ+fQGHVMzBW1tPcmB/MtKmxklS4W0gaLZgYePi4iDQWjMddZpzDrRGnuergM6pkUUHsp3O0WzDKZsgmg0BSgmvxuGkalg2cM9yCZ8Fug1KNw4ydNrilcyYVYRe6qNAj+MgsD0+HDOD56VFnDV+huo10fqpBK/nJF54poRL/n0Vafwg4HXn+wzRl+I8eAMDLxhPoKwMwr+A2O+Y7n2TieZ7fCRPwwxczdGBYnz6niVm87CXgGhf+Rt6mKM9S8BtxtH7MjtzDI6MoAsNcIjQhwpPOUM8cE9EbVNjq3h/mvZ5hVeA5ZDjTxQOyAIwo0AB2GmBJUIEnChxLcCLy8/mhQ++xIZzh/NMo+Kz6mOo5PScRJCzq0rIGM0dQl42NkM4eP3F222wpBpHp5XXmgZFj5NunMb7t8cwPBJPscDSwthmP5Jr1rP0mSc59rIrWcfafC+LuiDtD9Miwc/6rKfMOQwTCO9F6u9ITxHT7am8JWYAKaRQtCmjtcG0iTrqqMXN+jCgJIxzvTMGkKzsTcm6FbgU4LgBTL0NL0lMYdMSKidpm2QQFHoiTOrxRpZwR8fBIeOVaEGD3dmFEromYvV7v4RIvYWUDiLrpWhuAkf4KDUmAvDnJmVMQjnDISAkFcfbS3FVIXmoodugdOPgQgii9iUIOR/dgP6iGr+Ik5I+pD9NacTKrvozQAKEjpucyTV3fI8MOj5NcUVJKVhjHcnr5teYsngxg6ZMAd908E4Gey2FIsxJer/9E7HX+ylPqn3QoB8BfMwEbT1f9X/IU+npuCKIhpew7uX2Hmr1XJy92eOuaooOuypcQwaYDxTSPnEaQADsRjimAhJtsLlOo8UtpCVcyO+evwnf0eAZoGjqt2eglwVtUdANwSz9fE6veoS0SOdX3gUUMo3p+/PJ7BbbbLh5ezbUgtLu+FVFFyzG3ok8n7mFxrZfEyg3adPCpLWQymmFvax/8428Qdmx635HCAQb2cBQ/bB9GueXAn04wb2YufZaXJHgSKM3fUVfHGxeZgZrWA1AkCAncBKDsn3YEwJwz5lfodecmWiJGE4gRDodwNNUR9Hpw7l89HtsTHtxtWbKvdvRhMiyFjjqHDQX/9DeWHYbGNmueMcFXQcBPnydMiHn0MM8h43+VwmlXlWEZULxYWsFf8QQiu5mibXrdjky2KWpboPSjf9S9Oh3EcXFWyhKNhFyGjh867sEYxGihOk3PcAgUd/OTSIl81f2piXlx6QN0AgH2gj5Y9Q09+UDexqGt7Z958IH5shPNkDvmZB8VPW3iBLAAdkA3jMQhffyAyE4Pw1LLaX0OM7frjkyJQR/iSi6p5gErwZeVyWVc40VGsr4uBKKa8HqCyIKFSUQDMEHEdCbIfxNMIep8gMhIVEPS1KgpZVN2hDpzVeiN3LEEfOIEKEXvRjF6A55lQMBV8J369RKOCBUOfWKFLwbgz/3hK8V7Wq3e4aGsU4LkdGKEdoO4SbbJRhWK3UPHrz4cIgDdAhL5V7bH5RqIc7ydCxA0dH5EueRIkWSBCHCHa5TuQE/mnA4f/zx/zHg3tswG7aTETBw6gWM+tlZ+IwCFhjzqKMJl/aelZwhDxGif2ggG531ZBJJ0h4H19TRhIYPH0cyerdjFkJjQPBeWnwfEs3MQRNhPJ5TiWsm1WzAIk0fbwXEi9nRlcvdJocfonQt3QalGwcdhqjjR9dv4n9/3MaRm19DFy5J4SOkxyhcXE3NSy6FZ/sBP4g4GTEOzdAJGAn+31f/xNTjXyXgT9AWL+QPj36X3mMvPrAD1Cug8D6I/haclYAG3ukQ+kF+5hzg6bxXpocBf+wB36uHZZZyTAwBuh/SfcHcBnpYNV47FsSfAXk5LAWEDYXFoJdAsBQ8uWIhB1wHKIG4orAi0AKk4dF/+Jhz64kYB/HOXWopY6ILeD+p7KIE4sDldfB+Cu6q7JjfOLrsBBaMHUxy3jr0ikLVppGxCaa8jLpIUdwfzhFsoYYUyQ7cYBoaIcIdqE/2F800sZ71ODj0pz89qOyykfDUEBz75ZP5cNoJZLbVc2x5mIpilfOwsXmfuRjoWDv18EskgxnKuZzHOn0trwdfw8BARyeNhY7BWPYsEyGERrExjgJjLO8wh9W8QYIEMWKYmPQprUBvuZio6yMolDBDUkI/A845dHqVO6DboHTj4CI1C1ovZfLYCNtHG6yKQErzU14YpWePGLrrsuARGD41ha7XQeCbjD92OOGg4KaL7uC8CU9REIoCUF7UyIM/vx7D9QKXHNhxGsOg+BFwoyqfsg9lm8cFYM4AxQDwVBvMT0CTC4O+DOvvgXgdyAgqwWKD504onwqij0rfTBoK7w5XORYDVQGmehvyVITESsEXhcwmWLsJhu9FrcH+IuKolfCiFLsQlaSBh1uU2uC1O6QIQoS45Ja/8ez/+zaRlWvQNZ2wDDLummupOuEEAAYzhG1s4yMWESGCi4uBQSmlnMBJVFL5ica9guW8y5y8N7GQBRRTjECQJEmQIMMYznBG5PNQhTqcVqhDYe8O+9LR8eMjgYc0mew+1X4NDLzZ7QczBC9eFrGQVlrpTW/GcCyllNFII9VspIBCBjIwz2acg4XFRyxmLu8SIdLh2A4OPqON7/ebwWO1J1JvVaAhOCUAf+99aCbkAYTsjAb1c44xY8bIBQsWfNbD6IYbhaZJqskNH09c2kommcbsMFcLYk3wtUc8BPvfpBLtwMtvbaO/fzK9SmuwMl5AYOhQUpBEasXM2/Aa27ZLhg4tZdiwsjyF/6GABhsu2KLyKqvWQ/K34MZQliKbk9Y1GNAbepZDaR/Y9C1YkqY9u5B7sMNpCQuGPg0zvg2Dqg7e+OsyMHodbO9iavChpHnf7s8uIl5SSprXrSPZ3EzpkCH4S3ZNTLfRSgONpEgSIkwPeuwTHYlEsp51LGcZKVL0oAdJUixhMX78FFKERFJPHWnSaGiI7L9hCggQYAADqaCCIQzt8tgLWcDLvJQ3BDmm5VJKAcHVfLtTJmMHh4d5iM1s6hAiu5Rv0CNrNB0cnuMZNrOpgzFph+qh8ePDi5cz3S8xkEHoXZW9fYoQQiyUUo7p7LVDwkMRQtyO6i9OA+uBb0opW7Kv3QR8C3UrXi+lnPmZDbQb+4bMQtQsqoMQlAzQ2bKADgbFSUsME3wFgNt+Y02b2EymIYadVnovHhN8XnClQbQlwt/+8n8sXt4LoYU4+ZTD+c1vp2KahwYrQLkB9/WEq+sgUwv4QYuq3ESu7UBKqNsOvt6waDq4GSUsZUuUHmC2zJjcY0DqYB8JAw+yxM3PtnVtTNhhWE0O9N7JoAghKB2ye5qbAgopYPd6LY00sJKVJEjQj35U0pPVrKKGzTTTRIw4YcJIXNayltx07+ASIw7ZCricOJgHkzRpGmkAlO58kBDzmc8FXNDpeI7iaN5hDnFiWcMhKKYIP37szjuOAHieZ9lENSJrxiQQJcrj/JMbuBGAxSxkM5uI0ZXEhDofC4sECZ7Q/kERxUxgIkdzTKeG7FDAIWFQgNeBm6SUthDid8BNwI+EECOArwCHA71QMsRDpZRfII2zLzI0VOOb0osY/VU/m+dZpNpcvGGwLUi2wNjLQfe4asbMQa/C1AWmV2ZVdx3AxUomiMU9lBTU07PcIJmKMPOVCGPGVHDRV8Z+NqfZCYZ74cYSuD4FTWm1UkIDmWM9lCqAsv44cAqVYqMmVK4lmX2PyHLWy1wLDHD6MftXyLa3aHbgkbbdv8cvlGdSfpBmj7Ws4Q1eAwQGOutYQ4wYBgYJknl+rjjxrN8BNk42L9Oe78hNug4OCRL5UBjkdOVbiRPjeZ7j61y2yzg0NMYzgfnMI0Ag76nEiDKaozud1CWSFSzPb6/GAS6CVlqpZSuLWMha1hIntota5M7IlVnb2LTSwsu8RIQIpzJlby/np4pDIhInpXxNynzd5gdATqf2HOBJKaUlpdwIrAMOnVmjG11DOmAcCSIAogykRY9hMO1Wk3AlRLcDAsZ/G0ZfBGCDbGrfXgtC8NtAWlVfyQiuEyGdlrRFPaxeFyYWt2hqdli9zuTG789k69Y9zIQ7IE6cxSzidWbyEYtJ0C4+2kQTb8k3ecZ9mLnuDKJy7/e7IyYGoGggypBI0LOemcyGsxwN3MHgN9oT3LrI954jNUXYq+mqJLnMC5cfZAXnf7VmKUx2855yA64sUozHBxI2NotYyFM8SSNNRGgmSYp09idBAn2HKcsmQxqLNOlOS5FzyIWqdkSOlkUiqWYjddTmw2Qf8D7z+JAmGjmaYxjCECwskiSIE6cf/SmjjA94nxUs7yCDrJoenQ6SybnjSSSrWc0WthAkgL4f63kNjYXMp43Wfd7208Ch4qHsiMtR/cUAvVEGJoct2ee6cajCjUH8Log/AnIL7a1+PpAuvY9yuOA+gWtrCN3JrrazM5P1GqReAd9U9X//JRC7E+Q2wEVKQU1dIQ89fhTbm0I4riAcSlEUTlG/Xeekkx5mxYpr8Xp3/7WOEOE5nsHCQkNjPetZwmK+xHnEifOS+yTSqcHAogGdVcziPO1KivRhu93vzigz4I7j4evHwPaZSipW84LuQMgHJSVgVEKd6MhlFtKg1W2nwzQF+ITqHD+mM+niA4jeRvtx26njdzgnDe6shGkHqMpoM5tYwkdsZzstRIgRy4epdHSitOHg5I2CgbmLcegKu3vfzp30q1nNBjawjKVIXJIkeZPXKaeCcYznGMYQI4YfP+8whzd5g9yVmseHnM05lFKGhkaAADFiWe9JHUexG2vM50NAUERhXkJ5b8/HwcHAxMGhlto9hg0/C3xqBkUI8QZ0WsbxUynl89n3/BTlsz62H/u/CrgKoKrqIGYsu9E1pIS2HyijILfRHn6QgANab8XVlXkNzcjdRDtOWw603gjmWNBLwXpF8by7fnC3outp7nvkWN5f2AfTdFWawdHw+WwCfkldXZQHH1zEddcpJzbV2krLxo0Eysoo6NO+tJ/Le6RJd2g8i8koH7ov0UIrmrMBHw5g4kUSExYLrDs41f8XEPt2y5wahuW/gF8MgScfBs2BkgIoCMF3Lob1ZfD3iDIgBoqOJCVhoKkm7mUWBDQ4P6yYkA82zi5Q4bc2qcaS/eQAOCMIL/ZVVPoHAstZxjvMAaCRRjJZni1QE3CGNDpGPiykJt+uPZEdoWd/MvkKra7hJ0CEZmqowYeXNhJYpBAI6qnjLWYxgIGUUcb7zCVKG0GC+AmQIkErrbzIC3ydy6hmYwcjsiMEkFQZMpIk8vtIZPty9gQXl7RirdstZ9lniUOmyksI8Q3gamCylDKRfe4mACnlb7P/nwn8Ukr5/u721V3l9Rkh9RxErgSayfKZo6YlFxXIKQaRAdmCKkjd+btnqvd7ToDi/0DibmTiWTLxVnS9Ft1MsXFzmIuvO5eG5gDSFZimQzhosXpjP1xXZ9q0oTz55Pks/tvfWPTggyAE0rbpM348k379azzhEH+VfyboRBBuE2CAVoDrbicpQMoMQTeKEH4VrkNTvE0ywdedSeCZAMbe0eHvcnksmLcMkikYOQy2BKE+A4+1wMKUKjVOS6gy4IFeMPEzYqT/IAFTNilG5FxUa2oAXuq/521biFBLLSYmVfTrVHO+jVZqqOEt3iRAkChtNNHUyd72DxoaBiZhwkQVbwFBgkSJ5dUcc5N+kCAmJjY2cRJI3LzX4sWLBEoppY1WfPhIkMDGxsnmbJTSo8TBYQADWcfaXQyYjo5AoGMgcfPFAgCFFJIg0amSZFcQCMYzkdM545NfrP3A56HK6wzgf4CTcsYkixeAx4UQd6CS8kOAeZ/BELuxJ2SWQdtNZPu8UUYkl4Em+7gpK8LkZdcOh5ynkgFnE6SeYfvaHrz7m3X4ChIMmGAx8ATo3yfCw3f+hzfmDKF6SwHDBjfz0JPHEI9LDMOlf/9CqmfPZv699xIsL0c3TaSU1Lz3Hu/+9rdMuvWnmPZGXDeOLnSQKbDrcPDhFQ42AheBLhMgLRAB+qQ3MTKxhJrt75FKh5H6aKoOuw2fv2uups7g88KJY5SW/JX10NjWblK/UgDrM7DCgpAON25Tkr83lqq8yqeJ4wPQMhSejEpWZuKcVZhkjKcYC4c5zGYVSo55BIczgYn48CGRvMUsFrIAFwcvXkKEmM5Z9EQpKEokC5jPQhZgYxMhQhttHfRdPglyeRENDRMDT7YzvoBCSijBh49tbMtP5qo330+KJOzk/UgkKVJoaKRJY2Fh4sHC6sBH5uLkO/BzxmRHlmEna3p0tGz+R++wfVvW4JmYuxgVgbaLR6bOzWQeHzCCEfTl0IrGHBIGBbgbNcu8nu0n+EBKeY2UcoUQ4ikUX6sNXNdd4XWIIvFXEH7UV8qi3UA4tPPK5kReM3QMdUG74dFAZsi0vMiM6+sZdY5F//EZdFMlpyUwuH8rfXouwnV1nnrxcD5cpG4qIeDii0ex7M8/w/T70U0z+7wgWFHBxjffZMV3J9DoKSEZKqDUaaBYtKrJQ9M4NrEKW9NZ7DuMoBtDw6YoU8PhiSVols225nLSTgEFgcV88O7NnDj5ni4bzCwX3kkoqeO+JpwaVISHUsIPt0HEhors3WdLySMNKcq311JV1Rehe3AkPNGmCCIv+pRD5Y008o7+NpuLPiaAywcEWUaIGDFiRPOr+7m8y0Y2cCnf4H3mMofZ+dV5ggRRojzNvxjOCIKECBBgAfMJEkQiaaN1r0JS+wKJZDwTGcUobGwyZJjD28SJ42QbKXPeRYY0EZopooh4Nuy081hc3LzCY4TmXY6XIYOGhh9/p4YxlyNxcEiRyhO47DzmzjyUHY2JgYGBmS9KsLBYyMJug9IZpJSDd/ParcCtn+JwurE/sFeBVg56m+IYycfDc0Yltw4wUN5KtiY2D5d8mMxtpmldE/7CNvqPN0lFdcoGxEFzsaKQisLc+yTxhGDYaZuYOHYz8z4aSEVFgCOOqGBVJILpN9A9Nk5afcXdGmrUAAAgAElEQVSFprHgmJO5t2Ukhl7JEJbSHAjRGw+FWitDrbUclVyMkhCWrPINQSA5IrMSbyZNW3MxrutgaC4Jq4Ly8HyWrqxj9BG7Sk22OnBVHWxoTwlwbwTu76lCWuvTWc0PF3zJOLUr1tFqlGMvS1LxozsI3DgJJo6lUIPHWz9dg9JChGf4N/XUYaMUDzNkiBIlkxWtUlObiQTqqWMpHzGXd3GR2TSzyE+SjTQyl/fyIR9FsxJCQ8t6B6k9jmlPyBm43D4nMblDldXFVNGSLbltpgkv3vw2SZK00AJ0ncTvwJDcxesllOb309W+OqtE2/l9qm8lqwiJDgicbIjMxckbFJF9/lDDIWFQuvH5hUSynW00+w4jmNlAb3EYOsEsJ9aOSfmcB+Kg8ik736R69tcGEmz60KV0oFq16YYXoSXJJFwaVkOgVDFlbHnBpnllK1ect5iMGEdlZRiNBMdflcJrzsfwmbTVhVj56mCqa4K8edY3GehJ43HraW0uJ9ZahGUG+aX5S3rKhuwYNU6Kz2NsYiEJLUjQirG5voqWWHn2PNKAH8fVqKmLMfqIXa/JIy2wLg29dri7Gmz4bYPyUtamVeWWzEiclgxOZiBSZAhnqun78bMkr30H63+vJX32dFr3Lgd9wLCEJTTR2KH01c3+5JAL4+RCXStZmTU27ZO7u9PqWkfPr+DbaOX/s3ee8XFUZ9++zsxs31Vvttx7wQUXjOkGA6aaGggthBIgQAJ5XkiBJEBCGi0QQmh5KIFUHnoLBmzAgCm2wd24F1m9b5+dOe+Hs7uSbMmWhI0Nnku/taTV7szZ8e7cc7f/nUvebmvOy+Q8dAwmM2WHkl0NjQIK2MoWdIwO+3Xh+tIht0yPiBsPye1CYu3XsLPS5gztZ7doaNltZUYVtK9yG8PYL7XuPYFjUBx6jYnJG7zOFraAbxDCDbl2ilNaagl00A5RQ6nUCTnzcy5K6L29J2OiphP1wRdqpqpBfXRsKwUiRfNWFdbSdDCj4CuAWKMg+v4GDhixjB9eMwiaLqN83Baql/qJt8Tw59cx6ex6PnjhPILl5bi1BixLo84uIGIFWZEYw4WBp+njqiU7bg+BT1r4rBSbGgZhWR0/Jm4jSsL04w90npx/Ldwma29LMCXkafB2VDUFeoRSLNdSKVr1AHofk7z6zYx4/yXQNQLJSopuuYHWfC9HHHfMbvrf6h4VbMWkbRb79lfQGTFHFcZRFwwhgln9qc5COgkSHfIKrbSSQy4xotnn9ZTO1lZEIQczna1soZrqrMRKRlpFoObZdHd7PaGZFnx4sdIJ++1R3pO3Q79TZ7Q3OmYqgVhQgSz2w7B8pCZICJXXGcowRtKzMvavAsegOPSapSxhM5sIEkJoQZAumsVm3vPlMatVQFYuPHNFmNGttVEzcdt/gDMJfBtkDSOOrmfZS8OJ1Er8+WGiDZCMgC9PddjXrpZoQhDsCwdd3My5B/4voaAPEi3oWiGlY/1EaiLEmyXBEpuZ32/gTY9OEi+fW5OJ2R5sKUhhcEXkEd7MOYk+2rb0OjwoyRgffQrCfLxyOIU5DVhSx+1KYqY0/jP/dn5+nSrdbLFTvBDbyEZZTV+RgyGGk5BeKk3YaLadwkwbBtuQ2gaRQpBSV686ZFHy3nJKFq/GFga2rhO1PYx4/F6+962j2x2/3U8ttSxnGWFa6c8AfLQ1unR2gs2ceDNXzD58HMYRbGITJiZ2FyfszEnWjRsbm2aaSZDo9Um8/fMMDDR0zuAs3mEuW9iCTPd9fMgHnMpsiihmBCNZyufZqisgfdWvvr7MevR08j6HXCKEs8dHR09Xhdm77Irv8LpqIogrX0dsDWNYNtbkUsTFExl60FFMMqYyilE7eGL7Ao5Bceg1K1mBBy9CAiRBC+Czitjk7o9JABdJsl5HB48l4620G0WX/a4DSbyhfGbfKVn2yhEU9X+d/AEG/qIUkTpY/jxYcdA1mwmnQ36ZIBQ0QIbVtu0GdM0mp08OOX0BmeRQPiMnvJoVifFErCguaZLRZzKTOr8L/w/3lm5QCoyJt9VarC24jRaG9m3glY+PI+CL0BAeRE3kDK76zii8HtiaSvC7xPNoeh0gqEVSXvQxH1SdxiazEBeqozxmK3O6tgECccirhYQbwklJ0NzGuMf+hpFMgKZhoaH7Qoxq3EaZnYBezgnZFetZxxzegLTX8QVfECeWLa3dHgMDicROl9Z68HA251JMCYdyOC/z4i73mUma11FHM01pJd8vF9fLIQc/AaqoYjObCRLskCN5ndcZyQjVJIornbcR6Gi48WCSzBq83noqCRJ48GST9KA8+IwRkdjZefZd0X7f4g8fIra2IEpzVCB2WwTjmrcY8/1DGXPZmB6v76vCMSgOvUZKG2HXgrVZlQPLKAIXUjOQIpYuEYaOYYbMVVr7HhVoE2rXAAGah0BBgmkXLgfbBcLP2nlB3vptLf7cJIYnhbShaFhaWFI2AyFIl4CClS4ks0EmcQuN+7w3Mrn+RSxpoLktNCTD+YKgHeFfNRdw19AAhi4g/oLqqTFGgz6YPrmTuGz04bTE+iEl5LablPdwdDGapw5hB8kYRkNEGVkwjw2VZ5JKCz7m6GBHoDoEwVbV4OiPQjyeJFBTT862LUjNg7QlGB6GlVkE8/PQPXtmkpKFxTz7HcyYi6QWp8VbiS26PrFraJTTDx2dZprw4edCvpP1aJpopIACmmjaaQjLwuZADuQVXqKMMiqoINVLg5LpRI8Q4SAOZi1rcbebJw8qsb2R9dRQTZhWLNVVhA8vfvy48dBCM0mS2QqwTE4m89XdkJyJSQ65NJPIFjTAzjv2M2T2raFBPIV4dyuyyI/ERkNgCANPfi6rXniBSZdd1qvj9VXgGBSHrrGqlByK3QTug1QHu2hzs4enYBEVKs0plTZ7TPPQL1mBW3bVqOUFTBD5KIXEJjp6LenkvG0Cm4Ac1WAoLYYeWU+s0c3Cv0VJtIInF4LF4MvPVJK10JbYB+woZGLWciOj9fWMTK3Edmtolk3QDuPWUiSFj1TKTU2Di74lgO9MdduOnE7kRmr1NbhtL+3DUpr0ke+pZpIvTtz24hEQFLC+DmpckAyAsCGZsLDRaHhuCJ/kX82I1lcI0ESh3ErA9jPp8p/uMVn+BWubWaYlwBXDX16vfLX2tRPtUKq+kCSBQGMUo5nOIR3CY/XUZ0NHGS9me7S0CfgbT6p5H3gppJB66rsVDuoMFy7ceBjJSGqo2eHU3UhDVgiybeqinfYGlCEspoQoEcJE0JV/yGjGsJXNRInix08DjcguwlYZz6L90LCsp9ENj8eV/ooRU8UF0sCSoKWlqQ0MBBp+4UfaX3GVRg9xDIpD5yQ+hNb/AZl202NPgvtIyPl9Vn5kYvgNKnw+anQ3UvMgcBOwo8xofaeLjWogQiBbVUOh5lcKiNn8SSZpmiBrCJAg/UASQYJxp9mMOUmQaDHw5Kj+FEW7PI3IAxlFeSttg5EALgz9jSetiwgmwiAFCdtFo5HHsXIOocDsHh8mIQ0k8Q7nYZW4hsaIxoZVEEm/FF+Oyan+NzhbzKFB+PjHwuP5+IVJpFq9bPIfSZV3IqdUXUGuUc24829m7Le+1eP1dIemFvjFXR4m3JTAX9aQVS+W7GhUBBp55GNjM5wRzODoTquziinJSsN3VdGUqRaroRodHRubMsrwpcuHe9ItDlBGH3z4iBHDhZvRjOYtKjqUBUeI7HCCz9yf8W5SbENLv84QIcK0Ukop0ziYF3keiSRIoIu5JR09kFpquvzbzkilFZS9eJE+SfKpU2FRJdq7W0ltDROQHrTGJCMvP6VHx+irxjEoDjsiTQjfDHiUphaQSEgSkXnUVj3CwPIyDHcpHmsrsyNutrKVet1LyI4wKLEBV5dXmxlPwg3CpTrRs1Vf0NaL0r7pMdPTkjE8LnSXB3+hAR0+4JnHG6D1AynAXrLDCi73Pszq6EgWGAdjWToSweD4Rn5W+ECvDMowOZZN2rtguVUJmpSgRfG0DmL5Gje2AbhA81jcPuD/cbg5HxnzYts2Bx/2Xx5rvpCnnz8dL2GiRjHzCn/BWdavGX/BBXvMO3n3U2iuC6BJDaHt6oSX6S1RQo1dlfoeyCTWsTbdnyJ3uDLP/J7pZPfiJUaMGmoopRQz3YTYnl1VgKkmSyillBxyCBKkgq18wRfpfZLN97S9mrafM0Ylk/NooD7d5yHSM1jKOIMzWcwiVrAcP36SJHvtTXVF5nVn8js2NgzJB6+BfUAx7ls+IrRZo2T8OMZfeOFu3ffuxjEoDjuSWg0yAlox0m4h3LoJK9WK1xWlUL+Z9asGM6CPhtfViI6XgXYVA5MmyiPYhUsuk4ABxkSwvkiLSJYBdekHtJdsyXxvn2uxQSsBu4odu+2DoA8CYxKY7wB+VLWWRiYMFjSi3Ou7ltVyNOvMofRlG6P8awjkHtqrQ3VlYCy3RauJGmvUeoTEZwdp/qubwHstRKcHsQdqHJJcwGGx96ms7kPIL4jG1bG4dNZfmfPeYWxoGo2NRjh4HM+Tx88LdmyY3F20RFTZstmSg6+8eqePVVIfbqJE6EfXk70KKOB0zmQBH7COdSRJkhmbW0gRFWxNK+6KbAmxFy9JkvSlnFrqcOPu0Dm/q9xFK60UUZSdDaKhcTQzmcBEKthGJRVUUNHl821sPHiIk8gWBlRQwXBGUIC6kCqimGM5niaaWMfarBJyd3pKeoKB0dGgugQMyIFkgOJfn8OspqMpnzoVzdi3T9n79uoc9g7Cpa60rWas5FKkDR6XicuVRNNsEkk3S9cVMmVUDCEz+lxqANbOkaANBddgsGuVh2IcCCQgVU2bp6J1fE4Hw+EGvSCdH4m03SeC6cKARupdffnQO52IMDm25U3Wuwez0TMATaYosBqZFFvCeGspY/SVaMJG1yVYn6SbQ3pWiunXdH4XPJZFicmss6vpF3+GyfHH+WHjpRREhzJ64SpWvziWg074BAYIkALTAr8PWsJuUsLLoCE1rFk8EZm++v/COILrfwd/+WWPltJtJo5SI4gjG8sJjliPZnR94g6RQ5QIQYK7bKQrpphTaPPyEiR4ndeys0YgI9zYdtoRCCrYiqCTk+ouEAjixNnKVgYzBBcudHQksIAPqE2H4HbG9k2NmZkor/ASszgRC4u5vMVKVuzSM+lthZiGjtFOVbndBsGjExsdoD/Te7zdvYFjUBw6IqXKa2ghMJdg20l8bhNdVx90W2qUF61n+aZCwsn+hDwCKAH7825sPAD5D6sEf/xlCN8KMgWpdewow5JphMsk7A2Ux5EEqxlQne2Ll5bywOPTWLm2mIH9Wjn/og1sPSUEdj4u2+T10AxGJtZyZPg9JAIpBMs9o5gYW4rPSHtL+IAwJJ4H3xm9OmyTPAVMis1lc8WHnPOnP7Jo9QCqGwtpaCmkOK+Khpb8bCQ/lQKXrk7qNjpN8UJkVhZfEPDD0y/BLVdDaVGvlrNTxg6Dk46EN1+cSuGhn2AEYmi6rXIp7SJafelLHvkMZgjjGN8hCd8dPHg4ldnUUcsc5rCG1bhxZ8NmJiYFFGTLaXcqwyJR783M/BxBVpTxOf6PPPLR0if0Wmqz1Vo9ITODJUKE5SxjHWtJkMxOiNwVvethUVMp23tjWnpwQKbCzNxFufG+xL7XGePwlSIlNLe0kmr9D9R/C6oKoO4ASL4Psg5DiyGEDVJg2wJDT+L3tKJptqo4kYn0LHg3bUagM9IhrKaLoOkqVUEmpVIWFm6y5cJZ2l01iyAYk2jRD2KTHE7KrsBG8tmyAVz549msWFNMKGCyZVspV992DCvfDOCXGkJolKdq6GdWEhNekpqHFC6GJTewzTUQKFQJfM2btlsbvtyxjL/I9ff/mKqGfIb0rcTvjZGyNaobS5iz8CjMlJugN0woALou6VtUT11LEQu/mAIINE1QkAtuF1g2vLeHJjAIAb/4Pvz60jzEf89BREPoUl3dGxjkkc9lXMGVXM25nMc0DsaPv3f7QlBMCWdzNmX0wcTMTmD04uUsziFAIDt1sdOTskz/k3FUbRtspRVWS206/KQMSWVag2xXJ/edyb4o4UiTMOGslMruDnFlMNAxcNHxvd8xB1Xa6RipfRPHQ9mPmfsR/PXf1Vx5wiWM6reIglAVQsu8tdvCTNFEAENL4Xap8ICmpfC5Y4Rcn4Ltpm3+iZG+tXfdM8l0CSTAToD5KaSWg7TSEvGZK9/t1Ye9KMPi5+1YETfHfs757n9zhqueoNbM/U+MZ/KELcw+fhX5uQlWri3j0bmHMfdPcSbNHIttrWBYYj0x4cMrE7ilQVJzY2Lhk+G28JYtVXmTu3d5lAwrl/rZui2H4kAFGC7GDNzApqoy6lryqawv56eP3sMdV95MTqAWIWy21AziX/P/gNtlEAyQrbZKmuDzbi9gsnvRNDjqIDjqoKG0chWrWUUjjZRSyghGZuVKdhcu3FzOFaxjHVvYRB55jGM81VRny2U7NQI2qpdIiPRbUirJAUPDFna2d6aa6h55CJ0VDbhxZ3M/7ftQempMdHQ0tJ2G7wwMbOx0iC7z+WgjU5mmYzCDo3u0/72JY1D2UxYuhxvvhGtOfYD+xRvxe1vabEi76iKhgdcVJxIPomspDCOFtAXjBn+mqpBkJnEuodMYc/sPigFyG6QaQQRAHwAk0x3u258MMtpeHpplgJtiN3Os8Trnux4mpIWRaJSXtnDBGUtImjpJU2f65A2MHFvHNb/5NmayGI/uxyvjFFgRpQEmBdiCiPAgSICdSfyb4JoO7oN7fiDNJGxcCovmEP18G7ZlgZ1CJEzy9SR5w6JsrCqjITKMnIJp3P6f1+hbuIaU5WbpuiH88ELBC+9AIgG63jYKuE8xHDSu58vpDSFCTGHqHt+Phsbw9FeGZSxFIMingAYa0u+kdu8FKTtqiwoB7vQcgHb0NNwkkbhwIdAwSSIQHQZfdaVl1hWZ/E2QEB7c+PCzjrU7PD9TlHAZ3+MTPmYlK5BI8slnFGNYzMLsVEcDg6M5hnL6dbbLfRLHoOynPPYcuFwwefhcpNTQhJ2+ABTpEHWmbh9criS5RiNSCkwrB+EagUtrSn+oq1Hhrq7i35kPVHthvmaQLZBqpm3mfGeoK7ekHWaIto4LPE+nE9cCG/j2actobPJlTzZNzS5ycmKcOWsRmqFjmNvw2dH0KjQspRFD0A4jtXIQSRAe8H0Lgr/q+UFcswj7kRsI17Xw0vrRPBr+ESvN0az3xBlcspGyUDWk3CTtAQS8AinBxmBr3WiiMfC64Yxjob4Z7nqM7H35ufCDC2Bgec+X9HWijlo+5zPi6XG7WjuvIDv2N2Wn1QOEeps0xKDIn/4/76ITsxMEAj9++tGfBupJYeHHR4IkrbTsUA6svAeD7cNPnZHp2PfgYSADqaIKDQ13eiBX+zXo6IQIESKH2ZzOyZxKkiRu3OjozOBoNrAeE5NBDO5x3mpv4xiU/ZTNleD3QjLlRUqBbRu0KcV2/JAKhPJGhI2utYLWAjIGsoruVXdBx8bFzH52NktbI9O3omNyqut5JIKUcKUFKlL0LW2lpi6AodsYho1lCSKtBqces4YPGUpAhkkIH0HZii1VIEPDRgc0CZQsBa2XWe9IC8n7r2P1Zo3XGk/grw3nk6O1MFSsY0N8CCs3j6E1kE/IrTPzaA8INf5X15QXomvw+/8BjxuuOQ+OOwTmfaxe8VFTYeTg3i3r64KFxdM8RZToDqGnTLI9hxywUrTUV0Gf9DxkQ0mT4DPorjExMDicI5nABAooxMRkA+vZxjZyyMHE5L+8lq20yhgWKy0cmZm4mFnf9tVYata7SQmlHMkMnuU/JElSRHGHCjcDAy8+hjKMEEq/R0fvYDR0dIa18+C+bjgGZT9l4kh4/X2Yv+JbnHLQfVjSIGW5MLTtZ71nSn8yRsMCezVdexUZ2s83ySgMt99OdxCASVBECIkwpjRoJQcfUXQ0QsEkY0bUsGFzAbG4gdstGTqwifz8ICObP8NE4LHNtGlS0i4iWy0GJN8D7+k9WE87VrxPZUWMJrOMVyOzCGphvFqSgIygewxayEUkBb8/ZT5H3jgQgA8+g/cXQUEunHA4DOjbtrkRg9Rtf2E5y2joZI68ROLGw3HMYjWrqPRtg7Kg8obDSfDoyphootsizClSzONtPuEjTuBExjGBEYxkBCMB+AdPQ9p7yDQ5ZoyGhkYhhYxgJFOZxjYqeJkXiRLdoR9FRyeXXGZyPP/lNWxsQuQQIYwLNyGClNOPmRz35Q7ePoxjUPZTLj4d3v4I/jXvIkpz13DQiJcpytmC7pVoWV2tEEoCZfs+he7ElTODtNo3Kva0w9gNJHGLFEGRQMei0i4lV2/GTxQpIBCU+HNziWlFeP0t2CKGbczAYD0GedktieykSI9KDGmhduKVPSfWHCUStTH0FFXJAgpFnapqFZKEpTMyZzM1sVyOuXBy9lN2xBR1c4DlLKX9/PX2WljFFHMQ05jIRB4SD5IwElgpE+n3ICTYmtZtY5JBIgkT5gWep4y+FFOc/ZsqZVZkQldu3MSJM5rRHMFRFFGMQJAkgYmJBy9au0WkSNFAAzFiDGAA53EBG1if9lSKsp5IPgU7rTD7uuOUDe+nDOkPT/4Ojpzq5n/n/J4H/vsKG6PPoRc+D4XLwHcFaKV0NZCoeyRU8j3dddzz6xdNdcUbEzjC9TH9tEpG6uuw8WJoLipqBvDYa5diS53S/GriSR83PnIH9714B3i/BbJOdc4DWU9JaKANBM0Hrt4nos1BB2JbklRLI/21TbTagWwCOWL7aUkFGDkuH/rve0OQ9gUS6d6K9hpbGe8gc7KPEcONG5/wYbjcCI8BXiNrTHpzYjYxmc+7He6bjLLy7XtBLCzceDieEymmJLuvzIyTHXMqqpwgE64LEOAAxjGJyQxgIOX0o4DCb7QxAcdD2a8Z0h9+c33mt0HpWxrtJ5B4/UvuwVZegP9CiL6KUg/uwXO1Yih8WxmF1BeEkh8RMhcphWJ9NP96fwj/njOGNxefgc8doTUWwrTLWDGnH5ecfT25gb4Qe1p11ctG0HJB5ILmBt/lYPQ+UREY0I83w1M52jOf7wYf4zctNxGRfsKpADIYIN6nnGuvda7XuqI//dnMpg4n8YysSabizIcfDUERRTTRRJhIWn5eYmDQl75UUrnLOSPbs41tHX4fxGAOYhqf8HF26qQLg+M5gSAdJaaLKCZIkCaaskUEanqlxTDGZA3K/opjUBw6xxgE/osh/BvooQqswgV4wRgI0gDRlC4xbj9sa2cIwAPGkPTmRqkb38k+YkWFjS/QgGmnMOOFoJdiuEoRMUFVvU7u4PPAf556cGo1JOaqfbtngGt0L15TG00bNxI3q/lN6qdMMRYy0/sGz8dOp0nmMMW7gt/fchiT972R3/sMEziQlaykicasUTEwGMNYylA6Zm7cHMB4PmMReeRTQCEJ4pjpSZEJ4njxZvW/ulvm21mT5vGcwCQms5IVGLgYw1jy2oVMM7hxczwn8BIvEiGcvb+EEk7kpN4ejm8MjkFx6BrvRRC5P60KnMC2TdUnkS7AEqJDy8qOaOVAPqRWpuXkM0O1LHYeSktf2csG5eGIzq/6xgzVWLqmiJyctkqtVEpFnsq2L94yRqrbbsIdClHINo4reJZ5rcezODWVfHctx1hPcPpUyeSxh+22fX0TKaKI2ZzOO8xN958IDmAch3F4h8cdxDQMDJbwOXFi5FPAYRxOCaVsYD311BMhwmIWkUJN4YxmxxbsiI7OVA7q9G/FlFBMyS7XPpwRXMwlrGA5zTQxhKGMYGQ2H7Q/4xgUh65xDYHgLRD5PalUCy3hIF53jEjCT8ATw+OKo2myC6NigqwEq1XJyVMIVLJrY5JBgpbPzt6i55wAL7wNdY2qciqRhIZmuGh2x6mKe4JQnz6UT53KI++N5r/W+djoCGmzgcFU17iYEYVA79RK9hv605/zuTA9z8TVabgoYwAmMwULKz1sSr3hMlVaAOMZzwI+pJJKNJoQ6RnvyeycePWcAxjHWA740msvSBs2h44IKbtTsfP1YsqUKfLTT/eQENL+SGoV78x/h2VfVDNrynMkTAhHvQwoWUdpvlJ07dyo+FCNiwFUUjxJ9yu9DAjeDqEbO9z7bgSebopRbL3DFPcWCusn8I9nJvPJcp38HLjoVPj2SarrfE8z770mjr0ygCVVsEUnhdttEMpx8aeb4Kzj07JTNuzjquPfKF7lZbayFR8+IkSIEiUzT/5Svve1axbc1xBCLJRSdlqv6LzNHXaNMYr7nx9FXROs2nYapx50F4NLPkbXJEnThctIpQ3K9hcn8fR9UdhBAK8r0vNPXEdB8Ecd/vJcCzxUV8Ev3N+jUK/BTtmQp3HHNcMJ5D8IWs6XfqndRUq49s48pYOsSywbTGlgJgWJRvjP67BqA7w8Twk9HjkFfnQxasSwwx5lPBOyCf8gQQIECBNmGMMdY7KHcQyKQ7fICUJVHWysGc99Lz8B0mbm+Pu5/ISf4BKwo+eR0ffSUMbERoW6Mkn5jJBkEtCJxL383ztn8NbimRQWDOCis6czsajt7WlKuK8BrnH9gUJRSzNlICAlTQqSywhE/wrB6/mqWL0BKqpVf13KSstppl+yZcEr78AXm1QuR2jw7kJYuQ7+fY8TCtvT9KM/R3AUH/JBOuQFQxnKkRy1t5f2jccxKA7d4pwT4Kf3QNCvwjcSjWfmX8p5R9+H31PBjpVgRvo+G4Q33USopYd3pTW0AKRNOO5lwfKDeWLOtRjeYaypzWX+LfDnn8PUtEBibQpSMsF47QOaKEEnRV/xBbmiGiFtCN8O7kPAPQ1QyflPFzcw951K8vMMzjlzIPn5u09Bd0sVhALQGmnzy7LamkDKVmG3TKirtFAZ5Lc/glNm7LZlOHTBGMYynKqrfTYAACAASURBVBG00IwXHwECe3tJ+wWOQXHoFsceAms2wZMvqCtx24aJowN4yt6B1OWQfCP9SNnulglxGYDVJj+u9wetD1iVQCNPvPlLXvjgfPw5eSAEhR5oaIK7H4d/3KW2kKeTlhJXp+1B4nPyqFHFokIqI9X0HRLB17j5z4N45J8xWloFwvTgDn/OL255n8cfPY4TZ/VTi3/jMXjvP+D2waxLYdrJavVSaWq9OFcl+U88Ao4/VAlptqdfqTIo7XNHmXRkbhCSKYh3HAYIwMauJ9I67GZcuChkD0woc+gSx6A4dAsh4Orz4NwTYe0mKMpXjZFClAOvQtOVkFyYnvT4MR2FIOMoT6UUqAfhV+KSeg64TuKxN66mtFBpMyVNWLdZVW59tgrOvg6mT4ThA2FmfzfvWzOZob9IHjXYaOkpLBLwEo/VcsRVBp99ITFTbtC9SD2E6S4m2vwml3zvTTasPA/frcfD6o8BsCSkPnqDN0MXM2fin1myWu3X51VexUdL4M0P4e4fd5wO3LcEmlp3LEZwu2DscFi8UolvdkCq1+Hg8E3FMSgOPaIwT912IPhTaL5cTW/U+4C1TYW1RDkQBc9U8MwG1zhIfqA6192Hgms65SWClggEfLB8DYSV4jy2neTDRTW8+m4+CTNAUR4cf9lPmX7MHBBSVVYJqG/qy+P//S6P//dbrNpchi2hfQ7H0oKkQhMJN8xl6YMPcdDqj8ETwLQFrREQMsWM5ie48dkfsSo6lGBAScmv3wpjhsD7i+GTpTBtQmZdcN3voLFZGZmMUXG7wGVAc6vKnZim8lI0DeqbYEAfNdTKweGbimNQHHYPxkDI/z9IvA3WZmVUMjkT9/SOMvGujn0Al58Nv7xfncQjMZV7OGrcs1xz+p/weaJIW+P/5p/J/c/9kBceCHHD1FsR+WegoRGJeXlnyVSWbxzE5tp+2DLzlpbtvguSehk6ULr2jbSdEUQz6vmagbTjTNAWskoMxTQhFFR5mPVbobxUeRwZg/LsHHh9vjIeHo8yMOEI6IYyLoceCL+4WvXIPDdHDc86YyZceQ54PXvqP8DBYe/jGBSH3YcWAt/sHj/tpCl/JXHOMm7/2yWY5nAOPWABPzv/dhpa86ltKkHXUpw34++kUm4efuVqnnjpUO64KAA0sbV2IKX51Vx/1j3MnPwml935KAnTS/sRxgBIieH2UzawCLZJpISU1S6MJQXoBpoAMx2pM3SIJ5XBKGjnlT31kgpnNbeq3bgMCAZUddfQ/vDjy1VI7Kpz1c3BYX/BMSgOe5fmHyOi93PmYToHDHiPb9/+KN+d9SDRhI94UvUMWLZBXUsh1595F98++mlKChIgLGzby6bqAUgpiCX8jBm4khkHzuX1j09QroLMFAbYCCvCL395JJ6jhsKC/4BlIjQXEnDLOCYu3reOztohma4rsG3w++CY9HRgKWHJF1BTrzyPeEINywr4VCL+kANhcGZiq90KqRUqZ2SMVfXD6W0kkmq41k6laxwcvmY4BsVh72G3QOwhwAOai5GDtnDExA/JDTQSS3TMaI/ot4ai3DrWVQ7F69VBprClHyF0NbYYA8v2cOgBC3j94xPVk4SGwCbkt7juwnx+dKUbKIdzb0L867eEtCRmCkzh4XfBR2moz8NjgNutTviplBqC9eeb2/JG8xfC1iow27XdpCxVPjx+pM2wnMWcfPJqxh+wim+f8jpCF/i9kJ9fTn6/P/Lu4gH88QnYXAV5IbjsTDjnRMewOHwzcAyKw97DXATSAq0tsXDBzGf5YOkoDhn7IZUNykMJeMPkh+oJxwNomp/iAhtsA11LEvKnaAp7VLWXnqIl0geXocJQ5aWCsiKdS8/UufDUdvs996cw61L0+c8x/3Mvty8/k7AdpH+ZGs+bE1AG45iD4dc/AG872/a9W5QB2R5dk4TMhTz2v4sYPBzOnPUS1fU5IDx4fR7CkUoqam7iml8/SU5IUFakvJs7HlOd9OefskeOsIPDV4pjUBz2HtoA1Ag+qVrOgdL8OuYsPJ6jJs5ncJ9q6pqDFOdVo2uSqoahTJsgMPQgyABCNjNqcDWLVw/A0FpJmi5e+OBk+pbAaw+pqiqvpwtdr7wStJOvYMbJMD2hRCWL8lTWpbJWeSSh7Xrhmlpg/Ra1VM1Q4TAp06r8QlJbsZUhfUJMmrgEBNjSjZWykZrg8dcu56OVB7G1Poas9OPxqCowTYPbH4Izj+1ouBwcvo44E4Ac9h6uIWBMBMLq7Az0L9pI/+JKfvq/T/LJ2jMwXIWsrzqUbfUDqW49lPmfTyCecKVzEj7yg1EOHldDWbGXZxbcw/mz+/P+0zB6qJI46Y5IpNejkuhut8prDCrf0ZgAVNS0JfEFKndi6Oo+2waPrAeh4/UmsC31QBsXz707i3mfH0HQ34KUJs1hlYNpDasS6XWb4ed/2j2H1MFhb+J4KA57l/wXoPFMSH2aHj3v4bc/jHDrk+P4y0vj0DTlBVRUNdDY6kUAXrfJXd+/m++c7IXQPfiFYET5QO6YtGclhvuVKk2zlrAklZLpzniBLWHkgATueonAZsGyaRwz+S1sKUhZBq9/cjzNkVwq68uIJtosVcqGVFJ5PH99Bi47C0b2foikg8Nex/FQHPYueiEUzYPiVVA4F0oqyO17HXf/BF57GJ74LWzaBk3hfAJeQcCXIGVpXHvfz1hW/Ri4hqqpjmLP69XnhuCy02oQMoFtS3WTNpqw+eFFGsXFAWprI2zeWMzHKw+iOK+WirpyKhv6YqYMYkkfnSku2xJiCfjfZ/f4S3Bw2KM4BsVh30DvB+6poLUlEgrzYMFnKiwU8AuE7gMtH483hGV7uO+fhV/tGqXNFSf+mJK8BryeJC5XioJQKwcOX8HfXohw5z0nM3VqOdHGau54+Fx+/dStPPLqlYAkkgghZedGT6CKAJat+UpfjYPDbscJeTns01TXq/xEa0RVV+ka+DyAgOq6bmzArgfzc9UL4poEwt37xVgb+XBJHwrzIhwwdCuQKfc1qWoIMW/hILbIE/AOtXFZsLlRY8l60lIwXSNRLSqd5W0cHL5O7FMGRQjxP8CdQLGUsk4IIYB7gRNRU5oullIu2ptrdPhqGT5Q9YQIAZquutFbwkoW/thD1GNsW/Lpp9tYsGAroZCbY48dSr9+ORD7J0T+qJIwAhB5kHvfl5gtr5FMubBsjYraQhpag3hcJn0Ka2iNGvzkbtUEObCPRlWdqhbblTHJ4NLh3BN6uaw9hJSSmqVL2Tx/PrrHw+CjjyZ/sJPkceiafcagCCH6A8cBm9vdfQIwPH2bBvwl/d1hP2HeJ6oBsCkMKbNNTEWX8J1TwbJsbr55LnPmrAOU4XnooYX89ldDmXHgXSAKQEt7JXYjtFwH+S+B6MVbXx/IAcOibKoqxrZ1dN2iWfqprM/FslwIXRm/z7/oXLp+Z4QCcMwMiNrg3wcC0bZt8+aPf8yKZ55BCIE7FGLhQw9x2E9+wugzztjby3PYR9kH3rpZ7gFupOMc2dnAk1KxAMgTQvTZK6tz2Css/QIOHAMeV8c3RtKEk74P7723hTlz1lFaGqRPnxBlZSGCQTe/vGU+8ZiWDXHVNeXw1qIj+fDzviRjy3u3GCFYsvUGcgIxhLCxbIG0wUy5sKQHQ1dlyslkD7dbBDXfgolL4aiNcEMV1G0/APMrxDJN/nXaaSy45x5atm4lUl1Ny+bN2LbN+3/4A9H6+r23OId9mn3CQxFCzAYqpJSfi44aFOXAlna/b03fV9nJNr4HfA9gwIABe26xDl8p/fso6fiEqeThoW2Q1afL4ZEn1mMYGsmUoLlV5Vjyc1yEm22Wrc5lwjiNB547kafemIEmJGCS91Q/7ru5dyW6731WwsB+FrpopaFZUN/shYgHOz36N2x2P8wFgBe4EvBD9VoYPAHmRZU0y9/LQf+KJVmklLxwySWsef11kBKhaVjJJFJKmtavJ3/IECoXLWLoscd+tQtz+FrwlRkUIcSbQFknf7oJ+Bkq3NVrpJQPAw8DTJkypScfaYd9mMvPgtfebTMiMi3c6PMqra1NlS5q6iWrNqsTuplSfy8MFnHb45cwd+WpROJeDD3FoLJqRvTbQlM8xI9+Dy/+uXuNj+0pzodla3SKC/IIBgGhCgZ0TfWTNId7+ALHAgGgGfCrGSt9S2BDEhbFYaqvh9v7klR//jkb585F03VsKRFCgBDYpoltGJjRKPr24ysdHNJ8ZSEvKeVMKeUB29+A9cBg4HMhxEagH7BICFEGVAD9222mX/o+h/2EwybDsYe2jR0GZUy8HnUCHzhyONX1EtuyiCeVLpaVjFHVmMfLi8/EtDR0YSGlYGNVKfUtQfJ9n1BXt5Hlq9ZQVRXmttve4eijn+C00/7Jv/61DMuyu1zP2bOU4crkSIoL1NRHv0/dfJ6Okx13SYhsa0rSVDmYDDV7IexVs2wZALrLlZ7Y3HZtZpsmhsdD36lTv/qFOXwt2Os5FCnlUilliZRykJRyECqsNUlKWQW8CFwkFAcDzVLKHcJdDt9s7vh/EPQrI5KXA143xONKKmXkyFKKh04jGokjzTCkImiGC1lyPFIaJJNuUrZGytJJpTTWbOlLytIQhInU/oorLr2be+9dwOefV7NoUSW33fYOd9zxQZdrmTQGbrpCSdfXNaqKs5OPgAmj1OwUCbiNHqgHf9H2o2UpTbHMOXzol6hw7i2+ggK8eXkITcPw+UBKpG0jbRuh65z4wAO4A059s0Pn7BM5lJ3wKqpkeC2qbPi7e3c5DnuDviXw5G/he79UEx1BVUX99VewfB3klE8gYA1HM6sQmgvbVUpzQyMk6pHuwvQcEolEo761gA+X6Qzvt41FHzexbHkTUpai64LW1gThcJJ//GMpl1xyICUlnZ84T5sJsw5XQpF5Oen58i1w8c/gpbk9zKFsS9/6gScFrRZsisNxuTDyKzAoyXCYl6+6ijWvvIKdSlE0Zgwuv59ASQmRmhoMvx8rmcQwDL798sv0nz59zy/K4WvLPmdQ0l5K5mcJXL33VuOwrzD7GDjpSJj7kQopzZimvpcUwtMvgTD8uPxDSDZvpHX131WCxdcfCqaCEQTNRWbYVms0h2mj/sEjTw2hpChMONYXALfbIJFI0dAQY9Ompi4NCihvacww9bNlwdW/gg8/674xyc7/AsQj0OcsSI0HMwFnp2DwQrjwHZXjOX0mnHyk6r3Z3Tw5cybVS5ZgeL3obje1S5eiud30P/hgXIEAZiRCqG9fTvjTnygdN273L8DhG8U+Z1AcHLrCMFQ+pT2Tx8J5J8Pdj0NTYzPmxjexcYERgMBgsJOQqAVvHxACjyupJjxGDUxTw+c2ttuHRjhsUlYW7Pa6Fi6HJashFk9L2+tK0r6zVIwm2oxJJjw2vBwGb4H4WrWNzUPg+RVKiNK24bYH4NNl8Osf9vyY7Yz1777P22sGECs8nKGpBZTaX+AOBkmGw+QPH85JDz6I0DRy+vVDOBPAHLqBY1AcvtYIATdcAjMOgu9+fx1rNtukhDudwLeVaKSdADuB5nLhNhIkUx7KS+twGxYVNSWYpoXLpSOlJBZLMWZMEf375+50v2s2wgtvQ2WdqvBqiajImmGkG/O1jgbF51XzT1IWGBqUFauxwR6XCpvVNihP58xj4Zk5KoyWOYeHAvDf9+E7s2H4oN1z3OZ+BCdfO4VoyT8A0GWKMcn/cn7kKhCCmiVLyBs4cPfszGG/wTEoDl97hICp4+CiU2L8MyqobYZttUB8C7a7WD1I2khbYKZcBH2tHDNpHvPnn0UkaWJZccLhJFJCQYGPv/zlpJ3u751P4Ma7VGFAfbMq9U0kVZGA3wctrTuGvhKJNo8ko0d2wHCYOBI2V0JJEZx1rPJ2pOyY1M9Uja3a0GZQTBNWb1S9OcMH9myEcCwOp3wfYqYLgakCgUJnmedEPkhdyLTwnygeM6b7G3RwSOMYFIdvDNOn9+Pf/17O8IGSukZBIlENkY3gHwCaFyk14qYPn1bPJXc8y0Vn+CkzFvHUU0uJRJIMGJDLDTccwpQp5V3uI5WCX/1FGYWt1coL8XogGlcn6li88+dlDIyVDoVVVMOGrfDqu8oDufVqmDhaGRetE+Ogiba59o8/Dzf9UfW/eN0wbgTc/WOoaVAhsqkHQEFe18fp0WfUOl0uDctU8TeBhYXB++6LOcTzMIfccEP3DrqDQzscg+LwjWH69P4cckh/PvhgC0P66qxeb2E1faoS8p68bL9HOJHHzd+GH1ysYRhTuPTSScTjKQIB1y5zBRsrlJx+c6syDG6XCnfpWuc5k+3JPCaeUGExtwuiMfjJ3er+80+Be5+C+iYoSEfd6hqgtEgZihffhqtuVR6Jz60M3PyFMO1cKC+FnICaOvnL78MJR3T9GrKaaC4XtplCShuQpNx5nPfKK44IpEOvEO0bl74pTJkyRX766ad7exkOewHTtHjrrfXMmbOBB/7lwvINxXYVIdLWxEIj6BM0f+ruUZgoQ1UtnHK18jASpgpPtYbbKra6Y1QyiPQ/mecaOtx2rarquvUBNRoYYMJIuOUaFVabfBY0tbYb09Xu+QGfMlDDBqoGs+fuhz7FO+735Xlw2rWAbFMKkFKSsuDbJwqevqMHB8Rhv0MIsVBKOaWzvzkeisM3CpdLZ9as4Rw1YzgPvwMBtyQWl8Ti6qpc1wQ9OOfvQCgAfYtVD0rKastd9OayTKb/EUJ9T1lw52MwsA/8/Q41d17XoShfGY1jL1PGpMP+2u3YZah8y/otMKAPvL8Izjp+x/3OOkzlb5auVh6O2owg6Ic/3dSLF+LgkGavd8o7OOwJ3C4oLYSWsCAa15BogIZlC2Jxwfotu9zEDjz6HxhyPMz5UIW8WiMqdCUlIFX+ojdej5SAUB6KacLDz6jtJJKqUfIv/4DbH4S5C3a+HcNQBsiy1EhhswvpFsOAd5+EK85RuZacIJx4BKx5dee5FweHXeF4KA7fSDRNnTBvvHPHv9kSfvgbePnB7m9v4XL40R/UiT7kB+lTuROkmtfS2Kp+7nUEOa0HJoSSdHllHtz6F1Udtn6rytvsDEE7b0mqnM70iV0/PicID/xC3RwcdheOh+LwjWXymHa5BtTPuq4qpub3cO7nfX9TV/7e9PhhoUFuUG3vmOnq5+6SaW5sj9CUEbBtpRf264fUNivruq4cyz5XKAOaSEAkbXiuuxAGdV2s5uCwR3AMisM3lkD6it9lpG8uddLuDRU1nYezEiZ8sBiG9N/xb11hd+LJ2LbKj/QphqOnqd+TSWUghOi8lDiDlJAbUmXF/cvgH3fBZWd3fz0ODrsLx6A4fGOZPFYZFctSv0vaJPAPndSzbR09rW0WS4Z4QkmsDO4P/rSkfncQqHzJ9kZCSrXN1oj6PTPbBXY+t8VtKOn7Gy6Bxc/CCYd3+2U5OOxWHIPi8I3FMOCOG5VnYttgW4CA/FzVCNgTrjkPyoqUxxBPqN6ReFJVfeUGleFKdXN+iRDKS2nfTZ/xfuqa4LFnlUeFaBOElOxogDShelXyctTre3NB942ag8OewDEoDt9orvgWvPogzJwOo4fCxbNh4X96Pv43JwQf/B0unK1CSwP6wiWnK9kTgK1V3etBCfmVrldn3okQyljVNqpyX7ehDIYQysvaXs4l4E8bHAG6ASvW9uw1OTjsbpwqL4dvPEcfrG5fltIiePCXbb8nEnDW9bCtWsmwtK+y2h4hVKgrmlDlzNV1Oz5GE4CAxhboVwqvPQwfL1U5mlv+rEJgrnR4C1RozGUoo2JbMLjfl3+NDg5fBsdDcXDoBSvXwWW/gC2VqhIrHGvzMjrLn7uMNk/DspSQZHuEUB6OQIWvJo5WnsyRU9XMF5ehxg3n5aTDYWlao0qk0mXA9d/Zk6/YwWHXOAbFwaGH1NTDlbeqjvR+ZTBhhOpFkbIt6b89Vrqr3uOGEQOhMFcl8rXtvBrDUOW+Q9tVjdU2dNxWbkjlhTIUF8Ct16iwnoPD3sQxKA4OPeTVd5W6cEGeMgQr1ivJ+gyd9TZatjIeoYAyQoV5MH6kyoOE/ErO3uNWkik/u6JjifKsw8l24oPqOckLKqXhH5wPC/4JP7iwd136Dg67E8egODj0kE3bVNkvQHW98li6k5BPplR12NI1sHaz6ogfMUh5G0IoT+PHl8J5241jmTgKTjwSIjF1i8VU5/zIwfCb65TWl4PDvoCTlHfYr5FShZQ8bhVK6g7jR8JL89TP22raVId3ha6pfpKyIgh4YeV6lfsYNkDlSn52OeR1MSjyn3fBQ/+Gx59TlWCnz4QbL9kxF+PgsDdxDIrDfsuyNXDrn5XHAZJDJ9Zy8yVLKCzqD/qILmNIx06Hv70Ai1cpY9Rd/S63WxmUpAnFhYBQM05+ez0EA22Ps2348DN460P1nBOPUEbsqnPVLfOYDxbDvE8g6FfNjD0thXZw2N04BsVhv6SmHq66TRmDkoIk0lzO+5+6ua4myZM3XYBwHw45vwPR5gIsWwP3PgmLV6owVWtEGYiU1b19appSE16+BmJJNVs+6FfeUQYp1SyUV95RHk3ChH++Cj+8CL57unqMbcNN98KcD9L6XxL+/jL85HI449jdeJAcHHqIM2DLYb/kiefg3r8BAmrrm4jGJbZtoAnJb694gstPfgwR/AH4LwZURdeFP1En/Pwc2LwN1mxWuZR4ons5FE2ohL0g06QocblshvWt5O5rH2DWYRrLtl3GxT8fhM+jGhWjcbVtiaoOO3CMMkRvLVB9J7lBtcFEUg36ev2R7ofuHBx6gzNgy8FhO9ZugY3bIJWSRONBJAKBxO0yufOfp+P3tnDBrGezBuXpl5V3UVqkSoAratRJPJHeXnpGVpd4Pcrw0O5xumYR8LSwrS6Xmx6+mLK8WynOu5g8/1O8u7gftp0uRU4/YfUGWLVBeSiGDi1h1bE/qFx5Oc3AktVweKcfdQeHPY9T5eWwX9LYrLS4kimwbIFtCyxbI55wkxcI8/CLpxCPt5mIVetViS/Amo2qm709XRkTgTrZD+y73f1CkuNvyT7XlhpPv3UGHleUw8c8pcqM9bZmSUh7QVJt07LU+jdXqsqxzIYcLS+HvYljUBz2S6rrVQgqkRSoj4HSPZFofLJ6BAtWjOIvL/8o+/ixw9Jlu1FYX7Hj9trn79v/rMYOtykIZ9A01RZv2+ojGPLF2FZXSCgYZMzAxW1PpmPS35bqbonymMyUkr1vbFG6XweO7t3xcHDYHTgGxWG/xOdN5zM6LeQSmCmDnz94JC/PU/ecd7ISa1y8csdueC09HCsze0Xb7lMVje84JMuyNEzTIGUZlBfVEkt6OHjsKjyuKA2tg1UITe48jCZRM1PCUdUcee/P2tSJHRz2Bo5BcdgvmT5BzTJR0ic7WhVNEyRTGhf/FH5xn8qX3HRF56N4M5IrupZOvMu2xscM24fIQBCOBynOq8HjSlEQCnPu0a8CEk/eBeTngNulbp0ZvcxdQsCfb4aXHlBNkg4OexPnesZhv2TW4fC7R6GiOnNP21lbCGVsLAlNYXjiBXj2TTj2EPB4SGfiTY6f+jonTXsVy9Z56cPZbGk8hs3bNNxuFYqy07GpjKch0sYmY3QkAqHlcNGspzl/5isUF/ggcDdnn3QA7y+BuR8rQxRPKC+nPRnPxe1Ss+Mdz8RhX8ApG3bYb/nhb+Dfr0NzK8TSFVjtHRYpVfgq5Fe9Jpl5JSlLcueV/4+jJswjmvAhkPQtjiM9pzP+gptxu9QJvyWc3qZQHozb1SYS6XapJPvJR8IzfzRBxjBTIVqjgtyQ2u/ytUrNuH8fOOlKqKojW/llGCrZr2uwYY5TKuzw1eGUDTs4dMJvrlMqwQ/9W3WvWzbZ+t/MZZY33XTodkFTi7p/6shFHDHuXbbV9wEEAuhTajO0+AUumf1tnn5tKM2tbcn0zHfTTE9e1JRBkKaSXbGliyeed/H48yrXkpcD154Pp8yAA4ar5045AN78UC1P19sMy8C+alqkg8O+gJNDcdhvCfjh1mth81uw8Bm4+DQoKVDlugLlSSRNVd3V3NpmDMYP+RxdtxBpY2IYEIlpgORXVy2jMK/jfrKDtzJ3SAhHlIdxyZnw1Etw/9Pq99IiZXi+fxsMOw5Gnww/vRsuP1spERcXqNLgglwoL4Erz3HCXQ77Ds5b0WG/x+2GCaPgsd+oq/4/PAo/uUd1pGtax7JdXYNosgCkljU8uqZmmyB08nLySKXSs040FUqzrI7PzxgA24Zz/we2VEF5KVR5IeKFuiXQ2qie73XDXY/Do/8H3z0NPlqmBmoZBhx6Fqw7GL63DWYE4NQQBJxLRIe9iPP2c3BohxAwfpSaT6IaDtV3r1cZA48b3l0yg5gZJD/QBEjcbklpfj3rtuYz+0cHU9+stuPzKpkWXU9XgGlK5HFYf/C41LZzQxBJwJJ6WDoM1g9Ws1WkoQxONA6pFNQ3wT9fUyrFA/tCZRQeeg6efwtWxuF31TBjAfzgTvjrM0oa38Hhq8YxKA4O22HoKreRF1KGJeBV/SV9i+HgCaDpuVz/wP00/P/27jw8zrpa4Pj3zJI9adKmG013WqC0lKUUKoLsi3IpXJELKiCoCAJXQBQLXvFeNlkeBRQRBGT1YRNZRDapwOVqgbK3IJStpGvSJWnWmczMuX+cN2RakjaFSWaSOZ/nCZ15583k986QOflt5zQNZcKoemZuW8dzr47liPN/y9MLCmkJ6pWsWW/5tcJBL6eowHoi65ssuBREoaQQEsNAy0Geg9BiIAUkg5VgnRsZ1Ybenn0JXnkH1pZBvAk+uBVeugWWvAaLWuDJFvjdvXDMObC0mw2YzvUlH/JybhOzZ1g6+Z2qLNtvMmm9jZZW+N2FNmm+rmE6wysfZEjph5x5SZibHxoHKrZcONj4mEp11UoJCUwaa7ebWmyobNw2oALJVA4gsQAAG01JREFUciAOuh50PJDE/tQLYcElsC7o+dQ1QXsZJMOgVRB7E9gNIu0QmwxTVlsmgF//Ea76UT+/eC6veQ/F5bVECs5bBWPfhWH/goM+gtooXPSfNv8Ri9mekpZW+N5/2JBXUQFMmQAlJUJzbBI3PzSe9pjQHv901uHhVdbbmTbZVmytqLP5ldEjYOyo4CSBcBJCVRAay2YzTapC0zroaIJUIRAFEkA5JIZCe52dN6wSnn8586+Xc5vjPRSX175aC0+1QIGANMGzT8Iu78JBBXD2CRZAOhKwsh5ufxB+f5/tmi+I2r+1q7qyCHdnXQNUD4WSYiukNW40/N8rcPYvrKdSXgolbdDSARUHQnsFxIZiqYMT3T9nKASpNcAQ0Ibg3L8Cc2DNIqgLnreiLNOvlnOb5z0Ul7eWxODpVlsZFW2C5quh43FILIcnX4OTfmp7P8pL4dYHbZd8YQF8sMyKbTU0fXoH+6aSapmKl9fZUt9QCL64G5zzLQsyK+tgagVEDoYNkyDWDFQDPQQDEdAQFmw+BFYChcC7wE0gjVanZc16OPawjL1UzvWK91Bc3nqhzUaXQgItz0CiAaTS5jUkCoVtcMfD8M5HFkiWLLWeSkeHBYaV9V35u1I9DFF1PtbYZKnmC6O2JHnZKgsOLW0QisH0V+HNRyERA+JANznDOomCJrEUMMOACmyupRiStRBLwN67wQlzM/lqObdlORNQRORM4HRsSvJRVf1xcHwe8O3g+H+q6hPZa6UbTLYv7FpBFX8LKOp6LJywlV3NMUuB0tRiH/6fTLgngaTNp4TDwQd8N9mBReyc4kJ4aL6t0mpptQ2KseC5BQjVQ6q5a8igpwKQIvZzC7eHjhZIFViAkagFr0KFUcPhRyf7hkfX/3JiyEtE9gPmAjNVdUfgquD4NOBYYEfgUOC3IhLu8Ymc2wqzimGHQmhWoBxIWO8EoKSxa8luwwYLKJumrQcrctVZEz49mIhYvfjKCgtMlRXw7kfWUxlaaY83tdokfkt7sPIr6M301NsBa1NZKZx1GJRGIVQI4UKbm69YC6Ssdsu4bXp+Duf6Sk4EFOA04BeqGgNQ1WCtCnOBu1U1pqofAu8Bs7PURjcIPTEO9i6B8JeABEgMhqyBSLDCCz5d3yRdJGyT8+HwxinrVW0vyroG23FfXAjbT9w4WIRCVs/ESnsFOb628OdSUQFMHgunfwWmlUJNExTUQsHHENtgGyl/d+FnfDGc+5xyJaBMBfYWkRdE5FkR2T04PgaoTTtvWXDsU0TkFBFZKCIL6+vr+7i5brAYGoEnxkPdUfCjw6FsKSTW2LBUYaH1SrqrgdJJBKqroLig+x5MSqGxxXa6Tx7bVb4XrGBXZ56vgqh9fyL56edIF++Axma48Dfw9vuwrNYm8uMdUDMKnr3dliQ7lw39NsoqIn8DRnXz0AVBO4YCewK7A/eKyKSteX5VvRG4ESx9/edrrcs35WG44vtw1tHw8Hz7gL7jEXj1rc1uC6G8xHbDt7RvnPNrI2p1TU7+qaVeWbbKhq06EjbP0Tmx37aZ5cediotsCO7OR6zXM7TSekiC9W4+XGYbKJ3Lhn4LKKp6YE+PichpwANqxVleFJEUtnhyOZD+61ETHHOuT2wzAk49Fq6+Dd5b2pXLqzvhEFSU22qvzQWdZMoCVEptufGYEbDbNOudjB9tQSDWAUtXWGCJJyxIbBqgQiHL69UeJJyMhy0IdQ63NbfCA0/BAXMy+II4txVyZcjrQWA/ABGZChQAa4CHgWNFpFBEJgJTgBez1kqXF+rWws9+bftMeup1FBXA1In2eM3Izdd+BwsenTUhP15pvYhrL4BbL4VDvmj7WTqLcM3cDqaO7xoOE2xiPxyyRQCJpP28jg57PJGwOipNLRaYnMuWXAkotwCTRGQRcDdwoprFwL3AW8DjwOmquoVRZuc+n59eYx/cnUNRmwqHrCczvBJGDIMJYyyRZFFBG8WFLZQWNVFS2ExBJAboJ4EhFEzOi1hJYbChr0vPhjsvtzmWWTNsSXE8YcElJPZ9yZQNkaXrnODvXDTQFoPD9u6Tl8S5XsmJgKKqcVX9pqpOV9VdVXV+2mOXqOpkVd1OVR/LZjtdfnh6gQWNnpbwqsK6DXDMoXD0wTY/MmdmK7eedypzpv2TYRVrqSprYEz1Cg7a7YlPglJZCSDBfMkmO+zn7GzPV7/OvlIpO29YpQWh7ib8VW3oKxFkJi4pgn/bN9OvhnO951ufnEuTStlQV7zDgkoytfGwVzQSJGhshmvvhL/fCm+8A8NL5jN94mIu+Oa1vLtsEu3xcratqWV01WK+edlU6homEQrZ/EckAnvtsvHPFYHzvwdf2AWeedF+/lP/tLmRJUuBNjuvs+CXatdS44oyGDkMtp9kxcKcyxYPKM6leXmxFdOSpq4P7fROSvqw03sfwwXXwC0Xw8qP3ibcEWLVOmX8iPeBzh5EiO1qPmT1+kmkUlBZBsOHWeneTqrw6DNw3d1Qv9aGvE47Fr5zNBz/E1vV1Sm9p6JYga6Z21kQ/N4xffCCOLcVcmLIy7lcsWgJVFfaX/3J1OZ3racU7n0cvnYOdOhEWtuUjoT1NsJhiESUcEhZvX4bZs+wjY2H7QN/uAR2mGzP0dgE9z4GP7vOVnaNHmET6z+/Dha8bsdKS6y31J31jTbfc+H34eC9Mv96OLc1vIfiXJrhQ7sSOpYUQ2tbz+cKNn+xaAmc9PODuPSkG6iuqGN9czWhUIrqijpe/2BX3vp4e37+b3D2iV3fu67BNif+8zV4v9aGtsqDIFNaDJqC6+8O0raUf3rOBSzlSygEB30Bjtg/oy+Dc5+J91CcS/Ol3S2YJBNdy3x7IiHrjVRVAOEhnHr1TbyyZDbDK1czpHQ9Dy84irOu+yUtrcJN99tkP8A/XoVdvgq3PADvL7N5lUQS3lzSVVultMQm+1VhYjcbFSNhm+SPhKC5JZOvgHOfnfdQnEtTXgpnfgN+fBVsaN78uamUBZ3qKvuAf792POf87teUlcbp6AjR2BRB1Xa3F0ThzItgzi7w+PM2VFVaDIgFk/a4pbZfvRbGb2PpVWZuZ0uBn1toPZVkvOtnRyM2nzOkAvbboy9fEed6zwOKy2uqNhH/l2fgw+U2p5FIdq3m2pJQ2FZ8tcdsM+LkcXDP4wW0t9ukeWGQHmXpCgsS//oo2LAY7MAvL7W9KBuabd6lpc2CTSwOZ37TVng9/4o9T+delJDYPEtFGew/Gw7Ys09fIud6zQOKy2u/vw9+80dLBrlqrR2rrgxqn/QioLS2wcJFgNgw1ajhcNfl8P3/gcohUFZsaetb2i0QJIL9JUm1pcHtMevBlBRDNGx7TrabaKvAdp8B81+wmvTlpdYjisWt+mNLG5zxDTj3JCgq7MtXyLne84Di8tZj/wvnXmkf6h3BnElJsS3BjcXtg7+zJsrmxBM2Od6RgEf+bvtSRldDWRmsawz2sgTLfTvT04eCXkp7zI5pCvbdE+68wtrQaexI27zYGTRKiq22St1a+OpBHkxcbvFJeZeXli6Hsy6zHkbn3g7Fcmq1taft99jSzHwglbJeTqzDejobWmF9QxsbNqxHtBXVFKCUlgR5vSRIrRJsVDzmUPjDpRsHE4Cv7GtzLesaunbGr1pjRbS236p83M71PQ8oLi89NN+SKSZTm2wWVOtpdKZd6c08Svr38klhrTjHH3AD40Z8QEdSKIi2U1TQTmE0RUVpkLY+AnvuBPddDTdfbJsUN1VdBddfaPnCVq+FNQ1w0By4el5X8kjncoUPebm89MyLsGa93c508ZziQqUtlmTB2zvT3lFKWXGMlvZC0CStbUlSGmJUNXzjcPjvM7Zc+32HyTYU1rDBejWlJRlusHMZ4gHF5Z3nX4bX39lydcTPQoFYTEkko/xj0XR2nFjLbtsvYXndMFasGcrMKUs5eJ8dOfJAmDqh970MEagakvn2OpdJHlBc3rntQduM+OGyzD93KgUJhGQqxKq1VTQ0l1FW3M7YEfVMqallck0b53038z/XuVzgAcXlnRV1NswUjdp8ydbMk0DXpsLuhAQiESEZV8LhJB0dEdZ1lFLfUIGQ4l+1cOa7MGPq578O53KNT8q7vDNruq3GKohufTCBzQ9TiXQWxRKSyQiJVJhkKgIISpjGpghfOsFqnjg32HhAcXnn5H+HIaW203xrhEK2wTDZTbGrTsVFQa8nJeinfr2EUNh241/2+61utnM5zwOKyzvjx8Adl8PJR9kej6JCS7Q4YQxM39ay+FaWwcjqoLchtoN96gT45x/tdnelgcEm+pPJ9JVj8smXiKWhV2yVmXODjc+huLw0djRc9APLkfXnv1nFw3DYcmqNaLbgEg7DoV+E6ZNhj5lWTTEchr12hfkLQFJ2XzVIFCkQi/W8DDmU9ufbsMp+uUzn+pUHFJfXzj3Jhqgee87SmaxthNHDLfvv1PFw1Y9sc2G6K8+FA06Gtes33hQZEkgKREIJigpiRMIdNLaUo2r5VgRIJKyX8v3j+u8anesvPuTl8lpRoW0unPddy/q71y7WW1m73jIQ73M8vLzI0qokg30rM6bC4zfAjO0sD1c0aj2VkmKoqa5jjx1eYOfJrzJ66ArO//olTBz9AWDDYQUFMPcAmOsFsdwg5D0UlzeSSUtVv3QFjBkJs2d07VJ//HmbR3lzCaxe0zXx3tgMs4+FbUbA5Bo4YS6ceCTsuiO89gAs+QjueQzufAQmjmkh3vYOsXiEeCJMKhVi+Zoafn3GmXz90ocoiEYYOwpuv2zj4S/nBgsPKC4vNLXAGRfD2+9bsAiHYNJY+O1/Wb2S5lZYttqSMG66iiuVgmWrYNQwS3W/co1l+t12HEyZAEcfAg8/A2HqKSqAWDwclBEOUV7SwsiqtRx3yOssX7cbdWutZPDsnbLxKjjXt/zvJJcXbrwP3njXJs6bW6E1Bovfg2vutBxZQ4fAmnU2d9KTV96Cdz6ES2+A48+DQ0+B/3vF6pdMmwSr1xWAChWl0BYvIRJJsM/MhZSWKENKWz95nubWnn+GcwOZ91BcXnjoaZt0b2m1oKIKCNzyJ3jyeSuA1bGF3F4ptfT2nZIpS4H/y/PgsnPg8huU5xdW0haLUlW2nmP2vZuq0lUkk8JHdTt9srt+p+367DKdyyoPKC4vrF1vw15FhV073eNxWFFv+0uqq+CDWquE2BuLltjkff16OOEnMHwonH7cKGbWXM/kbRYyrKKBjo4kyRRccc+PWFI7hHDIqixuumrMucHCA4rLCxXlkFpptzs6bK9IW7sFl1TQWykq7H1AaY/DxyttdVftKvs6+adhykt/zsG7/y+zpsynpb2cx1/6MkuWT+fAOXD+KbDzDn11hc5lnwcUlxemjrc5kO5yaH20DKZO7FoW3FuKLQUOiQWWRBIamyP8+bn9ePb1/UAglbRywjtN9WDiBj8PKG7Q+6AWXn2768M/tclW9jUNEHvXsgh/Mr+yFVIKqbTsw4mkzbWUFIEEy17qPBmkywMeUNygd9tDNoFeWGDzJp25UUQsiMTiXcNfnyX7cHeaW234rCAK1ZW2AdK5wc4Dihv0Fr1rWYALo/bB3tpmGwtVu4KI6uazCKeLhINeySfnp0chSfuv9YjiHbD3rAxdjHM5zPehuEFv0lj7YO+sVZJezyQWtyGqlHYFgS1JJDuDSQqRJJFwB9FwjEi4q/sTDnfNrSRTsMOkDF+UcznIA4ob9E480oLINiO6+hIdia5JeE0bAuvUU3r6LsrwIWs4+9+vYmTVasLhFKVFrVSUNBIJJ4lGLJhsOw4mj4V1jRm+KOdykAcUN+hNnwLXnA/TJsO40TCq2mqaRKMbn5c+WR8O29BWOPjamCKibGgt555nj6MwapmFR1StoqZ6GSOq1hGNwvYTu4LYhDF9fJHO5QAPKC4v7DkT7vklvHSvZRTeZjhUlvd8fkeiq1gW3cytqAqxjiLaYiWMHlbHNsNW0dg8lGgkzsjKOibUWM2TlfXwlX0ssDg32PmkvMsbIrCiDv7yrK3q2nT5cE+SmzlvQ2sFH62awMzJi6lvaObi71xEY/w/+M2fd6S4CL51JHz98My037lc5wHF5ZV5v7Jd7r0NJt0TOmdjiiLtNLeVsm5DJamU0NI+la8ddThfOyoTrXVuYPEhL5c3VGH+CxDN2J4QpaioA1DWN1cg4Qpm7DoPQpsZS3NuEPMeissrHYnPv8mwc6dJYYGQSFWRSCmxZDknHBJm24kZaKRzA5QHFJc3RGDGFFjwxmf7/qoKKC+x4bJtx9sGyWWrQojA1fPgCC/r6/JcTgx5icjOIrJARF4TkYUiMjs4LiJyrYi8JyJviMiu2W6rG9iuPBeKCrbuewQYUgbbTYBn77DA0dxqQ2hzdobHf2914qW3OyOdG6RyIqAAVwD/rao7Az8L7gMcBkwJvk4Brs9O89xgsefOVhArsjV9c7Fkjy+/BdMOh0efsd5JQRT22Mn2tTjnciegKFAR3B4CrAhuzwVuV7MAqBSR0dlooBs8vnM0zNpx42PddS6iQdBR7dpZ3x6DpSthyVJ463248xE4cR40NvV5s53LebkSUM4CrhSRWuAqYF5wfAxQm3besuDYp4jIKcFw2cL6+vo+bawb2ESs2NXIYRAOBTm+gt+EUJDvKxpNT/4YfF/ab0syBYmEBZrVa+Gvz/Vf+53LVf0WUETkbyKyqJuvucBpwNmqOhY4G7h5a59fVW9U1VmqOmv48OGZbr4bZA76Auwzy1KiFBVabyQaBsQCx5Ayq2cCab0X3fi+CjRssLT4Ly/u3/Y7l4v6bZWXqh7Y02Micjvwg+DufcBNwe3lwNi0U2uCY859LkWFcNNFcNdf4OH5sLbB0qOsWQ+vvmW9DxGba0klu1Ldd+pMHllYaOnpJ9Zk5zqcyyW5smx4BfAl4Blgf2BJcPxh4AwRuRvYA2hU1ZVZaaEbdCrK4LRj7atTIgHHnANvf2BDYstXW8VHERvmUuy2iHXvK8qsh3LkAdm6CudyR64ElO8C14hIBGjHVnQB/BX4MvAe0AqclJ3muXwRicBtl8HNf4JHn7Wex36z4R+vWXBpj3fNs4wYZnVOzj8FxozMdsudyz7RTNU8zSGzZs3ShQsXZrsZbhBRtcSS8TgUFNgcSyIJQ8p9/4nLLyLysqp2W4M0V3oozuU0Ee+FOLclubJs2Dnn3ADnAcU551xGeEBxzjmXER5QnHPOZYQHFOeccxnhAcU551xGeEBxzjmXER5QnHPOZYQHFOeccxnhAcU551xGeEBxzjmXER5QnHPOZcSgzDYsIvXA0my3I1ANrMl2Iz4nv4bc4NeQG/L9GsarardlcQdlQMklIrKwp1TPA4VfQ27wa8gNfg098yEv55xzGeEBxTnnXEZ4QOl7N2a7ARng15Ab/Bpyg19DD3wOxTnnXEZ4D8U551xGeEBxzjmXER5Q+oiInCki/xKRxSJyRdrxeSLynoi8IyKHZLONvSEiPxQRFZHq4L6IyLXBNbwhIrtmu409EZErg/fgDRH5s4hUpj02YN4HETk0aOd7IvKTbLenN0RkrIj8XUTeCn4HfhAcHyoiT4nIkuDfqmy3dUtEJCwir4rIX4L7E0XkheD9uEdECrLdxi0RkUoRuT/4fXhbROb0xXvhAaUPiMh+wFxgpqruCFwVHJ8GHAvsCBwK/FZEwllr6BaIyFjgYODjtMOHAVOCr1OA67PQtN56CpiuqjsB7wLzYGC9D0G7rsNe92nAcUH7c10C+KGqTgP2BE4P2v0T4GlVnQI8HdzPdT8A3k67fznwK1XdFlgPfDsrrdo61wCPq+r2wEzsejL+XnhA6RunAb9Q1RiAqtYFx+cCd6tqTFU/BN4DZmepjb3xK+DHQPrKjbnA7WoWAJUiMjorrdsCVX1SVRPB3QVATXB7IL0Ps4H3VPUDVY0Dd2Ptz2mqulJVXwluN2EfYGOwtt8WnHYbcGR2Wtg7IlIDfAW4KbgvwP7A/cEpA+EahgD7ADcDqGpcVRvog/fCA0rfmArsHXSLnxWR3YPjY4DatPOWBcdyjojMBZar6uubPDRgrmETJwOPBbcH0jUMpLZ2S0QmALsALwAjVXVl8NAqYGSWmtVbV2N/VKWC+8OAhrQ/VAbC+zERqAf+EAzd3SQipfTBexH5vE+Qr0Tkb8Cobh66AHtdh2Jd/d2Be0VkUj82r1e2cA3nY8NdOW1z16CqDwXnXIANwdzVn21zICJlwJ+As1R1g/2Bb1RVRSRn9y2IyOFAnaq+LCL7Zrs9n0ME2BU4U1VfEJFr2GR4K1PvhQeUz0hVD+zpMRE5DXhAbZPPiyKSwpKxLQfGpp1aExzLip6uQURmYH/VvB58ANQAr4jIbAbINXQSkW8BhwMHaNemq5y6hi0YSG3diIhEsWByl6o+EBxeLSKjVXVlMFRa1/MzZN1ewBEi8mWgCKjA5iIqRSQS9FIGwvuxDFimqi8E9+/HAkrG3wsf8uobDwL7AYjIVKAAy+z5MHCsiBSKyERsYvvFrLWyB6r6pqqOUNUJqjoB+x9yV1VdhV3DCcFqrz2BxrRuc04RkUOx4YojVLU17aEB8T4EXgKmBCuLCrDFBA9nuU1bFMw13Ay8raq/THvoYeDE4PaJwEP93bbeUtV5qloT/A4cC8xX1W8AfweODk7L6WsACH5va0Vku+DQAcBb9MF74T2UvnELcIuILALiwInBX8eLReRe7M1MAKerajKL7fws/gp8GZvIbgVOym5zNus3QCHwVNDTWqCqp6rqgHkfVDUhImcATwBh4BZVXZzlZvXGXsDxwJsi8lpw7HzgF9gQ8LexEhPHZKl9n8d5wN0icjHwKsFkd447E7gr+KPkA+z3NkSG3wtPveKccy4jfMjLOedcRnhAcc45lxEeUJxzzmWEBxTnnHMZ4QHFOedcRnhAcc45lxEeUJxzzmWEBxTn+pGInCoi16fdv1hE7shmm5zLFN/Y6Fw/EpES4B1gBvBF4CLgC6raltWGOZcBHlCc62diFTxLsaJZB6nq+1luknMZ4QHFuX4mIttjBafmqmrOJ3p0rrd8DsW5/vczrODRJ8lZRWSSiNwsIvf3/G3O5TYPKM71IxH5IVZb4xisVjkAQYnfgVCb3Lkeefp65/qJiOyPpQ2fo6pNIlIhIjur6mtb+l7nBgLvoTjXD0RkHHAT8DVVbQoOXwOclb1WOZdZPinvXA4QkWHAJcBBwE2qelmWm+TcVvOA4pxzLiN8yMs551xGeEBxzjmXER5QnHPOZYQHFOeccxnhAcU551xGeEBxzjmXER5QnHPOZYQHFOeccxnx/yZIbnF+AlRLAAAAAElFTkSuQmCC\n",
      "text/plain": [
       "<Figure size 504x504 with 1 Axes>"
      ]
     },
     "metadata": {
      "needs_background": "light"
     },
     "output_type": "display_data"
    }
   ],
   "source": [
    "fig, ax = plt.subplots(figsize=(7, 7))\n",
    "ax.scatter(\n",
    "    X_reduced[:, 0],\n",
    "    X_reduced[:, 1],\n",
    "    c=node_subjects.astype(\"category\").cat.codes,\n",
    "    cmap=\"jet\",\n",
    "    alpha=0.7,\n",
    ")\n",
    "ax.set(\n",
    "    aspect=\"equal\",\n",
    "    xlabel=\"$X_1$\",\n",
    "    ylabel=\"$X_2$\",\n",
    "    title=f\"{transform.__name__} visualization of GCN embeddings for cora dataset\",\n",
    ")"
   ]
  },
  {
   "cell_type": "markdown",
   "metadata": {},
   "source": [
    "## Conclusion\n",
    "\n",
    "This notebook gave an example using the GCN algorithm to predict the class of nodes. Specifically, the subject of an academic paper in the Cora dataset. Our model used:\n",
    "\n",
    "- the graph structure of the dataset, in the form of citation links between papers\n",
    "- the 1433-dimensional feature vectors associated with each paper\n",
    "\n",
    "Once we trained a model for prediction, we could:\n",
    "\n",
    "- predict the classes of nodes\n",
    "- use the model's weights to compute vector embeddings for nodes\n",
    "\n",
    "This notebook ran through the following steps:\n",
    "\n",
    "1. prepared the data using common data science libraries\n",
    "2. built a TensorFlow Keras model and data generator with [the StellarGraph library](https://github.com/stellargraph/stellargraph) \n",
    "3. trained and evaluated it using TensorFlow and other libraries\n",
    "\n",
    "StellarGraph includes [other algorithms for node classification](../README.md) and [algorithms and demos for other tasks](../../README.md). Most can be applied with the same basic structure as this GCN demo."
   ]
  },
  {
   "cell_type": "markdown",
   "metadata": {
    "tags": [
     "CloudRunner"
    ]
   },
   "source": [
    "<table><tr><td>Run the master version of this notebook:</td><td><a href=\"https://mybinder.org/v2/gh/stellargraph/stellargraph/master?urlpath=lab/tree/demos/node-classification/gcn/gcn-cora-node-classification-example.ipynb\" alt=\"Open In Binder\" target=\"_parent\"><img src=\"https://mybinder.org/badge_logo.svg\"/></a></td><td><a href=\"https://colab.research.google.com/github/stellargraph/stellargraph/blob/master/demos/node-classification/gcn/gcn-cora-node-classification-example.ipynb\" alt=\"Open In Colab\" target=\"_parent\"><img src=\"https://colab.research.google.com/assets/colab-badge.svg\"/></a></td></tr></table>"
   ]
  }
 ],
 "metadata": {
  "kernelspec": {
   "display_name": "Python 3",
   "language": "python",
   "name": "python3"
  },
  "language_info": {
   "codemirror_mode": {
    "name": "ipython",
    "version": 3
   },
   "file_extension": ".py",
   "mimetype": "text/x-python",
   "name": "python",
   "nbconvert_exporter": "python",
   "pygments_lexer": "ipython3",
   "version": "3.6.9"
  }
 },
 "nbformat": 4,
 "nbformat_minor": 4
}<|MERGE_RESOLUTION|>--- conflicted
+++ resolved
@@ -172,11 +172,7 @@
   },
   {
    "cell_type": "code",
-<<<<<<< HEAD
-   "execution_count": 3,
-=======
    "execution_count": 5,
->>>>>>> 7f2aeeb3
    "metadata": {},
    "outputs": [
     {
@@ -247,7 +243,7 @@
        "Rule_Learning               180"
       ]
      },
-     "execution_count": 3,
+     "execution_count": 4,
      "metadata": {},
      "output_type": "execute_result"
     }
@@ -274,11 +270,7 @@
   },
   {
    "cell_type": "code",
-<<<<<<< HEAD
-   "execution_count": 4,
-=======
    "execution_count": 6,
->>>>>>> 7f2aeeb3
    "metadata": {},
    "outputs": [],
    "source": [
@@ -299,11 +291,7 @@
   },
   {
    "cell_type": "code",
-<<<<<<< HEAD
-   "execution_count": 5,
-=======
    "execution_count": 7,
->>>>>>> 7f2aeeb3
    "metadata": {},
    "outputs": [
     {
@@ -364,15 +352,6 @@
        "</div>"
       ],
       "text/plain": [
-<<<<<<< HEAD
-       "Counter({'Genetic_Algorithms': 22,\n",
-       "         'Case_Based': 16,\n",
-       "         'Probabilistic_Methods': 22,\n",
-       "         'Theory': 18,\n",
-       "         'Neural_Networks': 42,\n",
-       "         'Reinforcement_Learning': 11,\n",
-       "         'Rule_Learning': 9})"
-=======
        "                        subject\n",
        "Neural_Networks              42\n",
        "Genetic_Algorithms           22\n",
@@ -381,10 +360,9 @@
        "Case_Based                   16\n",
        "Reinforcement_Learning       11\n",
        "Rule_Learning                 9"
->>>>>>> 7f2aeeb3
       ]
      },
-     "execution_count": 5,
+     "execution_count": 6,
      "metadata": {},
      "output_type": "execute_result"
     }
@@ -416,11 +394,7 @@
   },
   {
    "cell_type": "code",
-<<<<<<< HEAD
-   "execution_count": 6,
-=======
    "execution_count": 8,
->>>>>>> 7f2aeeb3
    "metadata": {},
    "outputs": [],
    "source": [
@@ -458,11 +432,7 @@
   },
   {
    "cell_type": "code",
-<<<<<<< HEAD
-   "execution_count": 7,
-=======
    "execution_count": 9,
->>>>>>> 7f2aeeb3
    "metadata": {},
    "outputs": [
     {
@@ -486,11 +456,7 @@
   },
   {
    "cell_type": "code",
-<<<<<<< HEAD
-   "execution_count": 8,
-=======
    "execution_count": 10,
->>>>>>> 7f2aeeb3
    "metadata": {},
    "outputs": [],
    "source": [
@@ -510,11 +476,7 @@
   },
   {
    "cell_type": "code",
-<<<<<<< HEAD
-   "execution_count": 9,
-=======
    "execution_count": 11,
->>>>>>> 7f2aeeb3
    "metadata": {},
    "outputs": [],
    "source": [
@@ -532,29 +494,7 @@
   },
   {
    "cell_type": "code",
-<<<<<<< HEAD
-   "execution_count": 13,
-   "metadata": {},
-   "outputs": [
-    {
-     "name": "stderr",
-     "output_type": "stream",
-     "text": [
-      "/Users/kieranricardo/anaconda3/envs/tf2-stellar/lib/python3.6/site-packages/ipykernel_launcher.py:1: DeprecationWarning: The 'build' method is deprecated, use 'in_out_tensors' instead.\n",
-      "  \"\"\"Entry point for launching an IPython kernel.\n"
-     ]
-    }
-   ],
-   "source": [
-    "x_inp, x_out = gcn.build()"
-   ]
-  },
-  {
-   "cell_type": "code",
-   "execution_count": 15,
-=======
    "execution_count": 12,
->>>>>>> 7f2aeeb3
    "metadata": {},
    "outputs": [
     {
@@ -569,15 +509,9 @@
     }
    ],
    "source": [
-<<<<<<< HEAD
-    "import pytest\n",
-    "with pytest.warns(DeprecationWarning):\n",
-    "    x_inp, x_out = gcn.build()"
-=======
     "x_inp, x_out = gcn.build()\n",
     "\n",
     "x_out"
->>>>>>> 7f2aeeb3
    ]
   },
   {
