{
 "cells": [
  {
   "cell_type": "markdown",
   "metadata": {},
   "source": [
    "# Stellargraph example: Relational Graph Convolutional Network (RGCN) on the AIFB relational dataset\n",
    "\n",
    "This example demonstrates how use an RGCN [1] on the AIFB dataset with stellargraph. \n",
    "\n",
    "[1] Modeling Relational Data with Graph Convolutional Networks. Thomas N. Kipf, Michael Schlichtkrull (2017). https://arxiv.org/pdf/1703.06103.pdf"
   ]
  },
  {
   "cell_type": "markdown",
   "metadata": {},
   "source": [
    "First we load the required libraries."
   ]
  },
  {
   "cell_type": "code",
   "execution_count": 1,
   "metadata": {},
   "outputs": [],
   "source": [
    "from rdflib.extras.external_graph_libs import *\n",
    "from rdflib import Graph, URIRef, Literal\n",
    "\n",
    "import networkx as nx\n",
    "from networkx.classes.function import info\n",
    "\n",
    "import stellargraph as sg\n",
    "from stellargraph.mapper import RelationalFullBatchNodeGenerator\n",
    "from stellargraph.layer import RGCN\n",
    "\n",
    "import numpy as np\n",
    "import matplotlib.pyplot as plt\n",
    "import os\n",
    "import pandas as pd\n",
    "\n",
    "import tensorflow as tf\n",
    "from tensorflow import keras\n",
    "from tensorflow.keras.layers import Dense\n",
    "from tensorflow.keras.models import Model\n",
    "\n",
    "import sklearn\n",
    "from sklearn import model_selection\n",
    "from collections import Counter\n",
    "from stellargraph import datasets\n",
    "from IPython.display import display, HTML"
   ]
  },
  {
   "cell_type": "markdown",
   "metadata": {},
   "source": [
    "## Loading the data"
   ]
  },
  {
   "cell_type": "code",
   "execution_count": 2,
   "metadata": {},
   "outputs": [
    {
     "data": {
      "text/html": [
       "The AIFB dataset describes the AIFB research institute in terms of its staff, research group, and publications. First used for machine learning with RDF in Bloehdorn, Stephan and Sure, York, \"Kernel Methods for Mining Instance Data in Ontologies\", The Semantic Web (2008), http://dx.doi.org/10.1007/978-3-540-76298-0_5. It contains ~8k entities, ~29k edges, and 45 different relationships or edge types. In (Bloehdorn et al 2007) the dataset was first used to predict the affiliation (i.e., research group) for people in the dataset. The dataset contains 178 members of a research group with 5 different research groups. The goal is to predict which research group a researcher belongs to."
      ],
      "text/plain": [
       "<IPython.core.display.HTML object>"
      ]
     },
     "metadata": {},
     "output_type": "display_data"
    }
   ],
   "source": [
    "dataset = datasets.AIFB()\n",
    "display(HTML(dataset.description))\n",
    "dataset.download()"
   ]
  },
  {
   "cell_type": "markdown",
   "metadata": {},
   "source": [
    "We use `rdflib` to load the relational dataset into a networkx directed multigraph. Relational datasets are inherently directed with multiple edges types so we use the `MultiDiGraph` data structure to capture this information.\n",
    "\n",
    "The relationship 'affiliation' indicates whether a researcher is affiliated with a reseach group e.g. (researcher, research group, affilliation). We use this relationship to label the nodes in the AIFB dataset.  After this we remove the affiliation relationship to prevent giving away the answer. The idea here is to test whether we can recover a 'missing' relationship. \n",
    "\n",
    "The relation 'employs' is the inverse of 'affilliation' and we remove this as well - otherwise it would give away the answer."
   ]
  },
  {
   "cell_type": "code",
   "execution_count": 3,
   "metadata": {},
   "outputs": [],
   "source": [
    "data_filepath = os.path.join(dataset.data_directory, \"aifbfixed_complete.n3\")\n",
    "\n",
    "graph = Graph()\n",
    "graph.parse(data_filepath, format=\"n3\")\n",
    "g_nx = rdflib_to_networkx_multidigraph(\n",
    "    graph, edge_attrs=lambda s, p, o: {\"label\": str(p)}\n",
    ")\n",
    "\n",
    "affiliation = \"http://swrc.ontoware.org/ontology#affiliation\"\n",
    "employs = \"http://swrc.ontoware.org/ontology#employs\"\n",
    "\n",
    "\n",
    "people_nodes = [\n",
    "    src for src, _, data in g_nx.edges(data=True) if data[\"label\"] == affiliation\n",
    "]  # the node ids of the researchers\n",
    "labels = [\n",
    "    dst for _, dst, data in g_nx.edges(data=True) if data[\"label\"] == affiliation\n",
    "]  # the research group each researcher belongs to\n",
    "\n",
    "# remove 'affiliation' and 'employs' relationships\n",
    "edges_to_remove = [\n",
    "    e\n",
    "    for e in g_nx.edges(keys=True, data=True)\n",
    "    if e[-1][\"label\"] == affiliation or e[-1][\"label\"] == employs\n",
    "]\n",
    "g_nx.remove_edges_from(edges_to_remove)"
   ]
  },
  {
   "cell_type": "markdown",
   "metadata": {},
   "source": [
    "## Feature and target creation\n",
    "\n",
    "We now create features and targets for machine learning.  Our nodes don't have features so we simply one-hot-encode each node and use there as our features and allow our model to learn from the graph structure."
   ]
  },
  {
   "cell_type": "code",
   "execution_count": 4,
   "metadata": {},
   "outputs": [],
   "source": [
    "# create an encoder\n",
    "encoder = sklearn.preprocessing.OneHotEncoder(sparse=False)\n",
    "\n",
    "# create targets\n",
    "# the targets are one hot encoded vectors indicating which research group a researcher belongs to\n",
    "# targets of non-researcher entities are set to zero vectors\n",
    "# (we're not interested in predicting anything about non-researcher nodes)\n",
    "\n",
    "node_index = dict(zip(g_nx.nodes, range(len(g_nx.nodes))))\n",
    "people_idx = np.array([node_index[node] for node in people_nodes])\n",
    "\n",
    "people_targets = encoder.fit_transform(np.array(labels)[:, np.newaxis])\n",
    "\n",
    "targets = np.zeros((len(g_nx.nodes), people_targets.shape[-1]))\n",
    "targets[people_idx, :] = people_targets\n",
    "\n",
    "# index the node_data and targets dataframes by the nodes of the graph - this allows\n",
    "# the nodes and edges of the graph to be matched with the targets and features\n",
    "node_data = pd.DataFrame(np.eye(len(g_nx.nodes)), index=g_nx.nodes)\n",
    "targets = pd.DataFrame(targets, index=g_nx.nodes)\n",
    "\n",
    "# split data into train and test\n",
    "train_data, test_data, train_targets, test_targets = model_selection.train_test_split(\n",
    "    node_data.loc[people_nodes], targets.loc[people_nodes], train_size=0.8, test_size=None\n",
    ")"
   ]
  },
  {
   "cell_type": "markdown",
   "metadata": {},
   "source": [
    "## Machine Learning Graph Creation\n",
    "\n",
    "Now we create a StellarDiGraph object to encapsulate the graph structure and the node features.  We'll then use the StellarDiGraph to create training and testing generators for ML."
   ]
  },
  {
   "cell_type": "code",
   "execution_count": 5,
   "metadata": {},
   "outputs": [],
   "source": [
    "G = sg.StellarDiGraph(g_nx, node_features=node_data)"
   ]
  },
  {
   "cell_type": "code",
   "execution_count": 6,
   "metadata": {},
   "outputs": [],
   "source": [
    "generator = RelationalFullBatchNodeGenerator(G, sparse=True)\n",
    "\n",
    "train_gen = generator.flow(train_data.index, targets=train_targets)\n",
    "test_gen = generator.flow(test_data.index, targets=test_targets)"
   ]
  },
  {
   "cell_type": "markdown",
   "metadata": {},
   "source": [
    "## RGCN model creation and training\n",
    "\n",
    "We use stellargraph to create an RGCN object. This creates a stack of relational graph convolutional layers. We add a softmax layer to transform the features created by RGCN into class predictions and create a keras model.  Then we train the model on the stellargraph generators.\n",
    "\n",
    "Each RGCN layer creates a weight matrix for each relationship in the graph. If `num_bases==0` these weight matrices are completely independent. If `num_bases!=0` each weight matrix is a different linear combination of the same basis matrices. This introduces parameter sharing and reduces the number of the parameters in the model.  See the paper for more details."
   ]
  },
  {
   "cell_type": "code",
   "execution_count": 7,
   "metadata": {},
   "outputs": [],
   "source": [
    "rgcn = RGCN(\n",
<<<<<<< HEAD
    "    layer_sizes=[16, 16],\n",
    "    activations=[\"relu\", \"relu\"],\n",
    "    generator=generator,\n",
    "    bias=True,\n",
    "    num_bases=10,\n",
=======
    "    layer_sizes=[32, 32],\n",
    "    activations=[\"relu\", \"relu\"],\n",
    "    generator=generator,\n",
    "    bias=True,\n",
    "    num_bases=20,\n",
>>>>>>> 54c68e2e
    "    dropout=0.5,\n",
    ")"
   ]
  },
  {
   "cell_type": "code",
   "execution_count": 8,
   "metadata": {},
   "outputs": [],
   "source": [
    "x_in, x_out = rgcn.build()\n",
    "predictions = Dense(train_targets.shape[-1], activation=\"softmax\")(x_out)\n",
    "model = Model(inputs=x_in, outputs=predictions)\n",
    "model.compile(\n",
    "    loss=\"categorical_crossentropy\",\n",
    "    optimizer=keras.optimizers.Adam(0.01),\n",
    "    metrics=[\"acc\"],\n",
    ")"
   ]
  },
  {
   "cell_type": "code",
   "execution_count": 8,
   "metadata": {},
   "outputs": [],
   "source": [
    "history = model.fit_generator(train_gen, validation_data=test_gen, epochs=20)"
   ]
  },
  {
   "cell_type": "code",
   "execution_count": 10,
   "metadata": {},
   "outputs": [],
   "source": [
    "import matplotlib.pyplot as plt\n",
    "%matplotlib inline\n",
    "\n",
    "def remove_prefix(text, prefix):\n",
    "    return text[text.startswith(prefix) and len(prefix):]\n",
    "\n",
    "def plot_history(history):\n",
    "    metrics = sorted(set([remove_prefix(m, \"val_\") for m in list(history.history.keys())]))\n",
    "    for m in metrics:\n",
    "        # summarize history for metric m\n",
    "        plt.plot(history.history[m])\n",
    "        plt.plot(history.history['val_' + m])\n",
    "        plt.title(m)\n",
    "        plt.ylabel(m)\n",
    "        plt.xlabel('epoch')\n",
    "        plt.legend(['train', 'test'], loc='best')\n",
    "        plt.show()"
   ]
  },
  {
   "cell_type": "code",
   "execution_count": 11,
   "metadata": {},
   "outputs": [
    {
     "data": {
      "image/png": "iVBORw0KGgoAAAANSUhEUgAAAYIAAAEWCAYAAABrDZDcAAAABHNCSVQICAgIfAhkiAAAAAlwSFlzAAALEgAACxIB0t1+/AAAADh0RVh0U29mdHdhcmUAbWF0cGxvdGxpYiB2ZXJzaW9uMy4xLjEsIGh0dHA6Ly9tYXRwbG90bGliLm9yZy8QZhcZAAAgAElEQVR4nO3deXxddZ3/8dcne9ckbdLSJikpq7QsLY2lDKAyFWgZLAUKgrvOTHUEdWYUhccoIjPzE3HEZQZ1UBlxQSyVpWoVUFlEgTYtLZDSvSlJ1yRt0iZp9s/vj3tSbtMkvW3vyU1z3s/HI4/ce873nvO5Jzfnc893O+buiIhIdKWlOgAREUktJQIRkYhTIhARiTglAhGRiFMiEBGJOCUCEZGIUyIQEYk4JQIRkYhTIhARiTglApEEmdltZrbJzPab2RozuyZu3T+a2Rtx684PlpeY2aNmVmNmdWb2P6l7ByK9y0h1ACInkE3AJcBO4HrgZ2Z2GnAxcCcwHygHTgXazSwd+A3wJ+CDQCdQNvBhi/TPNNeQyLExs1XAl4FPAkvd/ds91l8ILAEmuHtHCkIUSYiqhkQSZGYfMrNVZlZvZvXA2UABUELsaqGnEmCrkoAMdqoaEkmAmZ0M/ACYDbzo7p3BFYEBVcSqg3qqAiaZWYaSgQxmuiIQScwIwIEaADP7KLErAoAfAp8zsxkWc1qQOJYBO4C7zWyEmeWY2UWpCF6kP0oEIglw9zXAN4AXgV3AOcBfgnWPAP8JPATsBx4Hxrh7J/Ae4DTgTaAaeO+ABy9yBGosFhGJOF0RiIhEnBKBiEjEKRGIiEScEoGISMSdcOMICgoKvLS0NNVhiIicUFasWFHr7oW9rTvhEkFpaSnl5eWpDkNE5IRiZlv7WqeqIRGRiFMiEBGJOCUCEZGIUyIQEYk4JQIRkYhTIhARiTglAhGRiDvhxhGIyIlnw679PLuuhlMKR1BWOobcYZmpDkniKBGISCjqm9v49ertLF5RzerqhoPL0wymTszlgsljmHXKWN4+WYkh1ZQIRI5gX0s7y7fsYUttE1eeM4GJecNSHdKg1dHZxfMbali8opo/rNlNW2cXbztpFF+6agpzzj6JN+uaeWlzHS9vqeMnL23lhy9swQymThzNrMljB1ViaO/sYmdDC1V7m6nee4BdDS3kj8iiOH8YxfnDKMobzrCs9ND239HZxY6GFqr3HqA6iGH2WeM4tzgv6ftSIhDpoeFAO+WVe3hpcx0vbd5DxfYGuoL7N93z+3Xc8PZiPvmu05QQ4qzbuZ/FK6p47JXt1Da2MmZEFu+fNYkFM4qZOjH3YLmivGFceOpYAFraO1lVVR8c50MTw5QJo5l1SiwxzCwdQ+7w5CeGnif6+BPutr0H2NFw4ODfvS8FI7Moyh9+MDkUB49LEkgUve1/W1wMO/e10BkXgBmMG50dSiI44e5QVlZW5pprKGI6O9hf/gv2vvwQWdZJTmY62RlpZGekk2bHv/mOLqfhQDv7DrTT0NJOU2sH7pBmxqicDHKHZTJ6WCZZGWlsrz/Arn2tAIwfnU1x/nByMgZ3n4uOLmdfSwdNrR1kphvZGelkZ8aOX/pxHL/2TqemsZXd+1tobOnAzBgzIotxo7LJH5511H+bTofGlnYaDnTQcKCN/S0ddLmDwcisDEYPyyT9OP7g7tDW0UVLRyet7V20dXYSf/ozg6z02LHJyTj8d2ZGGh2dXbR2dNHS3klrRxetHZ20tMd+t7Z3xeKNk5meRk5wrLMy0ujo8oOvbes4dP8YZPfYf3ZG2qGf9wv/Cc6ce0zv38xWuHtZb+t0RSCDV2c7rH6Y9mf/i1H7KqnpOoldjD6kSFZ6GlkZsX+YrIz04HfwPD2NNDv8xNHR5TS2trO/pYN9LR00t3UAsRP/iOx0CnMzGZWTwcjsjLjXdwFdnJafScnodHbUH6B2XyP1+xopGJnFhLxhZKcPjoTQ4U5jSwf7W2LvsbmtE6f3L3yZ6WmHHrP4Y9jL8esiljTrGtuob27HcYZnZXD62CzGjMgiMy0NcOhsPeq404HcTMjNTIPROXS509Tawf7WDva3dLB3XwvH98XVgkSYxsicdLIzMg6+7+yMNDIz0kijt0QT+9vTGYsxOwNGZ0Cs0+Vbf3Mn9i2/raPrYJKIPe6grbWNpuYuMtKC/Wenkz0iI+649/15fWv/HdDVeRzvv29KBDL4dLTCqofghXuh/k3Wcwo/SvsC7//Ixzlp9LBDLuGr9x5gW33s8Y66wy+lx4/KOXjZPjIng1ferGfNjn24Q1ZGGudPyjtYBXFOSR45mUeu880GSoHM+gN895mNLCqvgga4vqyET77rVIrzh4d2aHqzv6Wd8sq9B6tYXtsWq8rKTDemleRxQVD3fl5JLvtbOnocv6AqpP4A2/ccoL3z0BNtwcjst45fdgZPr9lFXVMbBSOzuHpmEdedX8yUiaP7iOz4pAGjgp8TgQFZwc/IFMdytFQ1JINHewu88lN44Zuwbxt78s/lCzVz2ZR3IT/+6AVMGtv/Cbajs4ud+1p6re+trm9mb1M75xTlBif+MZyX4In/SLbVH+B7z27kl8urAFgwo4SbLw0vIexr6W7D2MPLPU7800vyueCUWG+c8yflH1VjZmeXs3t/XOPkngMHk0T13mZqG9u4+LQCFswo5p1nFpI5SK6AJDH9VQ0pEUjqtTXDygfhhW9B4068ZBa/yf8Qn1qWy8zSsdz/oRnkDc9KdZRHtL3+AN97dhO/XF6F4yyYEWtULhlzbAmhpb0zOAnHTsRbappYVrmH14MTf1Z6GtMm5TEr6IY5/ShP/BItSgQyOLU1wfIfwV//G5p2Q+kldF5yK19anc9Dy6p4z3kT+fqCc5PyrX0gxSeELo8lhJsvPTwhtLR3HlbNFf+4tvHQevasjDSmleQdvKI5f1L+CXdsJHWUCGRwad0Py34AL/4PNNfBKZfCOz9P00kzueWhlTyzroZPvPNUPn/FmaQlo1tQiuxoiCWEh5fFEsLccybQ5R5UV8WqWuJlphsT84JuiHlBl8Qxb3VJHDcq57h6zUi0KRHI4NDSAC/fDy/dBwf2wmmXwTs/DyUz2b2vhY89uJw12/fx7/PP5v0XnJzqaJNmR8MBvv/sJh5ftZ384ZkHT+zF+cMoyteJXgaGEkHUNdXFTr5rlkBXRwrjqIG2RjjzSnjH56BoBgDrd+3no/+3nL3Nbdz3vvO59G3jUhejyBClcQRR1VgDL/43LPshtDfDabNh2JjUxZM9EmZ8BCacd3DRXzfW8vGfrSAnM51FH7+Qs4ty+369iIQi1ERgZnOAbxMbh/FDd7+7x/qTgQeAQmAP8AF3rw4zpkjYvxP+8h0ofwA6W/GzF7Cq9O9Z1ljI7LPGcdq4wdEz+7FXqvn84lcpHTuC//vo2we8/72IxIRWNWRm6cB64DKgGlgO3OTua+LKPAL8xt0fNLO/BT7q7h/sb7uqGupHwzb4y7dhxY+hq4PGM69j0bDr+dEbGWyrP3Cw2HkleSyYUcy8cyeGMofLkbg7//2njdz79HouPGUs3//gjEExyZjIUJaSNgIzuxC4092vCJ7fDuDuX40rUwHMcfcqMzOgwd37HaaoRNCL+jdjffBf+SnuXWwpmse9B/6O31QPI83g4tMLWTCjmPMn5fH713eyeEU1a3fuJys9jcumjGfBjGIuOb2AjAEYINTe2cW/PfYai8qruXZ6EXdfdy5Zg3yuHpGhIFVtBEVAVdzzauCCHmVWA9cSqz66BhhlZmPdvS7EuIaOPVvghXvxVQ/hGC+OnsMddZexaUMBpxaO4AtzSrhmehEn5eYcfMk/XHIKf3/xZCq27+NXK6t5YtV2fvvaDgpHZXPt9CKum1HMGePDqTra39LOJ3++kj9vqOXTf3sa/3LZGVivc6uIyEBKdWPx54D/MbOPAM8D24DDZlUys4XAQoBJkyYNZHyDU90m+PM38NUP00k6j9tlfKP5Spq6xjNvxkT+6/xippXk9XmSNTPOLsrl7KJcbp97Fs+s283iFdX86IUt/O/zmzm3OJcFM4p5z7kTyR9x7CN697W0B9MUxAZJLSqvYsPuRu657lxueHvJMW9XRJIrpVVDPcqPBNa6e3F/24101VDNetqevYeMil/RTgY/65jNDzqv4qwzzuC6GcW8+6zxxzXStK6xlSdWxe4otWbHPjLTjXefFas6escZh88t0/NE33Mys30th3ZVHTsii3vfO413nlF4zDGKyLFJVRtBBrHG4tnEvukvB97n7hVxZQqAPe7eZWb/CXS6+x39bfeETAQ7X4fnvw7rlh7zNLIOmHfS7Nn8tPPd/DHvBma//RzmTy9i/OicI77+aFVsb+BXK7bxxKptwWyT2Vx6ZiENB9r7PNEPz0o/5OYchz4eTv7wTFUFiaRIygaUmdmVwLeIdR99wN3/08zuAsrdfYmZLQC+Suw89zxws7v3O5H5CZUIdqyG5+6Btb+BrFFw3o2Qc/T95N3hsVXVbNyXTte5N3HlrHM4pyh3QE6q7Z1dPLuuhsUrqli2ZQ/j4qZ17j7JF+lELzLoaWTxQNu2Ap77Oqz/HWTnwqx/glmfgGH5x7S5n7xYyR1PVHD3tedw40y1kYjI0dPI4oFStQye+xps/APk5MGlX4QLFh7TVUC3N+ua+erStbzjjELeqwZWEQmBEkEybP1rLAFsfhaGj4V33wlv/wfIPr5umF1dzq2LV5ORZtx97TmqdhGRUCgRHCt3qPxzrA2g8s8wohAu/w8o+xhkjUjKLn7yYiUvb9nDPdedy8S8YUnZpohIT0oER8sdNv0plgCqXoKRJ8Gcu+H8D0NW8ubK2VrXxNd+v453nVnI9WX99qgVETkuSgSJcocNT8eqgLaVw+giuPK/YPoHITO53TdjVUKvkpFufFVVQiISMiWCRK38Cfz605A7Ca76Jkx7P2Rkh7KrB1+sZNmWPdyz4Fwm5KpKSETCpUSQqFd+BuOmwsJnISO8G6lX1jbxtd+v5dIzC7l+hqqERCR8mvYxEfVVUL0Mzrku1CTQ1eV8fvGrZKan8dVrz1WVkIgMCCWCRFQ8Fvs99ZpQd/Pjv1ayrHIPX37P1ENmDBURCZMSQSIqHoMJ02DMKaHtYkttE/c8uZa/fds4rju/KLT9iIj0pERwJHu2wPaVcPa1oe2is8u59ZHVZKWnqZeQiAw4JYIjGYBqof/7yxbKt+7ly++ZGspMoiIi/VEiOJKKR6H47ZAXzmRvm2sa+fqT63j3WeO4VlVCIpICSgT9qd0IO18L7WqgMxg4lpOZzv+7RlVCIpIaGkfQn+5qoSnzQ9n8//1lCyu27uWb7z2PcaoSEpEU0RVBfyoehUkXQm7yq2w2HawSGs/8aaoSEpHUUSLoy+61sHsNTE1+b6HuXkKxKqGzVSUkIimlqqG+VDwKGEy5Oumb/tELm1n5Zj3feu80VQmJSMrpiqA37rH2gdKLYdT4pG564+5G/uup9Vw+ZTxXT5uY1G2LiBwLJYLe7KqA2vVJ7y3UGdxxbHhWOv+hKiERGSRCTQRmNsfM1pnZRjO7rZf1k8zsGTN7xcxeNbMrw4wnYRWPgqUnvVroh3/ezCtv1vOVeVMZN0pVQiIyOISWCMwsHbgPmAtMAW4ysyk9in0RWOTu04Ebge+GFU/C3OH1R2HyO2BEQdI2u6mmkW88vZ4rpo5n3nmqEhKRwSPMK4KZwEZ33+zubcDDQM+v2A6MDh7nAttDjCcxO1bD3i1Jn1voh3/eTLoZ/zFfA8dEZHAJMxEUAVVxz6uDZfHuBD5gZtXAUuBTvW3IzBaaWbmZldfU1IQR61sqHoW0DHjbVUnbZHNbB79evYO/O3cChaPCuauZiMixSnVj8U3Aj929GLgS+KmZHRaTu9/v7mXuXlZYWBheNN29hU65FIaPSdpmf/faThpbO3THMREZlMJMBNuAkrjnxcGyeH8PLAJw9xeBHCB5FfNHa9sKqH8z6dVCj6yoonTscGZOTl5yERFJljATwXLgdDObbGZZxBqDl/Qo8yYwG8DMziKWCEKu++nH649CehacmbzOS1vrmnhp8x6uLytR24CIDEqhJQJ37wBuAZ4E3iDWO6jCzO4ys3lBsc8C/2hmq4FfAB9xdw8rpn51dcGax+HU2TAsL2mbXbyimjRDU0yLyKAV6hQT7r6UWCNw/LI74h6vAS4KM4aEVS+Dfdvg3XcmbZOdXc7iFdW844xCJuQOS9p2RUSSKdWNxYPH649CRg6cOTdpm3xhYy07Glq4fkbJkQuLiKSIEgFAV2esWuj0yyB7VNI2+0h5FXnDM3n3lHFJ26aISLIpEQC8+SI07krqlNP1zW08VbGL+dOKyM5IT9p2RUSSTYkAYtVCmcPhjCuStsknVm2nrbOLG8pULSQig5sSQWcHrHkilgSyRiRts4vKqzi7aDRTJo4+cmERkRRSIqj8MzTXJrVaqGJ7AxXb96mRWEROCEoEFY9C1shYQ3GSPFJeTVZ6mm48IyInhGgngs52eOPXsZHEmcnp59/a0cnjq7Zx+dTx5A3PSso2RUTCFO1EsPk5OLA3qXci+8Oa3dQ3t6uRWEROGNFOBBWPQnYunDY7aZtcVF7FhNwcLjotdXPniYgcjegmgo5WeOM38La/g4zk3CNgR8MB/ryhhgUziklP0wRzInJiiG4i2PQMtDYkdcrpR1duo8thge47ICInkOgmgopHIScPJr8zKZtzdxaVVzHrlDGcPDZ54xFERMIWzUTQ3gJrl8JZ74GM5PTsWbZlD1vrmtVILCInnGgmgo1PQ9v+pFYLPbKimpHZGcw9e0LStikiMhCimQgqHoPhBVD6jqRsrrG1g9++uoP3nDeBYVmaYE5ETizRSwRtzbDu9zBlHqQn5748v311OwfaO7le1UIicgKKXiLY8CS0NyV1ENmi8mpOGzeS6SXJu8WliMhAiV4ieP1RGDkeTk7OHTI37m5kxda93FBWrJvTi8gJKdREYGZzzGydmW00s9t6Wf9NM1sV/Kw3s/ow46F1P2x4CqZcDWnJqctfvKKa9DRj/nTdnF5ETkyh3bzezNKB+4DLgGpguZktCW5YD4C7/0tc+U8B08OKB4D1T0JHS9KmnO7o7OJXK6u59MxxjBuVk5RtiogMtDCvCGYCG919s7u3AQ8DV/dT/ibgFyHGE6sWGjURSi5IyuaeW19Dzf5WbijTSGIROXGFmQiKgKq459XBssOY2cnAZOBPfaxfaGblZlZeU1NzbNG0NMTGD0ydD2nJeduLyqsoGJnFpW/TzelF5MQ1WBqLbwQWu3tnbyvd/X53L3P3ssLCwmPbw9ql0NmWtGqh2sZW/vjGbq49v5jM9MFyGEVEjl6YZ7BtQHzH+uJgWW9uJOxqoeFjYMp8KC5LyuYef2UbHV3O9ZpgTkROcKE1FgPLgdPNbDKxBHAj8L6ehczsbUA+8GKIscRuTn/GFUnZVPcEc9NK8jh9/KikbFNEJFVCuyJw9w7gFuBJ4A1gkbtXmNldZjYvruiNwMPu7mHFkmyvVjewflejJpgTkSEhzCsC3H0psLTHsjt6PL8zzBjCsKi8ipzMNK46TxPMiciJT62cR6mlvZMlq7cz9+wJjM7JTHU4IiLHTYngKD1ZsZP9LR1cr7EDIjJEKBEcpUXlVZSMGcasyWNTHYqISFIoERyFqj3N/GVjHdfPKCFNN6cXkSFCieAoLF5RjRlcp7EDIjKEKBEkqKvLWbyimotPK6Aob1iqwxERSRolggS9uLmObfUHdBcyERlylAgS9PKWPaQZXD5lfKpDERFJKiWCBFXWNlGUP4ycTN2cXkSGFiWCBFXWNVE6dkSqwxARSTolggS4O1tqlQhEZGhSIkjA3uZ29rd0UFqgRCAiQ48SQQK21DYBUDp2eIojERFJPiWCBGytCxKBrghEZAhKKBGY2TVmlhv3PM/M5ocX1uBSWdtEmkFJvq4IRGToSfSK4Mvu3tD9xN3rgS+HE9Lgs6WumaL8YWRl6AJKRIaeRM9svZUL9aY2g8lWdR0VkSEs0URQbmb3mtmpwc+9wIowAxssuruOTlb7gIgMUYkmgk8BbcAvgYeBFuDmsIIaTPY0tbG/pYOTdUUgIkNUQtU77t4E3BZyLINSZV0zAJML1FAsIkNTor2GnjazvLjn+Wb2ZAKvm2Nm68xso5n1mkjM7AYzW2NmFWb2UOKhD4zKg2MIdEUgIkNTog2+BUFPIQDcfa+ZjevvBWaWDtwHXAZUA8vNbIm7r4krczpwO3BRIttMhcq6WNfRYnUdFZEhKtE2gi4zm9T9xMxKAT/Ca2YCG919s7u3EWtbuLpHmX8E7nP3vQDuvjvBeAZMZV0zxfnD1XVURIasRK8I/g14wcyeAwy4BFh4hNcUAVVxz6uBC3qUOQPAzP4CpAN3uvvve27IzBZ272/SpEk9V4eqsrZJI4pFZEhL6GtucHIuA9YBvwA+CxxIwv4zgNOBdwE3AT+Ib4uI2//97l7m7mWFhYVJ2G1i3D2WCDTHkIgMYQldEZjZPwCfAYqBVcAs4EXgb/t52TYg/r6OxcGyeNXAy+7eDmwxs/XEEsPyhKIP2Z6mNva3dqihWESGtEQrvj8DvB3Y6u6XAtOB+v5fwnLgdDObbGZZwI3Akh5lHid2NYCZFRCrKtqcYEyhqwwmm9NgMhEZyhJNBC3u3gJgZtnuvhY4s78XuHsHcAvwJPAGsMjdK8zsLjObFxR7EqgzszXAM8Ct7l53LG8kDFtqY2MITlbVkIgMYYk2FlcHdfePA0+b2V5g65Fe5O5LgaU9lt0R99iBfw1+Bp3K2ibS04ySMUoEIjJ0JTqy+Jrg4Z1m9gyQCxzWu2eoqaxrojh/GJnp6joqIkPXUc8g6u7PhRHIYFRZ16Q5hkRkyNNX3T7Euo42M1ntAyIyxCkR9KGuqY3GVt2wXkSGPiWCPmiyORGJCiWCPmyp1Q3rRSQalAj6sLWumfQ0ozh/WKpDEREJlRJBH7ao66iIRITOcn2ITTanaiERGfqUCHrh7myta9YcQyISCUoEvahtjHUd1RxDIhIFSgS96J51VD2GRCQKlAh60T2GYLLaCEQkApQIelFZF5t1tEhdR0UkApQIelFZ20yJuo6KSEToTNeLyjrdsF5EokOJoIe3blivRCAi0aBE0ENNYytNbZ2UquuoiESEEkEPW+ti9ylW1ZCIREWoicDM5pjZOjPbaGa39bL+I2ZWY2argp9/CDOeRHTPOqpRxSISFUd9q8pEmVk6cB9wGVANLDezJe6+pkfRX7r7LWHFcbQqa5vISDOK8tR1VESiIcwrgpnARnff7O5twMPA1SHuLym21jVTMmY4Geo6KiIREebZrgiointeHSzr6Toze9XMFptZSW8bMrOFZlZuZuU1NTVhxHrQltomNRSLSKSk+mvvr4FSdz8XeBp4sLdC7n6/u5e5e1lhYWFowbg7lXVNnKyuoyISIWEmgm1A/Df84mDZQe5e5+6twdMfAjNCjOeIahpbaW7rVEOxiERKmIlgOXC6mU02syzgRmBJfAEzmxD3dB7wRojxHFFlrbqOikj0hNZryN07zOwW4EkgHXjA3SvM7C6g3N2XAJ82s3lAB7AH+EhY8SSie9ZRtRGISJSElggA3H0psLTHsjviHt8O3B5mDEejsk5dR0UkelLdWDyoVNY1MUldR0UkYnTGi7Oltlm3pxSRyFEiCMRuWK/pp0UkepQIAjX71XVURKJJiSDQPdmcBpOJSNQoEQS6p5/WDetFJGqUCAJb6prITDcm5uWkOhQRkQGlRBCorG2iJF9dR0UkenTWC1TWNavHkIhEkhIBcV1H1T4gIhGkRADsDrqOlhZoMJmIRI8SAW91HdUVgYhEkRIBsLVON6wXkehSIiA2x1BmujEhV11HRSR6lAgIuo5q1lERiSid+YhNP60RxSISVZFPBLGuo82aY0hEIivyiWDXvlYOtHcyWV1HRSSiIp8IKoMeQxpVLCJRFWoiMLM5ZrbOzDaa2W39lLvOzNzMysKMpzeVGkMgIhEXWiIws3TgPmAuMAW4ycym9FJuFPAZ4OWwYunPlromstLTmKgb1otIRIV5RTAT2Ojum929DXgYuLqXcv8OfA1oCTGWPm2tbaZkzDDS0ywVuxcRSbkwE0ERUBX3vDpYdpCZnQ+UuPtv+9uQmS00s3IzK6+pqUlqkJWabE5EIi5ljcVmlgbcC3z2SGXd/X53L3P3ssLCwqTF0NXlsUSghmIRibAwE8E2oCTueXGwrNso4GzgWTOrBGYBSwaywXj3/lZa2ruUCEQk0sJMBMuB081sspllATcCS7pXunuDuxe4e6m7lwIvAfPcvTzEmA7x1qyjGkMgItEVWiJw9w7gFuBJ4A1gkbtXmNldZjYvrP0ejYNjCNRGICIRlhHmxt19KbC0x7I7+ij7rjBj6U2luo6KiER7ZHFs1lF1HRWRaIt4ImjWzWhEJPIimwi6upytezSGQEQksolg1/4WdR0VESHCiUA3rBcRiYlsItha1wxAqe5DICIRF2r30cGssraJrIw0Juaq66hIFLS3t1NdXU1LS0rmtxwwOTk5FBcXk5mZmfBrIpsIttQ2MWnMcNLUdVQkEqqrqxk1ahSlpaWYDc3/e3enrq6O6upqJk+enPDrIl01pPYBkehoaWlh7NixQzYJAJgZY8eOPeqrnkgmgu5ZR3WfYpFoGcpJoNuxvMdIJoKd+1po7ejiZF0RiIhEMxF0TzanUcUiMlDq6+v57ne/e9Svu/LKK6mvrw8hordEMxHUdncdVSIQkYHRVyLo6Ojo93VLly4lLy8vrLCAiPYaqqyLdR2dMDon1aGISAp85dcVrNm+L6nbnDJxNF9+z9Q+1992221s2rSJadOmkZmZSU5ODvn5+axdu5b169czf/58qqqqaGlp4TOf+QwLFy4EoLS0lPLychobG5k7dy4XX3wxf/3rXykqKuKJJ55g2LDj7wIf0SuCJk5W11ERGUB33303p556KqtWreLrX/86K1eu5Nvf/jbr168H4IEHHmDFihWUl5fzne98h7q6usO2sWHDBm6++WYqKirIy8vjV7/6VVJii7C5OoUAAAt1SURBVOwVgaqFRKKrv2/uA2XmzJmH9PX/zne+w2OPPQZAVVUVGzZsYOzYsYe8ZvLkyUybNg2AGTNmUFlZmZRYIndF0NXlwRgCdR0VkdQZMeKtL6PPPvssf/jDH3jxxRdZvXo106dP73UsQHZ29sHH6enpR2xfSFTkEkF311FdEYjIQBo1ahT79+/vdV1DQwP5+fkMHz6ctWvX8tJLLw1obJGrGqoMZh2drDEEIjKAxo4dy0UXXcTZZ5/NsGHDGD9+/MF1c+bM4fvf/z5nnXUWZ555JrNmzRrQ2CKXCLYEYwhO1hWBiAywhx56qNfl2dnZ/O53v+t1XXc7QEFBAa+//vrB5Z/73OeSFleoVUNmNsfM1pnZRjO7rZf1nzCz18xslZm9YGZTwowHYlcE2eo6KiJyUGiJwMzSgfuAucAU4KZeTvQPufs57j4NuAe4N6x4ulXWNXPyWHUdFRHpFuYVwUxgo7tvdvc24GHg6vgC7h4/omME4CHGAwRjCNQ+ICJyUJiJoAiointeHSw7hJndbGabiF0RfLq3DZnZQjMrN7PympqaYw4odsP6Zs0xJCISJ+XdR939Pnc/FfgC8MU+ytzv7mXuXlZYWHjM+9qxr4W2ji7dh0BEJE6YiWAbUBL3vDhY1peHgfkhxnOw66gGk4mIvCXMRLAcON3MJptZFnAjsCS+gJmdHvf074ANIcbDlu5EoKohERlgxzoNNcC3vvUtmpubkxzRW0JLBO7eAdwCPAm8ASxy9wozu8vM5gXFbjGzCjNbBfwr8OGw4gHYWhfrOnqSuo6KyAAbzIkg1AFl7r4UWNpj2R1xjz8T5v572lKrrqMiAvzuNtj5WnK3edI5MPfuPlfHT0N92WWXMW7cOBYtWkRrayvXXHMNX/nKV2hqauKGG26gurqazs5OvvSlL7Fr1y62b9/OpZdeSkFBAc8880xy4yZiI4sr65o4RdVCIpICd999N6+//jqrVq3iqaeeYvHixSxbtgx3Z968eTz//PPU1NQwceJEfvvb3wKxOYhyc3O59957eeaZZygoKAgltsgkgs4u5826Zma/bVyqQxGRVOvnm/tAeOqpp3jqqaeYPn06AI2NjWzYsIFLLrmEz372s3zhC1/gqquu4pJLLhmQeCKTCHY0HKCtUzesF5HUc3duv/12Pv7xjx+2buXKlSxdupQvfvGLzJ49mzvuuKOXLSRXyscRDJS37lOsrqMiMvDip6G+4ooreOCBB2hsbARg27Zt7N69m+3btzN8+HA+8IEPcOutt7Jy5crDXhuGyFwRVAazjmpUsYikQvw01HPnzuV973sfF154IQAjR47kZz/7GRs3buTWW28lLS2NzMxMvve97wGwcOFC5syZw8SJE0NpLDb30Kf3SaqysjIvLy8/6tc9VbGTR1ZU878fmKFeQyIR9MYbb3DWWWelOowB0dt7NbMV7l7WW/nIXBFcPvUkLp96UqrDEBEZdCLTRiAiIr1TIhCRyDjRqsKPxbG8RyUCEYmEnJwc6urqhnQycHfq6urIyTm6aXQi00YgItFWXFxMdXU1x3NPkxNBTk4OxcXFR/UaJQIRiYTMzEwmT56c6jAGJVUNiYhEnBKBiEjEKRGIiETcCTey2MxqgK3H+PICoDaJ4SSb4js+iu/4DfYYFd+xO9nde73p+wmXCI6HmZX3NcR6MFB8x0fxHb/BHqPiC4eqhkREIk6JQEQk4qKWCO5PdQBHoPiOj+I7foM9RsUXgki1EYiIyOGidkUgIiI9KBGIiETckEwEZjbHzNaZ2UYzu62X9dlm9stg/ctmVjqAsZWY2TNmtsbMKszsM72UeZeZNZjZquAn/LtXH7r/SjN7Ldj3YbeDs5jvBMfvVTM7fwBjOzPuuKwys31m9s89ygz48TOzB8xst5m9HrdsjJk9bWYbgt/5fbz2w0GZDWb24QGK7etmtjb4+z1mZnl9vLbfz0LIMd5pZtvi/o5X9vHafv/fQ4zvl3GxVZrZqj5eOyDH8Li4+5D6AdKBTcApQBawGpjSo8wnge8Hj28EfjmA8U0Azg8ejwLW9xLfu4DfpPAYVgIF/ay/EvgdYMAs4OUU/q13Ehsok9LjB7wDOB94PW7ZPcBtwePbgK/18roxwObgd37wOH8AYrscyAgef6232BL5LIQc453A5xL4DPT7/x5WfD3WfwO4I5XH8Hh+huIVwUxgo7tvdvc24GHg6h5lrgYeDB4vBmab2YDcyNjdd7j7yuDxfuANoGgg9p1EVwM/8ZiXgDwzm5CCOGYDm9z9WEeaJ427Pw/s6bE4/nP2IDC/l5deATzt7nvcfS/wNDAn7Njc/Sl37wievgQc3bzFSdbH8UtEIv/vx62/+IJzxw3AL5K934EyFBNBEVAV97yaw0+0B8sE/wwNwNgBiS5OUCU1HXi5l9UXmtlqM/udmU0d0MDAgafMbIWZLexlfSLHeCDcSN//fKk8ft3Gu/uO4PFOYHwvZQbDsfwYsSu83hzpsxC2W4Lqqwf6qFobDMfvEmCXu2/oY32qj+ERDcVEcEIws5HAr4B/dvd9PVavJFbdcR7w38DjAxzexe5+PjAXuNnM3jHA+z8iM8sC5gGP9LI61cfvMB6rIxh0fbXN7N+ADuDnfRRJ5Wfhe8CpwDRgB7Hql8HoJvq/Ghj0/09DMRFsA0rinhcHy3otY2YZQC5QNyDRxfaZSSwJ/NzdH+253t33uXtj8HgpkGlmBQMVn7tvC37vBh4jdvkdL5FjHLa5wEp339VzRaqPX5xd3VVmwe/dvZRJ2bE0s48AVwHvDxLVYRL4LITG3Xe5e6e7dwE/6GPfKf0sBuePa4Ff9lUmlccwUUMxESwHTjezycG3xhuBJT3KLAG6e2csAP7U1z9CsgX1iT8C3nD3e/soc1J3m4WZzST2dxqQRGVmI8xsVPdjYo2Kr/cotgT4UNB7aBbQEFcFMlD6/BaWyuPXQ/zn7MPAE72UeRK43Mzyg6qPy4NloTKzOcDngXnu3txHmUQ+C2HGGN/udE0f+07k/z1M7wbWunt1bytTfQwTlurW6jB+iPVqWU+sN8G/BcvuIvahB8ghVqWwEVgGnDKAsV1MrIrgVWBV8HMl8AngE0GZW4AKYj0gXgL+ZgDjOyXY7+oghu7jFx+fAfcFx/c1oGyA/74jiJ3Yc+OWpfT4EUtKO4B2YvXUf0+s3emPwAbgD8CYoGwZ8MO4134s+CxuBD46QLFtJFa33v0Z7O5FNxFY2t9nYQCP30+Dz9erxE7uE3rGGDw/7P99IOILlv+4+3MXVzYlx/B4fjTFhIhIxA3FqiERETkKSgQiIhGnRCAiEnFKBCIiEadEICIScUoEIgMomBn1N6mOQySeEoGISMQpEYj0wsw+YGbLgjnk/9fM0s2s0cy+abH7SPzRzAqDstPM7KW4uf3zg+WnmdkfgsnvVprZqcHmR5rZ4uB+AD8fqJlvRfqiRCDSg5mdBbwXuMjdpwGdwPuJjWgud/epwHPAl4OX/AT4grufS2wkbPfynwP3eWzyu78hNjIVYjPO/jMwhdjI04tCf1Mi/chIdQAig9BsYAawPPiyPozYhHFdvDW52M+AR80sF8hz9+eC5Q8CjwTzyxS5+2MA7t4CEGxvmQdz0wR3tSoFXgj/bYn0TolA5HAGPOjutx+y0OxLPcod6/wsrXGPO9H/oaSYqoZEDvdHYIGZjYOD9x4+mdj/y4KgzPuAF9y9AdhrZpcEyz8IPOexu89Vm9n8YBvZZjZ8QN+FSIL0TUSkB3dfY2ZfJHZXqTRiM07eDDQBM4N1u4m1I0BsiunvByf6zcBHg+UfBP7XzO4KtnH9AL4NkYRp9lGRBJlZo7uPTHUcIsmmqiERkYjTFYGISMTpikBEJOKUCEREIk6JQEQk4pQIREQiTolARCTi/j9UwtADIttyUgAAAABJRU5ErkJggg==\n",
      "text/plain": [
       "<Figure size 432x288 with 1 Axes>"
      ]
     },
     "metadata": {
      "needs_background": "light"
     },
     "output_type": "display_data"
    },
    {
     "data": {
      "image/png": "iVBORw0KGgoAAAANSUhEUgAAAYIAAAEWCAYAAABrDZDcAAAABHNCSVQICAgIfAhkiAAAAAlwSFlzAAALEgAACxIB0t1+/AAAADh0RVh0U29mdHdhcmUAbWF0cGxvdGxpYiB2ZXJzaW9uMy4xLjEsIGh0dHA6Ly9tYXRwbG90bGliLm9yZy8QZhcZAAAgAElEQVR4nO3dd3xUVd748c930kMaaZAGoUmvCUWxgLoKiGAB1oKKDV11y7O7rvqs6+7j7j7rrrs+/uyii10soIiIiq5gpSX0TsAASYCEBAJppJ3fH3eAACmTMHcmyXzfr9e8Zubec858Z5LMN/ece88RYwxKKaV8l8PbASillPIuTQRKKeXjNBEopZSP00SglFI+ThOBUkr5OE0ESinl4zQRKNUEEckWkUu9HYdSdtFEoJRSPk4TgVJK+ThNBEq5SESCRORJEclz3p4UkSDnvlgRWSgih0WkSES+FRGHc98DIpIrIkdFZJuIXOLdd6LUqfy9HYBSbcjvgVHAEMAAHwEPA38AfgPkAHHOsqMAIyK9gfuA4caYPBFJBfw8G7ZSjdMjAqVcdyPwqDEm3xhTAPwPcJNzXxWQAHQ1xlQZY7411kReNUAQ0E9EAowx2caYnV6JXqkGaCJQynWJwO46z3c7twE8DmQBi0Vkl4g8CGCMyQJ+BfwJyBeRd0QkEaVaEU0ESrkuD+ha53kX5zaMMUeNMb8xxnQHJgG/Pj4WYIx52xhzvrOuAf7u2bCVapwmAqVcNwd4WETiRCQWeAR4E0BEJopITxERoBirS6hWRHqLyMXOQeUKoByo9VL8StVLE4FSrvsLkAGsBzYAq53bAHoBXwIlwDLgOWPMEqzxgceAg8B+IB54yLNhK9U40YVplFLKt+kRgVJK+ThNBEop5eM0ESillI/TRKCUUj6uzU0xERsba1JTU70dhlJKtSmZmZkHjTFx9e1rc4kgNTWVjIwMb4ehlFJtiojsbmifdg0ppZSP00SglFI+ThOBUkr5uDY3RqCUUi1RVVVFTk4OFRUV3g7FVsHBwSQnJxMQEOByHU0ESimfkJOTQ3h4OKmpqVhzA7Y/xhgKCwvJycmhW7duLtfTriGllE+oqKggJiam3SYBABEhJiam2Uc9tiUCEZktIvkisrGRMmNEZK2IbBKRr+2KRSmlgHadBI5ryXu084jgVWBcQztFJAp4DphkjOkPTLUxFgpLjvHox5spLq+y82WUUqrNsS0RGGO+AYoaKXID8IExZo+zfL5dsQB8v7OQV3/4kZ888TWfbdxn50sppdQZDh8+zHPPPdfsehMmTODw4cM2RHSSN8cIzgE6ishSEckUkZsbKigiM0UkQ0QyCgoKWvRikwYnMv/e0cSGBXH3m6u5640MDhxp32cPKKVaj4YSQXV1daP1Fi1aRFRUlF1hAd5NBP5AGnAFcDnwBxE5p76CxphZxph0Y0x6XFy9U2W4ZFByFB/dN5oHxvVh6bYCLv3X17y1Yje1tbo4j1LKXg8++CA7d+5kyJAhDB8+nAsuuIBJkybRr18/AK666irS0tLo378/s2bNOlEvNTWVgwcPkp2dTd++fbnzzjvp378/l112GeXl5W6JzZunj+YAhcaYUqBURL4BBgPb7XzRAD8HPxvTg/EDOvPQBxv4/Ycb+WhNHn+7diA94sLsfGmlVCvxPx9vYnPeEbe22S8xgj9e2b/B/Y899hgbN25k7dq1LF26lCuuuIKNGzeeOM1z9uzZREdHU15ezvDhw7n22muJiYk5pY0dO3YwZ84cXnrpJaZNm8a8efOYPn36WcfuzSOCj4DzRcRfREKBkcAWT714amwH3r5zJP+YMohtB44y/slvefo/O6is1nXFlVL2GzFixCnn+j/11FMMHjyYUaNGsXfvXnbs2HFGnW7dujFkyBAA0tLSyM7Odkssth0RiMgcYAwQKyI5wB+BAABjzAvGmC0i8hnWQuC1wMvGmAZPNbUpRqalpzC2dzz/8/Em/vXFdhau38dj1w5kaJeOngxFKeVBjf3n7ikdOnQ48Xjp0qV8+eWXLFu2jNDQUMaMGVPvtQBBQUEnHvv5+bX+riFjzPUulHkceNyuGFwVFx7EMzcM46ohB/jDRxu55vkfuOXcVH57eW/CgvTia6XU2QsPD+fo0aP17isuLqZjx46EhoaydetWli9f7tHYfOtbrqYa/Bp+y5f268TI7tH88/NtvLYsmy82H+AvVw1gbJ94z8WolGqXYmJiGD16NAMGDCAkJIROnTqd2Ddu3DheeOEF+vbtS+/evRk1apRHYxNj2tYZM+np6aZFC9NkfQmf/AZmLILIpCaLZ+4+xIPz1rMjv4RJgxN55Mp+xIYFNVlPKdU6bdmyhb59+3o7DI+o772KSKYxJr2+8r4z11DHblBSAB/MhNqaJounde3IJ7+4gP+69Bw+27ifS5/4mrmZObS1xKmUUk3xnUQQ0wOu+Cfs/g6+e8KlKoH+Dn55aS8W/fJ8esWH8dv31/HC17tsDlQppTzLdxIBwODrYcAUWPI32LvS5Wo948N5d+a5TBqcyN8/28q8zBwbg1RKKc/yrUQgAhOfsMYI5t0OFcUuV3U4hH9OHczonjE8MG89S7fZOjWSUkp5jG8lAoDgSLh2NhTnwse/gmb0+Qf6O3hhehrndArnnrdWs26vvRNBKaWUJ/heIgBIGQ5j/xs2fQBr32pW1fDgAF69bTgxYYHc9uoqfjxYalOQSinlGb6ZCADO/y9IvQAW/Q4OZjWranx4MK/dOgID3Dx7BflHdRZTpVTjWjoNNcCTTz5JWVmZmyM6yXcTgcMPrpkF/oEw7zaoPtas6t3jwpg9YzgHj1Zy26urKDnW+FSySinfpomgtYpIhMnPwr518J9Hm119SEoUz00fxpZ9R/nZm5k6YZ1SqkF1p6G+//77efzxxxk+fDiDBg3ij3/8IwClpaVcccUVDB48mAEDBvDuu+/y1FNPkZeXx9ixYxk7dqwtsfnWFBP16XMFpN8Oy56B7mOh16XNqj62dzyPXTOQ++eu53dz1/HEtCE4HO1/XVSl2rRPH4T9G9zbZueBMP6xBnfXnYZ68eLFzJ07l5UrV2KMYdKkSXzzzTcUFBSQmJjIJ598AlhzEEVGRvLEE0+wZMkSYmNj3Ruzk28fERx3+V8hri/MvxtKmn9a6NT0FO6/vDfz1+bx2GdbbQhQKdWeLF68mMWLFzN06FCGDRvG1q1b2bFjBwMHDuSLL77ggQce4NtvvyUyMtIj8egRAUBACEyZDS+Nhfk/gxveB0fzcuQ9Y3qQf6SCWd/sIj48iDsu6G5TsEqps9bIf+6eYIzhoYce4q677jpj3+rVq1m0aBEPP/wwl1xyCY888ojt8egRwXGd+sFlf7Emp1vxfLOriwiPXNmfCQM785dPtrBgXZ4NQSql2qq601BffvnlzJ49m5KSEgByc3PJz88nLy+P0NBQpk+fzv3338/q1avPqGsHPSKoa/gdsHMJfPFH6DoaEoc0q7qfQ3hi2hAOlqzkN++tJaZDIKN72tOnp5RqW+pOQz1+/HhuuOEGzj33XADCwsJ48803ycrK4v7778fhcBAQEMDzz1v/lM6cOZNx48aRmJjIkiVL3B6b70xD7aqyInh+NASGwsyvIaj56xgXl1cx7YVl5B4u552ZoxiQ5Jl+PqVUw3Qaap2G2nWh0XDNi1C4Ez57oEVNRIYE8NptI4gI9mfGK6vYW2Tf+b9KKXW2bEsEIjJbRPJFpNF1iEVkuIhUi8gUu2Jptm4XwgW/hjVvwsZ5LWqic2Qwr98+gqqaWm6evZLCkuZdsKaUUp5i5xHBq8C4xgqIiB/wd2CxjXG0zJiHICndmpju0O4WNdEzPpzZM9LJO1zOba9lUFapVx8r5U1trSu8JVryHm1LBMaYb4CiJor9HJgHtL45nf0C4NqXrdlJ591hrXfcAmldo3n6+qFsyDnMPW+tprpGrz5WyhuCg4MpLCxs18nAGENhYSHBwcHNque1s4ZEJAm4GhgLDG+i7ExgJkCXLl3sD+646G5w5ZPW2gVf/x0u/n2Lmrmsf2f+NKk/j3y0ia+25nNZ/85uDlQp1ZTk5GRycnIoKCjwdii2Cg4OJjk5uVl1vHn66JPAA8aYWpHGp2QwxswCZoF11pAHYjtp4BTI+g98+0/ofhGknt+iZq4f0YX/+2I7C9fv00SglBcEBATQrVs3b4fRKnnzrKF04B0RyQamAM+JyFVejKdhE/4BHVOthe+bsapZXQF+DsYNSODLLQcor6xxb3xKKXUWvJYIjDHdjDGpxphUYC5wjzFmvrfiaVRQOFz9IhzJhYxXWtzMlYMSKKusYYkuc6mUakXsPH10DrAM6C0iOSJyu4jcLSJ32/WatkoZYZ1WuuIFqK5sURMju8cQGxbEwvU6/YRSqvWwbYzAGHN9M8rOsCsOtzrvl/DWtbBxLgy5odnV/RzChIGdeS9jL6XHqukQpDN8KKW8T68sbo6el0B8P/jh6WYtel/XxEGJVFTV8uWWA24OTimlWkYTQXOIwHk/h/zN1plELZDetSOdI4JZuH6fm4NTSqmW0UTQXAOmQHgC/PBUi6o7HMKEgQl8va2A4vIqNwenlFLNp4mgufwDYeTd8OPXkLe2RU1MHJxAZU0tX2zW7iGllPdpImiJtBkQGGatc9wCQ1OiSIoK0bOHlFKtgiaClgiJspLBxg/g8J5mVxcRJg5K4LsdBzlU2rJTUZVSyl00EbTUqJ9Zg8fLm7+sJVhnD1XXGj7ftN/NgSmlVPNoImipyGTofw1kvgblh5pdfUBSBF1jQvXsIaWU12kiOBvn/RyqSls07cTx7qEfdh7koC5ao5TyIk0EZyNhEHQfAytehOrmf5lPHJRIrYFPN2r3kFLKezQRnK3zfgEl+2HD+82u2qdzOD3iOrBwnZ49pJTyHk0EZ6vHxdBpQIumnbC6hxJZmV3EgSMVNgWolFKN00Rwto5PO1GwFXZ80ezqVw5OwBhYtEEHjZVS3qGJwB36XwPhiS2adqJnfDh9Oofr2UNKKa/RROAO/oHWdQXZ30LemmZXnzgogczdh8g7XG5DcEop1ThNBO6SdgsEhltjBc00cVAiAJ/oUYFSygs0EbhLcCSkz4BN8+HQ7mZVTY3twICkCJ17SCnlFZoI3Gnk8Wknnmt21YmDElmXU8yewjIbAlNKqYbZuWbxbBHJF5GNDey/UUTWi8gGEflBRAbbFYvHRCZZ6xWsfgPKippV9YqBCQAs3KBHBUopz7LziOBVYFwj+38ELjLGDAT+DMyyMRbPOTHtxOxmVUuJDmVIShQL1+k4gVLKs2xLBMaYb4AG/y02xvxgjDk+W9tyINmuWDyq8wDrIrMWTDsxcVACm/cdYVdBiU3BKaXUmVrLGMHtwKcN7RSRmSKSISIZBQUFHgyrhc77BZTmw/p3m1XtikHO7iE9e0gp5UFeTwQiMhYrETzQUBljzCxjTLoxJj0uLs5zwbVU9zHQeSD88AzU1rpcLSEyhOGpHfXsIaWUR3k1EYjIIOBlYLIxptCbsbiViHVUcHAb7FjcrKoTByWy/UAJ2w8ctSk4pZQ6ldcSgYh0AT4AbjLGbPdWHLbpfzVEJDf7ArPxAzvjEHRGUqWUx9h5+ugcYBnQW0RyROR2EblbRO52FnkEiAGeE5G1IpJhVyxe4RdgTTux+zvIzXS5Wnx4MKO6x7Bw/T5MM2czVUqplrDzrKHrjTEJxpgAY0yyMebfxpgXjDEvOPffYYzpaIwZ4ryl2xWL1wy7GYIimn1UMHFQIrsOlrJ53xGbAlNKqZO8PljcrgVHQPqtsPkjKPrR5WrjBnTGzyF69pBSyiM0Edht5N0gfrD8eZerRHcIZHTPWBauz9PuIaWU7TQR2C0iEQZOhTXNm3Zi4qAE9haVsz6n2MbglFJKE4FnnPdzqCqDVf92ucrl/ToT4Cd6TYFSynaaCDyhUz/oeSmsfBGqXFubODI0gAt7xfHJ+n3U1mr3kFLKPpoIPOXc+6C0wBo4dtHEwQnkFVewZu+hpgsrpVQLaSLwlO5jILo7ZL7qcpVL+3Yi0N/BxzojqVLKRpoIPEUEht0Ce36Agm0uVQkPDmBs7zgWbdhHjXYPKaVsoonAk4bcCI4AyHzN5SoTByWSf/QYq7Kbt9CNUkq5ShOBJ4XFQZ8JsG6Oy4PGl/SNJyTAT88eUkrZRhOBp6XNgPIi2LrQpeKhgf5c3DeeTzfsp7rG9SmtlVLKVZoIPK3bGIjq2qxB4ysHJVBYWsnyXdo9pJRyP00EnuZwQNotkP0tHMxyqcqY3vF0CNTuIaWUPTQReMOQG635h1a7NmgcHODHT/p14rNN+6nS7iGllJtpIvCG8M7QezysfcvlBe6vHJzI4bIqvt7WBtZsVkq1KZoIvCXtVigrhK2fuFT8wnPiiA0L5P3MvTYHppTyNZoIvKXHWIjs4nL3UICfg2uGJfOfLfkcLHHtKEIppVxh51KVs0UkX0Q2NrBfROQpEckSkfUiMsyuWFolhx8Muwl2LYWiXS5VmZqWTHWtYf6aXHtjU0r5FDuPCF4FxjWyfzzQy3mbCbi+ckt7MXQ6iANWv+5S8V6dwhnaJYp3V+3VBWuUUm5j55rF3wCNnfg+GXjdWJYDUSKSYFc8rVJEIpwzDta8BTVVLlWZlp7CjvwS1umCNUopN/HmGEESUHfkM8e5zbcMuwVK82Hbpy4VnzgogeAAB+9l6KCxUso92sRgsYjMFJEMEckoKGhnp0/2vBQikly+0jg8OIAJAxP4eG0e5ZU19samlPIJ3kwEuUBKnefJzm1nMMbMMsakG2PS4+LiPBKcx/j5w9CbYOdXcGi3S1Wmpadw9Fg1n23SdQqUUmfPm4lgAXCz8+yhUUCxMcY3v9mGTrfWK1jzhkvFR3aLpmtMKO+tyrE5MKWUL7Dz9NE5wDKgt4jkiMjtInK3iNztLLII2AVkAS8B99gVS6sXlWJ1Ea1+A2qqmywuIkxNS2bZrkL2FJZ5IEClVHtm51lD1xtjEowxAcaYZGPMv40xLxhjXnDuN8aYe40xPYwxA40xGXbF0iakzYCS/bDjc5eKX5uWjAjM1SuNlVJnqU0MFvuEXpdDWGeXB40TIkO4sFccczNzdBlLpdRZ0UTQWvj5W2MFWV/CYdf+y5+ankxecQU/7Dxoc3BKqfZME0FrMuwmMAbWvOlS8Z/060RUaADvZeigsVKq5TQRtCYdU6HHxdbZQ7VNXyMQ5O/HVUOS+HzTfg6XVdofn1KqXdJE0NqkzYAjuVYXkQumpidTWV3LgnW6eplSqmU0EbQ2vcdDh3iXB437J0bSPzFCp5xQSrWYS4lARH4pIhHOi7/+LSKrReQyu4PzSX4BMPRG2P4ZHHHtv/xp6SlszD3CpjydiE4p1XyuHhHcZow5AlwGdARuAh6zLSpfN+xmMLUuDxpPHpJIoJ+D93XQWCnVAq4mAnHeTwDeMMZsqrNNuVt0d+h2kXWlsQuDxlGhgVzWvxPz1+ZyrFonolNKNY+riSBTRBZjJYLPRSQcqLUvLEXaDCjeAzuXuFR8WnoKh8uq+HJzvr1xKaXaHVcTwe3Ag8BwY0wZEADcaltUCvpMhNBYyHzFpeKje8aSGBmsg8ZKqWZzNRGcC2wzxhwWkenAw4COTNrJPxCG3GAtWHN0f5PF/RzClLRkvtlRQN7hcg8EqJRqL1xNBM8DZSIyGPgNsBNwbaFd1XLDbgFTA2vfcqn4lLQUjIEPVuugsVLKda4mgmpjrZY+GXjGGPMsEG5fWAqA2J6QegFkvga1TQ/JdIkJ5dzuMbyXkUOtTkSnlHKRq4ngqIg8hHXa6Cci4sAaJ1B2S5sBh3fDj0tdKj5teDJ7ispYmV1ka1hKqfbD1UTwU+AY1vUE+7GWlXzctqjUSX0mQki0dVTggnH9EwgP8tdBY6WUy1xKBM4v/7eASBGZCFQYY3SMwBMCgmHw9bB1IZQ0fWpoSKAfEwcnsmjDPo5WVHkgQKVUW+fqFBPTgJXAVGAasEJEptgZmKoj7RaorYa1b7tUfFp6MhVVtSxc75tLQCulmsfVrqHfY11DcIsx5mZgBPCHpiqJyDgR2SYiWSLyYD37u4jIEhFZIyLrRWRC88L3EXG9oct5sPo1a72CJgxJiaJXfJh2DymlXOJqInAYY+r2SxQ2VVdE/IBngfFAP+B6Eel3WrGHgfeMMUOB64DnXIzH96TNgKJdsOOLJouKCNPSU1iz5zBZ+Uftj00p1aa5mgg+E5HPRWSGiMwAPgEWNVFnBJBljNlljKkE3sE6/bQuA0Q4H0cCOql+Q/pfDVFdYMlfXToquGpoEv4O0YnolFJNcnWw+H5gFjDIeZtljHmgiWpJQN2+iRzntrr+BEwXkRysxPLz+hoSkZkikiEiGQUFBa6E3P74B8JFD8K+tbD1kyaLx4UHcXGfeOatzqWqRqeFUko1zOWFaYwx84wxv3bePnTT618PvGqMScY5s6nzGoXTX3uWMSbdGJMeFxfnppdugwb9FGJ6WkcFLlxgNi09hYMlx1i6zUeTp1LKJU318x8VkSP13I6KyJEm2s4FUuo8T3Zuq+t24D0AY8wyIBiIbd5b8CF+/jDmIcjfDJs+aLL4mN5xxIUH6aCxUqpRjSYCY0y4MSainlu4MSaisbrAKqCXiHQTkUCsweAFp5XZA1wCICJ9sRKB/vvamP7XQHw/WPo3qKlutKi/n4NrhiXx1dZ88o9WeChApVRbY9uaxcaYauA+4HNgC9bZQZtE5FERmeQs9hvgThFZB8wBZjjnNFINcThg7H9DYRasf7fJ4lPTUqipNcxfc/rBmFJKWaStfe+mp6ebjIwMb4fhXcbArIug/DDcl2ENJDfi2ud/oLi8ii/+60JEdGE5pXyRiGQaY9Lr22fbEYGykQhc/AdrMrq1Ta9rPC09maz8EtbsPeyB4JRSbY0mgraq56WQMhK+fhyqGu//v2JQIiEBfryvg8ZKqXpoImirRODih+FoXpPLWYYF+XPFoAQ+XrePkmONDzArpXyPJoK2rNuF1u3bf0FlaaNFbxzZhdLKam54aTn7i/UMIqXUSZoI2rqxD0NpAayc1WixoV06MuumdHbmlzDpme9Yp+MFSiknTQRtXZeR0Osy+P7/QUXj1/j9pF8n5t1zHoH+Dqa9uIwF63RqJ6WUJoL2Yex/Q/khWP58k0X7dI7go3tHMzg5il/MWcO/Fm/T9Y2V8nGaCNqDxKHWkpbLnoGyptcqjgkL4s07RvLT9BSe/iqLe95aTVmlDiIr5as0EbQXY/8bjh2FH552qXigv4PHrh3IHyb2Y/Hm/Vz7/DJyD5fbHKRSqjXSRNBedOoPA66FFS9AiWvTNYkIt5/fjdkzhpNTVMbkZ74jc3fTRxRKqfZFE0F7MuYhqK6A7/6vedV6x/PhvecRFuTP9bNWMC9TF7NRypdoImhPYnvC4Btg1ctwpHlnBPWMD2f+vaNJT+3Ib95fx98+3UKNDiIr5RM0EbQ3F/0OTK11kVkzRYUG8tptI7hpVFde/HoXM1/P4GhFlQ1BKqVaE00E7U3HrjDsJsh8DQ7tbnb1AD8Hf75qAH+e3J+l2wu49vkf2FNYZkOgSqnWQhNBe3TBb0Ec8M0/WtzETeem8vptIzhw5BiTn/2O5bsK3RigUqo10UTQHkUmwfDbYe0cOJjV4mZG94xl/r2j6dghkOkvr2DOyj1uDFIp1VpoImivzv8v8A+Crx87q2a6xXbgw3tGc17PWB76YAPPLW15YlFKtU6aCNqrsHgYeRdsmAsHNp9VU5EhAcy+JZ3JQxL5x2fb+Pd3P7opSKVUa2BrIhCRcSKyTUSyROTBBspME5HNIrJJRN62Mx6fc94vICjcWuj+LPn7OfjX1MGMH9CZPy/czJvLmz8QrZRqnWxLBCLiBzwLjAf6AdeLSL/TyvQCHgJGG2P6A7+yKx6fFBoN594LWxZA3tqzbs7fz8H/u24ol/SJ5+H5G3XFM6XaCTuPCEYAWcaYXcaYSuAdYPJpZe4EnjXGHAIwxuTbGI9vGvUzCI6CJf/rluYC/R08e+MwLugVywPz1vPR2ly3tKuU8h47E0ESUPdfxhzntrrOAc4Rke9FZLmIjKuvIRGZKSIZIpJRUODaPDrKKTgSRv8SdnwOe1e6p8kAP2bdlM7w1Gh+/d46Ptu4zy3tKqW8w9uDxf5AL2AMcD3wkohEnV7IGDPLGJNujEmPi4vzcIjtwMi7oEMcfPUXtzUZEujHv2cMZ3ByJD+fs4avth5wW9tKKc+yMxHkAil1nic7t9WVAywwxlQZY34EtmMlBuVOgR3g/F/Dj1/DWveNx4cF+fPqbSPo0zmCu99czXc7DrqtbaWU59iZCFYBvUSkm4gEAtcBC04rMx/raAARicXqKtplY0y+a/gd0O0i+Og+2LrIbc1GBAfw+m0j6B7bgTteX8UKvQJZqTbHtkRgjKkG7gM+B7YA7xljNonIoyIyyVnsc6BQRDYDS4D7jTH6TWIH/0C47i1IHALvz4Afv3Vb0x07BPLmHSNJ7hjKba+uInP3Ibe1rZSynxjTtqYaTk9PNxkZGd4Oo+0qK4JXxkNxLsz42Frm0k0OHKngpy8uo7C0krfvGMXA5Ei3ta2UOjsikmmMSa9vn7cHi5WnhUbDTR9CSEd481oo2O62pjtFBPP2naOIDAngptkr2LLviNvaVkrZRxOBL4pIhJvnWzOUvnE1HHbfhWGJUSHMuXMUwf5+TH95BVn5R93WtlLKHpoIfFVMD5j+gbXg/RtXQ6n7zvhJiQ7l7TtHIiLc8NIKsg+Wuq1tpZT7aSLwZQmD4IZ3oTgH3rwGKtzXldM9Loy37xxJda3hxpdXkHNIF7dRqrXSRODrup4L016HA5tgzvVQVe62ps/pFM4bt4/gaEUVN7y0gv3FFW5rWynlPpoIFJxzGVz9Iuz+Ht6/FWrct05x/8RI3rh9JEWlldzw0nIOlhxzW9tKKffQRKAsA6fAFf+E7Z9aF53V1rqt6cEpUbx663Dyisu5/bUMyitr3Na2UursaSJQJw2/A8Y+DOvfgc8fAjdeY5KeGs1T1w1lfc5hfvXuGmpq29b1Kw0NQb0AABbrSURBVEq1Z5oI1Kku/C2MugdWvABf/8OtTV/WvzOPTOzH55sO8NdPtri1baVUy/l7OwDVyojAZX+F8sOw9H+tC89GznRb87eO7saeojJmf/8jKdEh3Dq6m9vaVkq1jCYCdSaHAyY9DRXF8On9EBIFg6a5rfmHr+hH3uFyHl24maSoEC7r39ltbSulmk+7hlT9/PxhymxIvQA+vBu2fea+ph3Ckz8dyqDkKH7xzhrW7j3straVUs2niUA1LCAYrnsbOg+E92+B7O/d1nRIoB//viWduPAg7nhtFXuL9IIzpbxFE4FqXHAETJ8HUV1gznWwYa7bziaKDQvilRkjqKoxzHhlJcVl7rt+QSnlOk0EqmkdYq0ZS6O7w7zb4dWJcGCzW5ruGR/GrJvS2FtUzsw3MjhWrdcYKOVpmgiUayKT4c6vYOL/Qf4meOF8+PRBa0D5LI3sHsPjUwex4scifjd3PW1tjQyl2jpNBMp1Dj9Ivw1+vhqG3Wxda/B0mrUO8lleiTx5SBL3X96bj9bm8a/F7lsjQSnVNE0EqvlCo+HKJ2HmEojqCvN/Bq+Mg33rzqrZe8b04LrhKTyzJIt3Vu5xU7BKqabYmghEZJyIbBORLBF5sJFy14qIEZF6l1FTrVTiULj9C5j8LBTuhFljYOGvreUwW0BE+PNVA7jwnDh+P38j32wvcG+8Sql62ZYIRMQPeBYYD/QDrheRfvWUCwd+CaywKxZlI4cDhk6Hn2fC8Dsh8xWruyjz1RZ1FwX4OXj2hqH0ig/jnrdWszlPl7tUym52HhGMALKMMbuMMZXAO8Dkesr9Gfg7oJPVt2UhUTDhH3DXtxDXBz7+Jbx8CeRkNrup8OAAXrl1OGFB/tz26ir2FbtvjQSl1JnsTARJQN3FcHOc204QkWFAijHmk8YaEpGZIpIhIhkFBdpd0Kp1HgC3LoJrXoIjuVYyWPDzZi+FmRAZwuwZwzlaUcWtr6ziaIVeY6CUXbw2WCwiDuAJ4DdNlTXGzDLGpBtj0uPi4uwPTp0dEWtuovsy4Nx7rbOKnh4GK2ZBpetXEPdLjOC56WnsyC/h3rfXUFXjvjUSlFIn2ZkIcoGUOs+TnduOCwcGAEtFJBsYBSzQAeN2JDgCLv8r3P09JAy2JrB7vCfMvQ22LISqpnsDLzonjr9eNYBvthfwh/kb9RoDpWxg5+yjq4BeItINKwFcB9xwfKcxphiIPf5cRJYCvzXGZNgYk/KG+D5w8wLI/hY2fgBbFsDGeRAYDr3Hw4BroMfF4B9Ub/XrRnRh76Eynl2yk5xD5fzxyn706hTu4TehVPsldv6HJSITgCcBP2C2MeavIvIokGGMWXBa2aW4kAjS09NNRobmijatphqyv4FNH8KWj6H8EARFQp8roP/V0H0M+AeeUqW21vD6smye+GI7pZU13HJuKr+8tBeRIQHeeAdKtTkikmmMqbfHxdZEYAdNBO1MTRXs+ho2fWB1Fx0rhuAo6DvRSgrdLgK/k1/2hSXH+Ofi7byzag/RoYHcf3lvpqan4OcQL74JpVo/TQSqbaiuhF1LrO6jbYvg2BEIiYa+V1pJIfUCa50EYGNuMX9asImM3YcYmBTJnyb1I61rtJffgFKtlyYC1fZUVcDOr6wjhW2fQmUJhMZAl3MhOR2S0jGJQ1iw5Qj/u2gLB44c4+qhSTw4vg+dIoK9Hb1SrY4mAtW2VZXDji9g6yeQsxKKdlnbxQFxfalKGMZ/jqbwzLYosv1SuPfi3tx2fipB/n7ejVupVkQTgWpfyoogNxNyMiBnlfW4wlruskJCWF3djR+D+zJw5MUMGnkphOuayEppIlDtmzHWpHe5GZCTwZGdywkt2ow/1iI31WGJ+HcZDknp1pXPcX2t5CA6wKx8R2OJwM7rCJTyDBGI7WndBl9HBFBZUcZHX3zO1oyv6H9kB+dnrSRq80cn6wRHQXw/iO9b59bPmmJbKR+jRwSqXcs/WsE/PtvG3MwceoVVcE//Kn4SU0RY8XbI3wIFW05dZa1D/MmkcDxBxPWxrpJWqg3TriHl89bsOcTjn2/jh52FBPgJ4wckMH1UV4Z3jUJK9kP+ZsjfaiWH/M1QsA2qSk82EJliJYTYXtbazTE9ILqHtYSnQwelVeuniUApp6z8Et5asZu5mTkcraimd6dwpo/qwlVDkwgPrnOVcm0tFO9xJoY6t6KdUFVn4jy/IIjuZiWFmO4Q09P5uAeEJ4AIVTW1rN17mHV7DzMkJYq0rh0RHZ9QHqaJQKnTlFVW8/G6PN5YvpuNuUfoEOjHVUOTmD6qK30TGukGMgaO7rMGp4t2WvfHHxf9CDXHThStcgSzzz+JLcfiyKqJJ9t0JsfEQUQyo4YOZHJad1JjO3jg3SqliUCpBhljWJdTzBvLdrNwfR7HqmtJ79qR6aO6Mn5gZ5evRThYcozvdxxg4+YtHMjeSETZXrrJfvoF5dPL7wDRVftxmOpT6hSYCIoD4gmM7kKnlB4ERXexupoikyEiyTqzSbudlJtoIlDKBYdKK5mbmcNbK3aTXVhGTIdApqancOPILqREh55StryyhpXZRXy3o4Bvdxxk6/6jAESGBDC6Zwzn94zjgl6xJ+vVVMHhPVCcA0dyOXrgR/Zm76C0YDeRlQdIlCLC5LSV2MQPIhKtpBCZDJFJ1mB2h1gIjYUOMc77WAgI8cRHpNowTQRKNUNtreH7nQd5Y9luvtxyAAOMOSeOa4Yls/dQGd/tOEhG9iEqa2oJ9HOQ1rUj5/eK5fyesQxIimzWBHjGGDblHeHDNbl8uWYHwWV59Awq5ifJVYyMLqMzhUhxLhzJgSN5UFNZf0OBYdYUHCeSROzJ5x3iTiaO4CgICrdu/sF6LYUP0USgVAvlHS7nnZV7mLNqLwVHrf7/Pp3DOb9nLOf3imVEt2hCA91zOU51TS3fZR3kwzW5fL5pPxVVtXSNCeWqIUlcMyyJrtGh1qmuZYXW0p9lB6370oIztx1/XmfM4gwO/5NJISiizuPw+rcHhlnJwz8Q/I7fAqwB8xOPA611JY4/9gvUZNNKaCJQ6ixV1dSyevchusV1ID7c/kntSo5V8+mGfXy4JpdluwoxBoZ1ieLKwYmMH5BA50gXYjAGjh11JodC6/7YUWtW12NH67nVs73K9aVFG+QIOJkoHP7WuIf4Wfd1H4ufc7+jzn5/52OHc19AnUQUVE/ycd77B52ZqPwDT3stx2nPm7Pd+VgcdZ47GtjXOhKhJgKl2rB9xeXMX5PH/DW5bDtgjUWkde3IhIEJjB/QmcQoG8cHaqpOTQw1x6xtNZXWtOE1x29Vzn2VdfbXKXv8VlsNtTVgaqxTdGurnY9rTt6f8rgaTO3Jx7VVVpsn2j52aiy1VfZ9FmfjlARS9yb1bKtnP877tBkw+hctC0ETgVLtQ1Z+CZ9u2McnG/adGKAe2iWKKwYmMG5AZ5I7hjbRQjtnzMmkcyJRHTuZPE4kndpTE05ztp94XHva43r2nd4exrndnFqm3tvpZYy1tOvAKS36aLyWCERkHPD/sJaqfNkY89hp+38N3AFUAwXAbcaY3Y21qYlAKcuughI+3bifRRv2sSnvCACDU6KYMKAzEwYmnHGmk/JtXkkEIuIHbAd+AuRgLWZ/vTFmc50yY4EVxpgyEfkZMMYY89PG2tVEoNSZsg+WsmjjPj7dsJ8NudbcSQOTIpkwMIEJAzvTNUYvXPN13koE5wJ/MsZc7nz+EIAx5m8NlB8KPGOMGd1Yu5oIlGrcnsIyPt24j0Ub9rEux0oK/RMjGNe/M1GhARyrrrVuVTUcq66lwnlv3Wo4VlV72nbrvrrGcEGvWGaMTqVPZ52Er63x1jTUScDeOs9zgJGNlL8d+NTGeJTyCV1iQrnroh7cdVEP9haV8dnG/XyyYR//+mL7KeVEIMjfQZC/H0H+DoIDrPuggJPbIkICnGUcVNUY5q/N5Z1Vezm3ewwzRqdyad9OzbpuQrVOrWI9AhGZDqQDFzWwfyYwE6BLly4ejEypti0lOpQ7L+zOnRd251BpJdW1hqAAB8H+fgT4SbMnvztcVsm7q/by+rLd3PVGJskdQ7jl3FSmpacQGRrQdAOqVfJ615CIXAo8DVxkjMlvql3tGlLK+6pravlyywFe+T6bFT8WERLgxzXDkphxXiq9OoV7OzxVD2+NEfhjDRZfAuRiDRbfYIzZVKfMUGAuMM4Ys8OVdjURKNW6bM47wms/ZDN/bS7Hqms5v2csM85LZWyfeK90Gx2tqGJ3YZl1Kypl90HrPvdwOYOSopiSnsyFveI8GtuRiiqWbisg0E/oGR9G15gOBPg5PPb64N3TRycAT2KdPjrbGPNXEXkUyDDGLBCRL4GBwD5nlT3GmEmNtamJQKnWqai0kjkr9/DGst3sP1JBl+hQbjkvlanpyUQEu6/byBhDUWkl2YVl7CkqJftgGXuKysguLGVPYRmFpafOxxQbFkTXmFA6RQSxfFcRRaWVdIoI4pphyUxNS6Z7XJjbYquroqqG/2zJZ8G6XJZsK6CyuvbEPn+H0DUmlB5xYfSMt2494sLoER9GWJA9PfZ6QZlSymOqampZvOkAr/7wI6uyDxEa6MeUtGRuPjeVpKgQyiqrKausobyqhrLKGsoqqymvtB6XO5+XVdWc2GZtr6a0soa8w+XsLiyj5NjJKb1FIDEyhK4xoc5bB7pGW/ddYkJP+WKtrK7lq60HeD8jh6XbC6ipNaR17cjUtGSuGJRw6uJELXzv32Ud5OO1eXy+aT+llTXEhQcxcVACEwclEuAnZOWXkJVfws4C6353YRnVtSe/hxMig08kiB7xYfSI60DP+DDiwoLOakEjTQRKKa/YmFvMK99n8/G6PCprapuuUIcIhAb4ERLoT2igH6GBfiREBltf9HW+9JM7hri8bkRd+Ucq+HBNLu9n5pCVX0JwgIMJAxKYkp7MqG4xOFzsOqqtNWTsPsSCdbks2rCfotJKIoL9GT8ggclDEhnZPabRbqiqmlp2F5adkhx2FpSwM7+E0sqaE+Uigv2566Ie3Du2Z7PfK2giUEp52cGSY3y8zlr4JyTAjxDnF3tooB8hASe/6K3t1vMgf4dHlvQ0xrB272Hez8zh47V5HD1WTXLHEKakJXPtsOR6r9A+Pn34gnV5LFyXR15xBcEBDi7t24nJQ5K48JzYFiWn019jX3HFKQlidM9YJgxMaFF7mgiUUsoFFVU1fL5pP+9n5PD9zoMYA+f1iGFqejLj+iewr7icBevyWLAuj10Fpfg7hAvPiWPykEQu7duJDjb177uDJgKllGqmnENlfLA6l7mZOewpKiPI38Gx6lpEYERqNJOHJDF+QGc6dgj0dqgu0USglFItVFtrWJldxKIN++gSHcrEQYmurQfRynhrigmllGrzHA5hVPcYRnWP8XYotvHsFQ1KKaVaHU0ESinl4zQRKKWUj9NEoJRSPk4TgVJK+ThNBEop5eM0ESillI/TRKCUUj6uzV1ZLCIFwO4WVo8FDroxHHdr7fFB649R4zs7Gt/Zac3xdTXGxNW3o80lgrMhIhkNXWLdGrT2+KD1x6jxnR2N7+y09vgaol1DSinl4zQRKKWUj/O1RDDL2wE0obXHB60/Ro3v7Gh8Z6e1x1cvnxojUEopdSZfOyJQSil1Gk0ESinl49plIhCRcSKyTUSyROTBevYHici7zv0rRCTVg7GliMgSEdksIptE5Jf1lBkjIsUistZ5e8RT8TlfP1tENjhf+4zl4MTylPPzWy8iwzwYW+86n8taETkiIr86rYzHPz8RmS0i+SKysc62aBH5QkR2OO87NlD3FmeZHSJyiwfje1xEtjp/hh+KSFQDdRv9fbAxvj+JSG6dn+OEBuo2+vduY3zv1oktW0TWNlDX9s/vrBlj2tUN8AN2At2BQGAd0O+0MvcALzgfXwe868H4EoBhzsfhwPZ64hsDLPTiZ5gNxDayfwLwKSDAKGCFF3/W+7EulPHq5wdcCAwDNtbZ9g/gQefjB4G/11MvGtjlvO/ofNzRQ/FdBvg7H/+9vvhc+X2wMb4/Ab914Xeg0b93u+I7bf+/gEe89fmd7a09HhGMALKMMbuMMZXAO8Dk08pMBl5zPp4LXCIi4ongjDH7jDGrnY+PAluAJE+8thtNBl43luVAlIgkeCGOS4CdxpiWXmnuNsaYb4Ci0zbX/T17DbiqnqqXA18YY4qMMYeAL4BxnojPGLPYGFPtfLocSHb367qqgc/PFa78vZ+1xuJzfndMA+a4+3U9pT0mgiRgb53nOZz5RXuijPMPoRjw+IKkzi6pocCKenafKyLrRORTEenv0cDAAItFJFNEZtaz35XP2BOuo+E/Pm9+fsd1Msbscz7eD3Sqp0xr+SxvwzrKq09Tvw92us/ZdTW7ga611vD5XQAcMMbsaGC/Nz8/l7THRNAmiEgYMA/4lTHmyGm7V2N1dwwGngbmezi8840xw4DxwL0icqGHX79JIhIITALer2e3tz+/Mxirj6BVnqstIr8HqoG3Gijird+H54EewBBgH1b3S2t0PY0fDbT6v6f2mAhygZQ6z5Od2+otIyL+QCRQ6JHorNcMwEoCbxljPjh9vzHmiDGmxPl4ERAgIrGeis8Yk+u8zwc+xDr8rsuVz9hu44HVxpgDp+/w9udXx4HjXWbO+/x6ynj1sxSRGcBE4EZnsjqDC78PtjDGHDDG1BhjaoGXGnhdb39+/sA1wLsNlfHW59cc7TERrAJ6iUg353+N1wELTiuzADh+dsYU4KuG/gjczdmf+G9gizHmiQbKdD4+ZiEiI7B+Th5JVCLSQUTCjz/GGlDceFqxBcDNzrOHRgHFdbpAPKXB/8K8+fmdpu7v2S3AR/WU+Ry4TEQ6Ors+LnNus52IjAN+B0wyxpQ1UMaV3we74qs77nR1A6/ryt+7nS4Fthpjcurb6c3Pr1m8PVptxw3rrJbtWGcT/N657VGsX3iAYKwuhSxgJdDdg7Gdj9VFsB5Y67xNAO4G7naWuQ/YhHUGxHLgPA/G1935uuucMRz//OrGJ8Czzs93A5Du4Z9vB6wv9sg627z6+WElpX1AFVY/9e1Y407/AXYAXwLRzrLpwMt16t7m/F3MAm71YHxZWP3rx38Pj59Jlwgsauz3wUPxveH8/VqP9eWecHp8zudn/L17Ij7n9leP/97VKevxz+9sbzrFhFJK+bj22DWklFKqGTQRKKWUj9NEoJRSPk4TgVJK+ThNBEop5eM0ESjlQc6ZURd6Ow6l6tJEoJRSPk4TgVL1EJHpIrLSOYf8iyLiJyIlIvJ/Yq0j8R8RiXOWHSIiy+vM69/Rub2niHzpnPxutYj0cDYfJiJznWsBvOWpmW+VaogmAqVOIyJ9gZ8Co40xQ4Aa4EasK5ozjDH9ga+BPzqrvA48YIwZhHUl7PHtbwHPGmvyu/OwrkwFa8bZXwH9sK48HW37m1KqEf7eDkCpVugSIA1Y5fxnPQRrwrhaTk4u9ibwgYhEAlHGmK+d218D3nfOL5NkjPkQwBhTAeBsb6Vxzk3jXNUqFfjO/relVP00ESh1JgFeM8Y8dMpGkT+cVq6l87Mcq/O4Bv07VF6mXUNKnek/wBQRiYcTaw93xfp7meIscwPwnTGmGDgkIhc4t98EfG2s1edyROQqZxtBIhLq0XehlIv0PxGlTmOM2SwiD2OtKuXAmnHyXqAUGOHcl481jgDWFNMvOL/odwG3OrffBLwoIo8625jqwbehlMt09lGlXCQiJcaYMG/HoZS7adeQUkr5OD0iUEopH6dHBEop5eM0ESillI/TRKCUUj5OE4FSSvk4TQRKKeXj/j8UQSh8dGnt7AAAAABJRU5ErkJggg==\n",
      "text/plain": [
       "<Figure size 432x288 with 1 Axes>"
      ]
     },
     "metadata": {
      "needs_background": "light"
     },
     "output_type": "display_data"
    }
   ],
   "source": [
    "plot_history(history)"
   ]
  },
  {
   "cell_type": "markdown",
   "metadata": {},
   "source": [
    "Now we assess the accuracy of our trained model on the test set - it does pretty well on this example dataset!"
   ]
  },
  {
   "cell_type": "code",
   "execution_count": 12,
   "metadata": {},
   "outputs": [
    {
     "name": "stdout",
     "output_type": "stream",
     "text": [
      "\n",
      "Test Set Metrics:\n",
      "\tloss: 0.2345\n",
      "\tacc: 0.9444\n"
     ]
    }
   ],
   "source": [
    "test_metrics = model.evaluate_generator(test_gen)\n",
    "print(\"\\nTest Set Metrics:\")\n",
    "for name, val in zip(model.metrics_names, test_metrics):\n",
    "    print(\"\\t{}: {:0.4f}\".format(name, val))"
   ]
  },
  {
   "cell_type": "markdown",
   "metadata": {},
   "source": [
    "## Node embeddings\n",
    "\n",
    "We evaluate node embeddings as the activations of the output of the last graph convolution layer in the GCN layer stack and visualise them, coloring nodes by their true subject label. We expect to see nice clusters of researchers in the node embedding space, with researchers from the same group belonging to the same cluster.\n",
    "\n",
    "To calculate the node embeddings rather than the class predictions, we create a new model with the same inputs as we used previously `x_inp` but now the output is the embeddings `x_out` rather than the predicted class. Additionally note that the weights trained previously are kept in the new model."
   ]
  },
  {
   "cell_type": "code",
   "execution_count": 13,
   "metadata": {},
   "outputs": [],
   "source": [
    "from sklearn.decomposition import PCA\n",
    "from sklearn.manifold import TSNE\n",
    "\n",
    "# get embeddings for all people nodes\n",
    "all_gen = generator.flow(people_nodes, targets=people_targets)\n",
    "embedding_model = Model(inputs=x_in, outputs=x_out)\n",
    "emb = embedding_model.predict_generator(all_gen)"
   ]
  },
  {
   "cell_type": "code",
   "execution_count": 14,
   "metadata": {},
   "outputs": [],
   "source": [
    "X = emb.squeeze(0)\n",
    "y = np.argmax(people_targets, axis=1)\n",
    "\n",
    "if X.shape[1] > 2:\n",
    "    transform = TSNE\n",
    "\n",
    "    trans = transform(n_components=2)\n",
    "    emb_transformed = pd.DataFrame(trans.fit_transform(X), index=people_nodes)\n",
    "    emb_transformed[\"label\"] = y\n",
    "else:\n",
    "    emb_transformed = pd.DataFrame(X, index=people_nodes)\n",
    "    emb_transformed = emb_transformed.rename(columns={\"0\": 0, \"1\": 1})\n",
    "    emb_transformed[\"label\"] = y"
   ]
  },
  {
   "cell_type": "code",
   "execution_count": 15,
   "metadata": {},
   "outputs": [
    {
     "data": {
      "image/png": "iVBORw0KGgoAAAANSUhEUgAAAcIAAAErCAYAAABNU4MPAAAABHNCSVQICAgIfAhkiAAAAAlwSFlzAAALEgAACxIB0t1+/AAAADh0RVh0U29mdHdhcmUAbWF0cGxvdGxpYiB2ZXJzaW9uMy4xLjEsIGh0dHA6Ly9tYXRwbG90bGliLm9yZy8QZhcZAAAgAElEQVR4nO3deXxddZ3/8dfnLtnTpPtCW0qhQFs2oQWBOiA7jA6CCoKOQHVwBBUVF2bc0BHXGbf5iQ4qggKyKZuism+ySEtbttJSW7qnTZsmTZr13vv5/XFOwm3ITdL0Jvcm9/3sI3DP/jnLvZ/z/Z7vOcfcHRERkUIVyXUAIiIiuaREKCIiBU2JUERECpoSoYiIFDQlQhERKWhKhCIiUtCUCEcwM/u5mX1lkJfxmJl9NPz8QTN7YBCW8Z9m9stsz7cfyz3HzNabWZOZvW2ol58PzOxEM9uQxfm5mR2QYdjFZvZUWneTmc3M1rL7YyTvczN7w8xOyXUc+UiJcA+FX5DOv5SZtaR1f9DMqs3sejOrMbNGM1tpZlelTe9m9pKZRdL6fdPMbgg/zwjHaer2d/6exuru/+7u/5WVFe/f8m5299P2Zh49/fC6+7fc/aN7F92A/DfwCXevcPcl3QeG+2lXuH82mtkPzCzabZxTzezR8FjYbmZLzeyLZlaSNs6BZnaHmW0zswYze9HMPmtm0bTj4f5u873JzK4erBXPB+F2Xz3Ei+11nw+Umd1gZgkzm9yt/9VmdlNad/ox1WRm9WH/E8Pfm87+G83s69mKr4d4M56wDMfl9EWJcA+FX5AKd68A1gHvTut3M/BDoAKYDVQB/wKs6jabKcAH+lhUdfqy3P22LK+K9G1f4JU+xjk8PBZOAM4HFnYOMLP3A3cCtwD7uvvYcJypwLRwnP2B54D1wKHuXgW8H5gHVKYt5xgzOy4bKyW96s8+71H3k6C0/uXAe4EG4EP9mNXhad/76rT+m9J+exYAHzGz9wwkVtmdEmH2zQducfcd7p5y99fc/c5u43wP+LqZxfZmQWZ2vpkt6tbvM2Z2b/j5BjP7Zvh5nJn90czqzazOzJ7sLJV2PyvrNt3ocLpaM9sRfp6aIZ6uqi0z+0K3Em1HWqn3EjNbHpaSVpvZx8L+5cCfgSlp003p4az5X8zslXBdHjOz2WnD3jCzz4WlqgYzuy299NUt3oiZfdnM1prZVjP7jZlVmVmxmTUBUWCZmf2jr33h7quAvwFHhPM24AfAN9z9F+5eF463wt0/6e6vh5N+HXja3T/r7pvTxrnQ3evTFvE94Jq+4khbt4XhNt5hZn81s33ThrmZXWZmr4f74L/MbH8ze9rMdprZ7WZW1G1+/xmWWN8wsw+m9S82s/82s3VmtsWC6vjStOGfN7PNZrbJzBZ2m+dYM7s3XObfgf27De86LsNj8qdm9qcw5ufCk4jOcU8zsxXhPr/WzB63N6vsDwi7G8J1eMtJZaZ9bmazw2OsPjzm/iVtmhvM7Gdmdr+Z7QLemWF3vBeoB74BXJRhnD3i7muAp4E5mcYxs38Nj+3tZvalbsOONrNnwvXabGb/r3Ofm9kT4WjLwu/g+dbH74AF3/3V4b5Z0+0Y6fFY7Gk52dg2A+Lu+hvgH/AGcEq3fr8kOKO8BJjVwzQOzAIWAx8N+30TuCH8PCMcJ9aP5ZcBjenLAZ4HPhB+vgH4Zvj528DPgXj49w7A0mI6IG0e6dONJfgilxGUUO4A7k4b97G09bgYeKqHOKcBm4Azw+5/JvjRM4KSVDNwZDjsRGBDt+mvBm4KPx8I7AJODdfjCwQl7qK0ffJ3glL3GGA58O8Ztt/CcNqZBKX4PwC/7bavDuhp2u7DgYOBzcBn0rodmNHHPqwBLulleOfxUAls7DzegJuAqzNMc3a4XrOBGPBlgmSbHvc9wChgLtAGPBxuhyrgVeCitP2RIEjqxeH+2gUcFA7/IXBvuK0rgfuAb4fDzgC2AIcA5QQl4/RtditwezjskHD9nsqwfW8AtgNHh+t0M3BrOGwcsBM4Nxx2BdDBm8fl74AvEZz4lwAL+rlP4+F2/E+gCDiJ4Pt2UFpMDcDxnfPOMM+HCU5kJobb8qieju3ejjm6fS8IfkM2AidlWOYcoAn4p3C//SBcdufxcxTw9nB7zSD4nnw6Uxz08jsQ7r+dadtlMjB3D47FjN+xofrL6cKH+x89J8LS8IuzOPwyriJMAOk7HjgLWBt+wXpKhPXd/mZniOEm4Kvh51nhF7Us7L6BNxPaNwh+/Hr6kmVMhD2MewSwI637MXpJhOH2WAx8sZfteDdwRfh5ty982O9q3kyEXwFuTxsWCX8QTkzbJx9KG/494OcZlvswcFla90HhPov1tF0ybLedBInBCX5wi8NhC8J+JWnj3xruy2bgX8N+HcAZvSyj83iIAZcBz6bt96szTPNn4CPdtlEzQfVsZ9zHpw3fbf8A/wP8KG1/JIDytOG3h/vBwnXfP23YscCa8PP1wHfShh3Im8d/NFz3g9OGf4veE+Ev04adBbwWfv4w8EzaMCOoau48Ln8DXAdM7cd3On2Z7yA4UYmkDf9d53YPY/pNH/ObDqSAI8LuvwI/7unY7nZMdX7vf5K2H1Jhv53heH8gPAHsYblfJTxRCLvLgXa6/V6lDf80cFem34TefgfCedcTJMrSARyLOU+EqhrNMndv8aBxx1EEZ1G3A3eY2Zhu490PbAA+lmFW49y9Ou1veYbxbgEuCD9fSHCW1tzDeN8nSMoPhFUYV/UwzluYWZmZ/V9YxbITeAKotgzXQ3rwK2CFu383bZ5nmtmzFlTR1hP8qI3r5/ymEJxAAODuKYIfvX3SxqlJ+9xMUNrrc17h5xjBmXt/HRnO/3zgGIIfBQhKLxCcHXfG+gEPrvm8QJAIOsfbrQFFL34JTDSzd/cx3r7Aj8Nqr3qgjiA5pG+jLWmfW3roTt9mO9x9V1r3WoJtN56ghLA4bVl/CfsTjrO+23SdxhNs60zDe5Jpv+62HA9+YdMbXH2BYP3/HlZv7lZF24spwPrwGEuPMX07rqd3/wosd/elYffNwIVmFu9lmiPTvvefSuu/Kew3Cqgm2E839hZ7Z0e4/zqPyc4GWn+0oFHfToKTkIzfwd5+B8J5nw/8O7A5rL4+OJy0P8dizikRDiJ37zzAyoH9ehjlSwSlx7K9WMyDwHgzO4IgId6SIZZGd7/S3WcSNOD5rJmdHA5u7hbDpLTPVxKUlI4Jv4D/FPa3vgILk+2BwEfS+hUDvydonTcxTAz3p83P+5jtJoIvV+f8jKDqdWNf8fQ1L4Kz9wS7J4U+eeB24BmCM3GAFWFM5/Yx+UMEZ9L9WU47wTXF/6L37b8e+Fi3E6lSd3+6P8vpwWgLrt92mk6w7bYR/BjPTVtOlQeNOSCoKp7WbbpOtQTbOtPwPbGZoAES0HVMdHW7e427/5u7TyE48bzW+tdScRMwzdJaeIcxph9rfR2vHwZmhgmnhqCKchzByd+AuXsDwXc900nRbtvezMoITsw7/Qx4jeCyyiiC36Hejqlefwfc/a/ufirBSd1rwC/C4dk+FgeFEmGWmdlXzGy+mRVZ0EjjCoJqgxXdx3X3x4CX2YsL6O7eQVBf/32C6zQPZojrXWGjASO4rpEkqGoBWEpwlho1szMIrgN1qiT4sasPS7Vf609cZnYm8CngHHdvSRtURHDNohZIhOOl33KxBRhrZlUZZn078M9mdnJ4Vn0lwTWugXyxfgd8xsz2M7MKgpOW29w9MYB5AXwH+DczmxSWIq4EvmZm/xY2NjAzm8XuJc6vAceZ2ffNbBJ0Ne64ycyq37oIfktwneuMXuL4OfAfZjY3nF+VBS1Y98bXw2P6HcC7gDvCdfwF8EMzmxAuax8zOz2c5nbgYjObE/4Qdx077p4kqNq7OixtzGHg34M/AYea2XssaIB2OWknc2b2/rSGHTsIklfqrbN5i+cIThK/YGZxMzuRIPHc2p+gzOxYgmvhRxNUJR5BcC30FoIEOWDh8foBMrdwvRN4l5ktCBvBfIPdf+8rCapYm8LS28e7Tb+F4Jpx+vg9/g6Y2UQzOzs8WWojuDbZuX37Oha7LycnlAizz4FfE5wtbyJo1PHP7t6UYfwvEySw7upt91aXn+1lmbcApxD8OGX6EZ9FUPpoIii5XOvuj4bDriD4gtcDHyS4ZtfpRwTX+bYBzxJUffXH+QTVX8vT1uHn7t5IkCBvJ/hRupCgsQUA7v4aQYJaHVanTEmfqbuvIGiC/r9hTO8muIWlvZ9xpbueILE8AawBWoFPDmA+nbG9FM7r82H3bcB5Ybzrw3hvJ7hedUc4zj8IrqvNAF4xswaCEvMiguu93ZeRJCh19nTMdI5zF/Bd4NawGutl4MyBrhdBleQOguP5ZoLGR6+Fw75IUOX+bLishwhKDrj7nwmOn0fCcR7pNt9PEFRv1hBcb/v1QIJz920Et5x8j6D6bw7B9msLR5kPPGdBq9B7Ca5H93l/YnhMvZtg220DrgU+nLbufbkIuMfdXwpLpTXuXgP8mCBJZdyHGXS1piaooh1D8H3tKfZXCE4IbiEoHe5g9+rizxF89xoJTma6t6S9Grgx/A6eR++/AxHgswTHRx3BifTHwzj6Oha7LycnOlsNioiMCGFV5gbgg2kneyIZqUQoIsOemZ1uwVOdinnzetezOQ5LhgklQhEZCY4F/sGb1eXv6XZtWiQjVY2KiEhBU4lQREQKmhKhiIgUtL166HO+GjdunM+YMSPXYYiISB5ZvHjxNncf373/iEyEM2bMYNGiRX2PKCIiBcPMenyMn6pGRUSkoCkRiohIQVMiFBGRgqZEKCIiBU2JUERECtqIbDWaTZs3N3LddYt5/PG1VFQU8b73zWHatFGsW7eTadNGsWDBdIqK+vuOWhERyTdKhL1oaGhl4cJ72LatmTFjytixo4Urrvgz5eVFTJhQTjRqTJtWxXXXvZtx4/bm3boiIpIrqhrNoKWlg0suuZvHH1/LypXbWbu2ni1bmkilnKamdsaNK2PSpErWr2/gRz/SQ+5FRIYrJcIeNDa2cdxxv+K++16nrS3Brl0drFy5nddf30EikcIdmps7ABg/vpwHHvgHeni5iMjwpKrRHlx33WJWrtxOaWmM5uYOUimnM881NyeIRJIkkykA3CESsRxGKyIie0OJsAd//ONKotEIxcUxdu1qp3thL5VyFi3aTHV1MbFYhAsuOAQzJUMRkeFIVaPdbN26iy1bmmhubmfnzlbA6CnHJRIpdu5spb09yXPPbWLduoYhj1VERPaeEmGahoZWLrnkHtrakphFSCRSu1WLdpdIOPvsU0lHR5Ibb1w6tMGKiEhWKBGmuf/+19mypYnZs8ez337VxGKZN080apgZ69btpL09yX33reT55zeq0YyIyDCjRJhm2bItFBVFcQczIxbLfKN8KuVEIkZTUzvLlm1hyZIaTjrpNyxYcD21tbuGMGoREdkbSoRp9tuvmo6OFBs27KSmpom2to6M47pDR0eKZLKzBOi0tLTz3HMbOf/8O4cmYBER2WtKhGnOPvtgyspirFtXHzaQCVrJmAVVob1xd9yNVMp57LE3eOaZ9YMfsIiI7DUlwjSTJlXw85+/i3g8SiKRBCAWM6LRyFsazES6bblkkq6GNe5wySX30NDQOkSRi4jIQCkRdjN79ngWLnwbBx44jtGjS6moKCYSsd0awcRiRmVl8VuSYSczWLu2gaOP/gUXXvh7HnpIT54REclXSoQ9uPzy+YwZU8qECeUkkymiUYjFIkSjUFQUobq6hOLiGKWl8R6nd4f29gRvvNHAE0+s5TOfeYA773x1iNdCRET6w0ZiSWXevHm+aNGivZrH9u3N3HvvCpYs2YyZMWfOOJ5+egOPP76Wbduaw8Yyya5nj2YSiRiRCBx66ESeffajemWTiEiOmNlid5/XvX/elAjN7Hoz22pmL6f1u9rMNprZ0vDvrKGKZ+zYMi655G385Cdn8d3vnkp1dSmRiHHkkZM56aQZTJ8+itLSGPF4z0+egaCBTSRipFKwfPk23VYhIpKH8ulZozcA/w/4Tbf+P3T3/x76cAIdHUk+8Yn7WbJkM+XlRSSTKV57bRtlZXEOPXQCzz23MWOJMJl0zIIGNG1tCZYvr2WffUYN7QqIiEiv8qZE6O5PAHW5jqO7J59cx9KlNUyeXElVVQmxWJREIkVjYzuJRIrOWywySU+Sv/61HsMmIpJv8iYR9uITZvZiWHU6OtNIZnapmS0ys0W1tbVZW/iiRZuIRKzr7RJtbYmu7i1bmikqinbdY9jbCyiqqopZsWI7jY1tWYtNRET2Xr4nwp8B+wNHAJuB/8k0ortf5+7z3H3e+PHjsxbAxInlu936UF4eD+8VdOLxCLGYdT2TNNPtFAClpXFqappYvnxb1mITEZG9l9eJ0N23uHvS3VPAL4CjhzqG008/gOLiGDt3BiW50tI45eVFAIwdWwpYeGtF71WkW7Y0UVu7i3e96xa+850nBztsERHpp7xOhGY2Oa3zHODlTOMOlkmTKvjxj8+gsrKIrVt3sXXrLk49dSbf+tZJTJlSyUEHjWXChHImT67oekh3LBZ5y1vrU6ngemFTUzvf/OaT3H//yqFeFRER6UHe3EdoZr8DTgTGAVuAr4XdRwAOvAF8zN039zWvbNxH2F0q5axb10BxcZTJkyt3G9bU1M7TT6/nK195lOef39h1DTGZ7Pkew0gE3v72qTz11EK92V5EZIhkuo8wbxJhNg1GIuyPzZsbmT//F2zf3kwkEqGjI0lHR6rHcceMKWXduk93VbOKiMjgyvsb6keCyZMrufTSo5g5cwzTp1dRVVWccdyGhlbicW1+EZFc0y9xll111QIuu2w+48eX9VraSyadn/506EutIiKyOyXCLCsqinL55fN5/PGLWbLk0l7fUHH99S+wYcPOoQ1QRER2o0Q4SMyM0aPLmDatqodhwXNIY7EIf/vbuhxEJyIinZQIB9nChUdQXV2M2ZsJMBIxJk2qDN9zmOsIRUQKmxLhILvssqM55ph9KCmJUVwcpbg4SnV1CfvvP5poNMLxx0/LdYgiIgVNiXCQjRtXxt13X8AXvnAcEyZUMHlyJVOnjqK5uYPPfe64HqtORURk6Og+wiG0ZUsTTz+9nmTSOfbYqXolk4jIEMp0H2E+vY9wxJs4sYJzzpmd6zBERCSNqkZFRKSgKRGKiEhBUyIUEZGCpkQoIiIFTYlQREQKmhKhiIgUNCVCEREpaEqEIiJS0JQIRUSkoCkRiohIQVMiFBGRgqZEKCIiBU2JUERECpoSoYiIFDQlQhERKWhKhCIiUtCUCEVEpKApEYqISEFTIhQRkYKmRCgiIgVNiVBERAqaEqGIiBQ0JUIRESloeZMIzex6M9tqZi+n9RtjZg+a2evh/0fnMkYRERl58iYRAjcAZ3TrdxXwsLvPAh4Ou0VERLImbxKhuz8B1HXrfTZwY/j5RuA9QxqUiIiMeHmTCDOY6O6bw881wMRcBiMiIiNPvifCLu7ugGcabmaXmtkiM1tUW1s7hJGJiMhwlu+JcIuZTQYI/78104jufp27z3P3eePHjx+yAEVEZHjL90R4L3BR+Pki4J4cxiIiIiNQ3iRCM/sd8AxwkJltMLOPAN8BTjWz14FTwm4REZGsieU6gE7ufkGGQScPaSAiIlJQ8qZEKCIikgtKhCIiUtCUCEVEpKApEYqISEFTIhQRkYKmRCgiIgVNiVBERAqaEqGIiBQ0JUIRESloSoQiIlLQlAhFRKSgKRGKiEhBUyIUEZGCpkQoIiIFTYlQREQKmhKhiIgUNCVCEREpaEqEIiJS0JQIRUSkoCkRiohIQVMiFBGRgqZEKCIiBU2JUERECpoSoYiIFDQlQhERKWhKhCIiUtCUCEVEpKApEYqISEFTIhQRkYKmRCgiIgVNiVBERAqaEqGIiBS0WK4D6A8zewNoBJJAwt3n5TYiEREZKYZFIgy909235ToIEREZWVQ1KiIiBW24JEIHHjCzxWZ2aa6DERGRkWO4VI0ucPeNZjYBeNDMXnP3J9JHCBPkpQDTp0/PRYwiIgXFcdawhmUsYRe7mM6+vI23UcmoXIe2R4ZFidDdN4b/3wrcBRzdwzjXufs8d583fvz4oQ5RRGTES5Kkhs3UsJkkSZaxlL/yZ7azjQ46eJWX+T130kRTxnl00MHrvM4SXmAd60iRGsI16FnelwjNrByIuHtj+Pk04Bs5DktEpKBsZhN/5S+00UaKFAkStNBMOeUUUU6ECHHiNNHEK7zMMbydFCk66KCIIgxjB3Xczm0004xhFFPMZCZzFu+iiCIa2cla1tJOO9PZlyqqqGM7RRRTTTWGDcq65X0iBCYCd5kZBPHe4u5/yW1IIiKFo5VW7uePECavGmrooJ2O8L+NNDKJycSIESHCGtZQTjmLeJ5mmgFnApNYzSpaaSVCFAM6aGcjKV5kGRVU8CAPsIMdJEngOACllFJGOVOZyumcSQUVWV+/PU6EZnYqcB7wU3dfamaXuvt1WY8s5O6rgcMHa/4iItK7dayljXaiRKljOwk6iBMnQQIDkqSoYztJUjTRxAbW8yovEyUKQIQIW9lKihRRosTC/u3hPJ/jWVpooYlGPPzXqYUW2mmnjVYe4C+cw3uzXjIcSIlwIfBx4MtmNgY4IqsRiYhI3kiS5GVeYitb0pKUAUaECElSxInTQMNuCaxzWgga1XReC+ysVo0TB6CeemLESJDIGEOKFM00s4mN7GAHYxiT1XUcSCJsdPd64HNm9h1gflYjEhGRnNjBDpayhC3UMIYxjGEsS3iBDazvluScdtoAiBOhheY9Wk6SJDFitIXz6EyYvXGctrBsmG0DSYR/6vzg7leZ2SezGI+IiOTAVrZyJ7eRIEEZ5WxnG3XUUUQRAIa9pcQHQSvQ/jIiEJYqW2jp6t/TfHef7s1lj2Fsv5fXX30mQjO7Efg3d28HcPd70oe7+/9mPSoREcmqOrbzEi9Rx3YmMZlDOJRKKoGgJHgTv2EXTUSJ0kQTMWIYRittfSaqvnRWi3rarRKZEmum6Q3jOI7vSszZ1J/7CNcDz5jZjPSeZnaYmV2f9YhkN+7Q3netgYjIbhzvqnLcxEbu5A5e41XqqGMZS7mD26inHsf5C/fTQjNx4kSJEiEStvaEVD+qLfsjQoRiiqmkkmqqiRAh2o9KScOIEmUOczmW47ISS3d9RuHuXzazZ4GHzOwKIA58GqgEfjwoUQkph5tfhBuWQX0rzBoDnz0Wjt4n15GJSD5LkmQxi3iJF2mnnUlMppGdRDBKwlsPiimmiSYW8zyHcTg72UmcOEmSWPgvQnSPqj27M4wYsa6EXEopYxhLKaVdVaMxYhlvvjeMqUyjhBIO5wjmcsiAY+lLf68RPgH8BbgP2Aqc1/0RZ5Jd33kKrl0EZlAWg0fWwL0r4YiJ8Lnj4JyDg2EiIp066OBe7mYVqyihhEoqqWULW9nKFHY/iy6lhHWsYw5zMYxRVLGdbWmJMEIqrL7sq1VnuhgxJjOlq6Wok2I7dSRIsIM6SpiCYVRQSYKOcDm7V5kCVFDB8SxgDnOzt4Ey6LNq1MyuBV4CmoDZwCPAp8ysbJBjK1hPrYNvPQVbmmDjTlhZB7Ut0JaERZvhsvvhuhdyHaWI5IsUKdpo4w/cyau8QoIOmmikhs1d1+Ia2bnbNAmSlFHGODofSelUUY3jJEjgpNiX/boSVSRMF5Fe0kacOMexgHnMJ0WKCioooTSs3ozRQYK28JpjEUWcxbs4gFldyTcoh0YppZRyyimmeLA22W76UyJcBlzp7p1NfC40syuBZ83sfe6+cvDCKzzu8KVHYFcPNRIpD85cmtrhmifh4sOheDg8G0hEBsVa1nAf97GdbWHpK2h8EiNGlCgpUmxjG2WU0UwLo8OEliRJO20cwnE8weO00EIjO3GcEkoopZR92Zd6GiihlAQdOE477V0lxCKKaaG5q/tADuK9vI84RTzD0xDGEidOJZU0srPrfsAO2pnBTA7kIPZlBjfy6655lVBCjDhx4kxjaF6g0J9rhP/XQ7//MbMlwP3AAYMRWKHasgte2pJ5eMIh2RGUDldsh8MmDl1sIpI/aqjhJn7bdS9eukT4r1MHHYxjPM1hsumgnYlM5Akeo47tVFDJJCbTSgsttDCXQziUw/k9dzCZydRRRyM7u0ptJZQwhX1IkaKBBk7nDA7koK7lTWQShCVRwxjDGIoppp4dTGEKh3IYBzCLCBFKKeVfOJsHeYA2WnGCx6qdzpmD0kK0JwMuT7j7I2b2zmwGI1Aeh53tvY/jQCIFX3kE7rlgSMISkTzzOI/REV5jA+jtLQ4JEqRIMonJbGIjbbSxkpV00IFh1LGdHexgLGMZw1g2s5kjOQrCRDaOcVRTzSY2ho9JCxrBtNJKFVXMZP/dljed6YxnPFvZQjEl4fXCJEcxn1M49S3xTWEfPsSH2UZtuLzxvVbBZtteVay5+/psBSKBymKIGiT7cXvNH1+HzY0wuXLw4xKR/FIbPvKsf/fjGY008hLLqKByt1Kk40SI4KSoZwedyW8UVYxlHHXUUUYZMWJMYAJb2EKMGM00U8UoTuNMYt1SSYwY7+ZsXmQZr7OSKFHmciwHMztjhFGiYUly6OkKUx6aOwGW1PQ9Xoqg0czXThj0kEQkz4xlHLXU9jleZ6LsfJJLA/UZxwuGNzCbORjGKZzGfdzDLnZ1JdsF/BNzmEOUGKMZnfEB2EUUMY/5zBsGT+FUIsxDp8/sXyIEeGbD4MYiIvnpBE7gH6yinfZe38bQn6e3dD65pfPtEIdxOC/zEi/xIgkSTGISM9iP6ezLaEZnczXywrB4Q32hOXQiFEf7N265TmVECtIUpnIeH6CKqq5+vSXEvl5dFCHCKEaxLzNYwQqeDFuTGsZmNrGMpZRQkrX484l+RvPQKTOhugS2NUMkPHY7MlwHT+3dIwBFZBg7kIP4LJ+nlVY66KCEYlaxikd4mHp2kAz/RYhQRDGttEIPJUQjwhjGEifOfI7mcR6jnIquBisVVNJEEytZweEj8M17SoR5aEI5/OA0+Mh90JbovXTAur4AABPYSURBVNh+70p4dSvMmTBk4YlIHjGM0vAfwBzmMps57GAHAI/xCK/wMhGMePiEmM4GMsEtFcH1v5nM5EiO6qom7d5qM0qUGjaPyESoqtE8deGhsOijcPA4GFUStCTtSQq4+J6eh4lIYeq8d28MYziV05jARDrCm+I7k+AYxhAnRjXVXMCH+GfezWSmUEHFbjfnd0qRZHSWX4ibL1QizGNzJ8Cyj8Hf1sPCe2BNQ8/jvVADTW1QMTRPIxKRYaSSUXyUS3mdlaxnHXGKAKeOOqoZzWEclvaYNaiimhnMYA1rKKOMCBFaaSFKjNm93P4wnCkR5rl4FE6cAdecBBfe1fM4KYc/r4L3D/6zaUVkGIoS5WBm93ofX7qTOIVneYbXWE6KJBOYyAL+iUpGDXKkuWHuI6+1xbx583zRokW5DiPrqr8LDW99mhIAM0fDUxfr5noRyZ7OxjZD9aizwWZmi919Xvf+ukY4jFx7ZuZrhW/Uw4Jf6yW+IpI9UaIjJgn2RolwGLng0OA9hEXd9poB5rCmHr70cE5CExEZtpQIhxEz+PXZcODYN/tFDGIRiESC4Te9FLzKSURE+keJcJipKILL5ocJ0ILSYCIV3HCfcmhohdrmXEcpIjJ8KBEOQxcdBmXx8N2EHjwnwgh2ZtLhnhU5DlBEZBhRIhyGyorg/84Kdp6l/cUiML0Kbnslt/GJiAwnSoTD1AWHwr7VUF4EpbHghb77VcMBY4LqUV0nFBHpH91QP0yZwbsOhGfXw6ji4Mb7WARqd8ExU4PhIiLSN5UIh7FPHR1Ukza0wa52qGmCohhccXSuIxMRGT5UIhzGDhgDvzsX7lgOy2th9jh43xyYoqfLiIj0mxLhMDe5MigZiojIwAyLqlEzO8PMVpjZKjO7KtfxiIjIyJH3idDMosBPgTOBOcAFZjYnt1GJiMhIkfeJEDgaWOXuq929HbgVODvHMYmIyAgxHBLhPsD6tO4NYT8REZG9NhwSYb+Y2aVmtsjMFtXW1uY6HBERGSaGQyLcCExL654a9tuNu1/n7vPcfd748eOHLDgRERnehkMifB6YZWb7mVkR8AHg3hzHJCIiI0Te30fo7gkz+wTwVyAKXO/ueqy0iIhkRd4nQgB3vx+4P9dxiIjIyDMcqkZFREQGjRKhiIgUNCVCEREpaEqEIiJS0JQIRUSkoCkRiohIQVMiFBGRgqZEKCIiBU2JUERECpoSoYiIFDQlQhERKWhKhCIiUtCUCEVEpKApEYqISEFTIhQRkYKmRCgiIgVNiVBERAqaEqGIiBQ0JUIRESloSoQiIlLQlAhFRKSgKRGKiEhBUyIUEZGCFst1AJI/3nijnkcfXUMy6Rx//DRmzx6f65BERAadEqEA8Ic/LOerX32U2tpm2tsTlJUV8fGPH8WXv3xCrkMTERlUqhotcO7O0qU1/Md/PMS6dQ20tycBo7Z2F1df/TgLF97D6tV1JBKpXIcqIjIoVCIsYEuWbObyy+/nlVe2snNnO9GoUVYWp6UlAUAq5dx00zLuuONVDjhgNOeeO5srrng7o0YV5zhyEZHsUSIcQdas2cHy5ds44IAxzJo1BjPLOO7Wrbs477w7qKlpwj3ol0w6jY3txGIRzMAdEgnHLMGrr9ayalUdf/7zKh5++MOUlsaHaK1ERAaXEuEIUFfXwoUX/p6//W0d7hCNRjj++Gn85jfnMG5cWY/T3HXXcjZvbqK4OEZra8duw9KrQd2hvT3oTiadRYs28pGP3MvNN5/ba6IVERkudI1wmHN3Fi68myefXEdJSZzy8iJiMeOJJ9Zy+eV/yjjdihXbcXeamtrD64L9WhqJhPPQQ6t5/fW67KyAiEiOKREOc6tX7+D55zcRj0eIRIISWiwWJRo1nnlmA+vXN/Q43dvfPpVEIkUymcId+lO4SyaDEuK2bc088sjqbK6GiEjOKBEOczt2tJJMprqSYKdoNEIikaKxsb3H6c4552BGjy4lmXSSSe+6Ttgf7vD1rz/O1q279iZ0EZG8kNeJ0MyuNrONZrY0/Dsr1zHlm1mzxlBZWUwikcLTslkikWL06FL23390j9PF41G+/e2TiQzwCNi6tZnvf/9vA5tYRCSP5HUiDP3Q3Y8I/+7PdTD5pqqqhCuvPI5YLEJzcwctLR00NbURi0X41rdOorg4c3uo00/fn1hszw+BIHk6d9zxKqnUHhQlRUTykFqNjgAf+9hRzJo1hh/84BlWr97B3LnjueqqBcybt0+v01VVlexRlWinSMTC1qmwceNOpk2rGmDkIiK5NxwS4SfM7MPAIuBKd9+R64DyjZlx8skzOfnkmXs03csvb6WkJEYy2U5qDx4ck0w6FRVFVFWVUlam+wlFZHjLedWomT1kZi/38Hc28DNgf+AIYDPwP73M51IzW2Rmi2pra4co+uEtGo0wblxZr9WnmUyfPooFC6YzdmzP9ymKiAwXOS8Ruvsp/RnPzH4B/LGX+VwHXAcwb948Xbjqh8MOm8i++1ZTV9fS9Vi1/nCHsrIirr76xMELTkRkiOS8RNgbM5uc1nkO8HKuYhmJioqi/OQnZzB79rjdWo/2dE9hZz8zKC4O7lMsLc35eZSIyF7L60QIfM/MXjKzF4F3Ap/JdUAjzaGHTuTRRy/mQx86nHg8eMZoppvrO4dNnlwJBO8vFBEZ7vL6lN7d/zXXMRSCkpIYN9xwNiecMJ1rrnmKmppGSkpijBtXxvbtLezc2drVunTUqBIOPngs27a1UF1dktvARUSyIK8ToQwdM2PhwiNZuPBI3B0zo7GxjWuueZJrr32eaDTClCmVTJ06itraZhYsmN5VMhQRGc7yvWpUcqDzrRKVlcV85zun8Pvfn8dRR02msrKIHTtaOPHEGXzjG+/McZQiItmhEqH06dRT9+fEE2ewYcNOKiuLM77aSURkOFIilH6Jx6Pst9/uzy3d1Q5/eA0eXA3lcXj/HHjnjP69yUJEJF8oEcqAtCXg43+CJRsT1G1poL6xg1ueKmHhkRF++P5RvU67dRf88gV4bC1UFsEFh8C5syGiBCoiOaBEKAPyyBp4YUMHry1eSzJlEI3AzlZ+9HgZtZt28NtP7dtjybChFS65B7bsgtElUNcC33oK1tTD548b+vUQEVFjGRmQxZthzartJFNAPB68ksIMkiluvu017lre88NL//h6UCKcXAElMagogknlcMerUKvXG4pIDqhEKAMytjhJc2syeAVFukgEtm/nW7dv4tyrp/LCZvjiQ7CkBoqiMLEc4t1Ov6IRiBq8UQ/jy4duHUREQIlQBuiEKe2QTEJRESTC55SWlMLOnbC9jhdX1PPs6vG8755idrRCcQSaU/BKLRRFgoTXeU3QHRIpmFiRu/URkcKlqlEZkNlTS4g98FdobYPS0uBv2zZ44kkoKSHS1MgX726kvhUq4hCPQXEs+NyShNV1bybAml3wjukwXa81FJEcUIlQBsTM+PT50/nvn94JEyZAKgm7moOMN38+82e9wGsNBxMtBdIazcRjUJwM/l+zC2IROPdguOKYnK2KiBQ4JUIZsO997zQeeGA1L62p5e2HNbLggLXsSpSwunQtB19WxI5ntvDGhirwSFcyTKacKM7nj3HOnRslHg2uHYqI5IoS4UiVSsHTn4dXfwmJZohXwsEXwZFfhPJJWVmEmbF0yaXc8blzObj6eTxiVIyDomrncT+eppMfYus9o+loKSeaLKe9pYXWBIxuqaHpS59n0yc/yqwzz8xKLCIiA6VrhCPV74+FZT+Ajp3gCWjfAS/+BB74ELQ3Zm0xtuU5zjl6HUWzRxHZr4L2KWW0lhTzT8ueYb9xaznrzHsZP3kDraldtHckmdG0is+98T3K2+p59CtfYcNzz2UtFhGRgVCJcCTa8DhsXRR2dF6gcyAF25fBugfggPdmZ1mbniQajVJaFidemiRBilQkTiTRzqRtW+mYUcYB024l8UwtE79dQ3WkPZiurIxEayvLbryRqcfoAqGI5I4S4Uj0j9sIEl/6o10s6NexE+qX9ziZ47zMiyxmEQmSzGEu85hPEUWZlxUvJ+JGORXU2470mZGIxogTI5XoIDLOqIq1Q9p99rHSUnZu3LgXKyoisvdUNToSlU0JP/hbh1kMqma9pbfj/IE7uZu7WM96NrOJh3iQG/gVHXRkXtb008GMMclySigFoKSthdbiEraNm0qECBRFKdqWJNHUvNukbQ0NTJk3b6BrKSKSFUqEI9Fhn4Rocdjhu/+/+kCYfsZbJtnIBpbzKlFiFHX9i7OFLSxjaeZlVc+Co75EpH0XU1rijG5O0BEr5oF3nIVHo3TQQbmVsyB+Aq0NDbTU1dHR0kJTTQ3x8nKOuOiirK66iMieUtXoSFRcBaf+Dh78ICSb6UqC446Cs/4QDO/mdV7HcaJp50YWVq2+xnLmMT/z8maeDfucSGT7S1RHjVfH7aIj+jLFdDCRSZzAiUw/Zl/2+9n+LLvxRhrWr2ffE07giIsvpmratGyuuYjIHlMiHKn2fw/MqIfVd0F7Pex/PpRkfnRLKaU9VaSGw/rxIt7iKpiygCLgROBETnvLKPvMn88+83tJqCIiOaBEOJJF4zDrvH6NOpdDeIxH6KCDOHEAkiQxjKNRq04RGbl0jVAAqKSSszmXOHHaw38OvJOTmYaqL0Vk5FKJMN91tMMjl0DN36B0PMw8B+Z8FMomZH1Rs5nN/uzPKlaSIMEsDqI0bAkqIjJSKRHms0cuheW/eLO7aS3ULoNNT8Lpt/bY6GVvFVHEHA7J+nxFRPKVqkbzkTvcftzuSbBLB2x5Ft64b8jDEhEZiZQI89Hi70LtM5mHt9fDtheHLh4RkRFMiTAfvfKzvscZtd/gxyEiUgCUCPNRormPEYpg5nuGJBQRkZFOiTAfTTq29+Gn3wrlk4cmFhGREU6JMB8t+AkUVfcwIALn/h0OOGfIQxIRGamUCPNR1Qz4wMsw60IonwbVc+GkG+HyJEzWI8pERLJJ9xHmq8p94LSbcx2FiMiIlxclQjN7v5m9YmYpM5vXbdh/mNkqM1thZqfnKkYRERmZ8qVE+DJwLvB/6T3NbA7wAWAuMAV4yMwOdPfk0IcoIiIjUV6UCN19ubuv6GHQ2cCt7t7m7muAVcDRQxudiIiMZHmRCHuxD7A+rXtD2E9ERCQrhqxq1MweAib1MOhL7n5PFuZ/KXApwPTp0/d2diIiUiCGLBG6+ykDmGwj7PYyvKlhv57mfx1wHcC8efMyvWxdRERkN/nSWCaTe4FbzOwHBI1lZgF/72uixYsXbzOztYMd3BAYB2zLdRAjgLZjdmg7Zo+2ZXbs6Xbct6eeeZEIzewc4H+B8cCfzGypu5/u7q+Y2e3Aq0ACuLw/LUbdffzgRjw0zGyRu8/re0zpjbZjdmg7Zo+2ZXZkazvmRSJ097uAuzIMuwa4ZmgjEhGRQpHvrUZFREQGlRJhfrsu1wGMENqO2aHtmD3altmRle1o7mpgKSIihUslQhERKWhKhHlIDyHPHjM7I9xWq8zsqlzHM1yY2fVmttXMXk7rN8bMHjSz18P/j85ljMOBmU0zs0fN7NXwO31F2F/bcg+YWYmZ/d3MloXb8eth//3M7Lnw+32bmRUNZP5KhPmp8yHkT6T37PYQ8jOAa80sOvThDQ/htvkpcCYwB7gg3IbStxsIjrF0VwEPu/ss4OGwW3qXAK509znA24HLw2NQ23LPtAEnufvhwBHAGWb2duC7wA/d/QBgB/CRgcxciTAP6SHkWXM0sMrdV7t7O3ArwTaUPrj7E0Bdt95nAzeGn28E3jOkQQ1D7r7Z3V8IPzcCywmel6xtuQc80BR2xsM/B04C7gz7D3g7KhEOL3oI+Z7R9squie6+OfxcA0zMZTDDjZnNAN4GPIe25R4zs6iZLQW2Ag8C/wDq3T0RjjLg73de3FBfiAb7IeQig8nd3czU5LyfzKwC+D3waXffaWZdw7Qt+yd8qtgRZlZN8ACWg7M1byXCHBnsh5ALoO2VbVvMbLK7bzazyQRn5tIHM4sTJMGb3f0PYW9tywFy93ozexQ4Fqg2s1hYKhzw91tVo8PLvcAHzKzYzPajnw8hL2DPA7PClmVFBA2N7s1xTMPZvcBF4eeLANVc9MGCot+vgOXu/oO0QdqWe8DMxoclQcysFDiV4Hrro8D7wtEGvB11Q30e6vYQ8npgqbufHg77ErCQoDXap939zzkLdBgws7OAHwFR4Prw2bXSBzP7HXAiwdP9twBfA+4GbgemA2uB89y9e4MaSWNmC4AngZeAVNj7PwmuE2pb9pOZHUbQGCZKUIC73d2/YWYzCRrBjQGWAB9y97Y9nr8SoYiIFDJVjYqISEFTIhQRkYKmRCgiIgVNiVBERAqaEqGIiBQ0JUIRESloSoQiIlLQlAhFRhAz+3cz+1la9zfN7Le5jEkk3+mGepERxMzKgBXAocAC4L+A49y9JaeBieQxJUKREcbMvgeUE7yQ+FR3/0eOQxLJa0qEIiOMmR1M8EDis91dDxkX6YOuEYqMPF8Fakl7zZqZzTSzX5nZnZknEylMSoQiI4iZXQmUAOcBV3T2d/fV7v6RnAUmksf0Yl6REcLMTgIuAY5190YzG2VmR7j70lzHJpLPVCIUGQHMbDrwS+D97t4Y9v4x8OncRSUyPKixjEgBMLOxwDUEb/b+pbt/O8chieQNJUIRESloqhoVEZGCpkQoIiIFTYlQREQKmhKhiIgUNCVCEREpaEqEIiJS0JQIRUSkoCkRiohIQVMiFBGRgvb/AaQzi5p+8dQuAAAAAElFTkSuQmCC\n",
      "text/plain": [
       "<Figure size 504x504 with 1 Axes>"
      ]
     },
     "metadata": {
      "needs_background": "light"
     },
     "output_type": "display_data"
    }
   ],
   "source": [
    "alpha = 0.7\n",
    "\n",
    "fig, ax = plt.subplots(figsize=(7, 7))\n",
    "ax.scatter(\n",
    "    emb_transformed[0],\n",
    "    emb_transformed[1],\n",
    "    c=emb_transformed[\"label\"].astype(\"category\"),\n",
    "    cmap=\"jet\",\n",
    "    alpha=alpha,\n",
    ")\n",
    "ax.set(aspect=\"equal\", xlabel=\"$X_1$\", ylabel=\"$X_2$\")\n",
    "plt.title(\n",
    "    \"{} visualization of RGCN embeddings for AIFB dataset\".format(transform.__name__)\n",
    ")\n",
    "plt.show()"
   ]
  },
  {
   "cell_type": "markdown",
   "metadata": {},
   "source": [
    "Aside from a slight overlap the classes are well seperated despite only using 2-dimensions. This indicates that our model is performing well at clustering the researchers into the right groups."
   ]
  }
 ],
 "metadata": {
  "kernelspec": {
   "display_name": "Python 3",
   "language": "python",
   "name": "python3"
  },
  "language_info": {
   "codemirror_mode": {
    "name": "ipython",
    "version": 3
   },
   "file_extension": ".py",
   "mimetype": "text/x-python",
   "name": "python",
   "nbconvert_exporter": "python",
   "pygments_lexer": "ipython3",
   "version": "3.6.9"
  }
 },
 "nbformat": 4,
 "nbformat_minor": 4
}<|MERGE_RESOLUTION|>--- conflicted
+++ resolved
@@ -217,19 +217,11 @@
    "outputs": [],
    "source": [
     "rgcn = RGCN(\n",
-<<<<<<< HEAD
-    "    layer_sizes=[16, 16],\n",
-    "    activations=[\"relu\", \"relu\"],\n",
-    "    generator=generator,\n",
-    "    bias=True,\n",
-    "    num_bases=10,\n",
-=======
     "    layer_sizes=[32, 32],\n",
     "    activations=[\"relu\", \"relu\"],\n",
     "    generator=generator,\n",
     "    bias=True,\n",
     "    num_bases=20,\n",
->>>>>>> 54c68e2e
     "    dropout=0.5,\n",
     ")"
    ]
@@ -252,7 +244,7 @@
   },
   {
    "cell_type": "code",
-   "execution_count": 8,
+   "execution_count": 9,
    "metadata": {},
    "outputs": [],
    "source": [
