--- conflicted
+++ resolved
@@ -169,46 +169,7 @@
    "cell_type": "markdown",
    "metadata": {},
    "source": [
-<<<<<<< HEAD
-    "## Feature and target creation\n",
-    "\n",
-    "We now create features and targets for machine learning.  Our nodes don't have features so we simply one-hot-encode each node and use there as our features and allow our model to learn from the graph structure."
-   ]
-  },
-  {
-   "cell_type": "code",
-   "execution_count": 5,
-   "metadata": {},
-   "outputs": [],
-   "source": [
-    "# create an encoder\n",
-    "encoder = sklearn.preprocessing.OneHotEncoder(sparse=False)\n",
-    "\n",
-    "# create targets\n",
-    "# the targets are one hot encoded vectors indicating which research group a researcher belongs to\n",
-    "# targets of non-researcher entities are set to zero vectors\n",
-    "# (we're not interested in predicting anything about non-researcher nodes)\n",
-    "\n",
-    "node_index = dict(zip(g_nx.nodes, range(len(g_nx.nodes))))\n",
-    "people_idx = np.array([node_index[node] for node in people_nodes])\n",
-    "\n",
-    "people_targets = encoder.fit_transform(np.array(labels)[:, np.newaxis])\n",
-    "\n",
-    "targets = np.zeros((len(g_nx.nodes), people_targets.shape[-1]))\n",
-    "targets[people_idx, :] = people_targets\n",
-    "\n",
-    "# index the node_data and targets dataframes by the nodes of the graph - this allows\n",
-    "# the nodes and edges of the graph to be matched with the targets and features\n",
-    "node_data = pd.DataFrame(np.eye(len(g_nx.nodes)), index=g_nx.nodes)\n",
-    "targets = pd.DataFrame(targets, index=g_nx.nodes)\n",
-    "\n",
-    "# split data into train and test\n",
-    "train_data, test_data, train_targets, test_targets = model_selection.train_test_split(\n",
-    "    node_data.loc[people_nodes], targets.loc[people_nodes], train_size=0.8, test_size=None\n",
-    ")"
-=======
     "The relationship 'affiliation' indicates whether a researcher is affiliated with a reseach group e.g. (researcher, research group, affilliation). This is used to create the one-hot labels in the `affiliation` DataFrame. These relationships are not included in `G` (nor is its inverse relationship 'employs'). The idea here is to test whether we can recover a 'missing' relationship. "
->>>>>>> d1adef8a
    ]
   },
   {
@@ -222,11 +183,7 @@
   },
   {
    "cell_type": "code",
-<<<<<<< HEAD
-   "execution_count": 6,
-=======
    "execution_count": 4,
->>>>>>> d1adef8a
    "metadata": {},
    "outputs": [],
    "source": [
@@ -237,11 +194,7 @@
   },
   {
    "cell_type": "code",
-<<<<<<< HEAD
-   "execution_count": 7,
-=======
    "execution_count": 5,
->>>>>>> d1adef8a
    "metadata": {},
    "outputs": [],
    "source": [
@@ -264,11 +217,7 @@
   },
   {
    "cell_type": "code",
-<<<<<<< HEAD
-   "execution_count": 8,
-=======
    "execution_count": 6,
->>>>>>> d1adef8a
    "metadata": {},
    "outputs": [],
    "source": [
@@ -284,11 +233,7 @@
   },
   {
    "cell_type": "code",
-<<<<<<< HEAD
-   "execution_count": 9,
-=======
    "execution_count": 7,
->>>>>>> d1adef8a
    "metadata": {},
    "outputs": [],
    "source": [
@@ -304,11 +249,7 @@
   },
   {
    "cell_type": "code",
-<<<<<<< HEAD
-   "execution_count": 10,
-=======
    "execution_count": 8,
->>>>>>> d1adef8a
    "metadata": {},
    "outputs": [
     {
@@ -364,11 +305,7 @@
   },
   {
    "cell_type": "code",
-<<<<<<< HEAD
-   "execution_count": 11,
-=======
    "execution_count": 9,
->>>>>>> d1adef8a
    "metadata": {},
    "outputs": [
     {
@@ -397,11 +334,7 @@
   },
   {
    "cell_type": "code",
-<<<<<<< HEAD
-   "execution_count": 12,
-=======
    "execution_count": 10,
->>>>>>> d1adef8a
    "metadata": {},
    "outputs": [
     {
@@ -435,11 +368,7 @@
   },
   {
    "cell_type": "code",
-<<<<<<< HEAD
-   "execution_count": 13,
-=======
    "execution_count": 11,
->>>>>>> d1adef8a
    "metadata": {},
    "outputs": [],
    "source": [
@@ -454,11 +383,7 @@
   },
   {
    "cell_type": "code",
-<<<<<<< HEAD
-   "execution_count": 14,
-=======
    "execution_count": 12,
->>>>>>> d1adef8a
    "metadata": {},
    "outputs": [],
    "source": [
@@ -479,11 +404,7 @@
   },
   {
    "cell_type": "code",
-<<<<<<< HEAD
-   "execution_count": 15,
-=======
    "execution_count": 13,
->>>>>>> d1adef8a
    "metadata": {},
    "outputs": [
     {
