--- conflicted
+++ resolved
@@ -6,15 +6,9 @@
    "source": [
     "# Stellargraph example: Relational Graph Convolutional Network (RGCN) on the AIFB relational dataset\n",
     "\n",
-<<<<<<< HEAD
+    "**Warning**: the RGCN model used in this notebook is **experimental** (see known bugs [#649](https://github.com/stellargraph/stellargraph/issues/649) and [#677](https://github.com/stellargraph/stellargraph/issues/677)).\n",
+    "\n",
     "This example demonstrates how use an RGCN [1] on the AIFB dataset with stellargraph. \n",
-=======
-    "**Warning**: the RGCN model used in this notebook is **experimental** (see known bugs [#649](https://github.com/stellargraph/stellargraph/issues/649) and [#677](https://github.com/stellargraph/stellargraph/issues/677)).\n",
-    "\n",
-    "This example demonstrates how use an RGCN [1] on the AIFB dataset with stellargraph. This dataset can be downloaded [here](https://figshare.com/articles/AIFB_DataSet/745364). \n",
-    "\n",
-    "The AIFB dataset describes the AIFB research institute in terms of its staff, research group, and publications. It contains ~8k entities, ~29k edges, and 45 different relationships or edge types. In (Bloehdorn et al 2007) the dataset was first used to predict the affiliation (i.e., research group) for people in the dataset. The dataset contains 178 members of a research group with 5 different research groups. The goal is to predict which research group a researcher belongs to.\n",
->>>>>>> bcf6d0a1
     "\n",
     "[1] Modeling Relational Data with Graph Convolutional Networks. Thomas N. Kipf, Michael Schlichtkrull (2017). https://arxiv.org/pdf/1703.06103.pdf"
    ]
@@ -28,11 +22,7 @@
   },
   {
    "cell_type": "code",
-<<<<<<< HEAD
-   "execution_count": 6,
-=======
    "execution_count": 1,
->>>>>>> bcf6d0a1
    "metadata": {},
    "outputs": [],
    "source": [
