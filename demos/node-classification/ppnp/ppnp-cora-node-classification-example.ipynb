{
 "cells": [
  {
   "cell_type": "markdown",
   "metadata": {},
   "source": [
    "# Stellargraph example: Personalised Propagation of Neural Predictions (PPNP) and Approximate PPNP (APPNP) on the CORA citation dataset"
   ]
  },
  {
   "cell_type": "markdown",
   "metadata": {},
   "source": [
    "Import NetworkX and stellargraph:"
   ]
  },
  {
   "cell_type": "code",
   "execution_count": 1,
   "metadata": {},
   "outputs": [],
   "source": [
    "import networkx as nx\n",
    "import pandas as pd\n",
    "import numpy as np\n",
    "import os\n",
    "from tensorflow import keras\n",
    "from tensorflow.keras import backend as K\n",
    "from tensorflow.keras.callbacks import EarlyStopping, ModelCheckpoint\n",
    "\n",
    "import stellargraph as sg\n",
    "from stellargraph.mapper import FullBatchNodeGenerator\n",
    "from stellargraph.layer.ppnp import PPNP\n",
    "from stellargraph.layer.appnp import APPNP\n",
    "\n",
    "from tensorflow.keras import layers, optimizers, losses, metrics, Model\n",
    "from sklearn import preprocessing, feature_extraction, model_selection"
   ]
  },
  {
   "cell_type": "markdown",
   "metadata": {},
   "source": [
    "### Loading the CORA network"
   ]
  },
  {
   "cell_type": "markdown",
   "metadata": {},
   "source": [
    "**Downloading the CORA dataset:**\n",
    "    \n",
    "The dataset used in this demo can be downloaded from [here](https://linqs-data.soe.ucsc.edu/public/lbc/cora.tgz).\n",
    "\n",
    "The following is the description of the dataset:\n",
    "> The Cora dataset consists of 2708 scientific publications classified into one of seven classes.\n",
    "> The citation network consists of 5429 links. Each publication in the dataset is described by a\n",
    "> 0/1-valued word vector indicating the absence/presence of the corresponding word from the dictionary.\n",
    "> The dictionary consists of 1433 unique words. The README file in the dataset provides more details.\n",
    "\n",
    "Download and unzip the cora.tgz file to a location on your computer and set the `data_dir` variable to\n",
    "point to the location of the dataset (the directory containing \"cora.cites\" and \"cora.content\")."
   ]
  },
  {
   "cell_type": "code",
   "execution_count": 2,
   "metadata": {},
   "outputs": [],
   "source": [
    "data_dir = os.path.join(\"~\", \"data\", \"cora\")"
   ]
  },
  {
   "cell_type": "markdown",
   "metadata": {},
   "source": [
    "Load the graph from edgelist (in the order `cited-paper` <- `citing-paper`)"
   ]
  },
  {
   "cell_type": "code",
   "execution_count": 3,
   "metadata": {},
   "outputs": [],
   "source": [
    "edgelist = pd.read_csv(\n",
    "    os.path.join(data_dir, \"cora.cites\"),\n",
    "    sep=\"\\t\",\n",
    "    header=None,\n",
    "    names=[\"target\", \"source\"],\n",
    ")\n",
    "edgelist[\"label\"] = \"cites\""
   ]
  },
  {
   "cell_type": "code",
   "execution_count": 4,
   "metadata": {},
   "outputs": [],
   "source": [
    "Gnx = nx.from_pandas_edgelist(edgelist, edge_attr=\"label\")"
   ]
  },
  {
   "cell_type": "code",
   "execution_count": 5,
   "metadata": {},
   "outputs": [],
   "source": [
    "nx.set_node_attributes(Gnx, \"paper\", \"label\")"
   ]
  },
  {
   "cell_type": "markdown",
   "metadata": {},
   "source": [
    "Load the features and subject for the nodes"
   ]
  },
  {
   "cell_type": "code",
   "execution_count": 6,
   "metadata": {},
   "outputs": [],
   "source": [
    "feature_names = [\"w_{}\".format(ii) for ii in range(1433)]\n",
    "column_names = feature_names + [\"subject\"]\n",
    "node_data = pd.read_csv(\n",
    "    os.path.join(data_dir, \"cora.content\"), sep=\"\\t\", header=None, names=column_names\n",
    ")"
   ]
  },
  {
   "cell_type": "markdown",
   "metadata": {},
   "source": [
    "We aim to train a graph-ML model that will predict the \"subject\" attribute on the nodes. These subjects are one of 7 categories:"
   ]
  },
  {
   "cell_type": "code",
   "execution_count": 7,
   "metadata": {},
   "outputs": [
    {
     "data": {
      "text/plain": [
       "{'Case_Based',\n",
       " 'Genetic_Algorithms',\n",
       " 'Neural_Networks',\n",
       " 'Probabilistic_Methods',\n",
       " 'Reinforcement_Learning',\n",
       " 'Rule_Learning',\n",
       " 'Theory'}"
      ]
     },
     "execution_count": 7,
     "metadata": {},
     "output_type": "execute_result"
    }
   ],
   "source": [
    "set(node_data[\"subject\"])"
   ]
  },
  {
   "cell_type": "markdown",
   "metadata": {},
   "source": [
    "### Splitting the data"
   ]
  },
  {
   "cell_type": "markdown",
   "metadata": {},
   "source": [
    "For machine learning we want to take a subset of the nodes for training, and use the rest for validation and testing. We'll use scikit-learn again to do this.\n",
    "\n",
    "Here we're taking 140 node labels for training, 500 for validation, and the rest for testing."
   ]
  },
  {
   "cell_type": "code",
   "execution_count": 8,
   "metadata": {},
   "outputs": [],
   "source": [
    "train_data, test_data = model_selection.train_test_split(\n",
    "    node_data, train_size=140, test_size=None, stratify=node_data[\"subject\"]\n",
    ")\n",
    "val_data, test_data = model_selection.train_test_split(\n",
    "    test_data, train_size=500, test_size=None, stratify=test_data[\"subject\"]\n",
    ")"
   ]
  },
  {
   "cell_type": "markdown",
   "metadata": {},
   "source": [
    "Note using stratified sampling gives the following counts:"
   ]
  },
  {
   "cell_type": "code",
   "execution_count": 9,
   "metadata": {},
   "outputs": [
    {
     "data": {
      "text/plain": [
       "Counter({'Genetic_Algorithms': 22,\n",
       "         'Theory': 18,\n",
       "         'Neural_Networks': 42,\n",
       "         'Case_Based': 16,\n",
       "         'Reinforcement_Learning': 11,\n",
       "         'Probabilistic_Methods': 22,\n",
       "         'Rule_Learning': 9})"
      ]
     },
     "execution_count": 9,
     "metadata": {},
     "output_type": "execute_result"
    }
   ],
   "source": [
    "from collections import Counter\n",
    "\n",
    "Counter(train_data[\"subject\"])"
   ]
  },
  {
   "cell_type": "markdown",
   "metadata": {},
   "source": [
    "The training set has class imbalance that might need to be compensated, e.g., via using a weighted cross-entropy loss in model training, with class weights inversely proportional to class support. However, we will ignore the class imbalance in this example, for simplicity."
   ]
  },
  {
   "cell_type": "markdown",
   "metadata": {},
   "source": [
    "### Converting to numeric arrays"
   ]
  },
  {
   "cell_type": "markdown",
   "metadata": {},
   "source": [
    "For our categorical target, we will use one-hot vectors that will be fed into a soft-max Keras layer during training. To do this conversion ..."
   ]
  },
  {
   "cell_type": "code",
   "execution_count": 10,
   "metadata": {},
   "outputs": [],
   "source": [
    "target_encoding = feature_extraction.DictVectorizer(sparse=False)\n",
    "\n",
    "train_targets = target_encoding.fit_transform(train_data[[\"subject\"]].to_dict(\"records\"))\n",
    "val_targets = target_encoding.transform(val_data[[\"subject\"]].to_dict(\"records\"))\n",
    "test_targets = target_encoding.transform(test_data[[\"subject\"]].to_dict(\"records\"))"
   ]
  },
  {
   "cell_type": "markdown",
   "metadata": {},
   "source": [
    "We now do the same for the node attributes we want to use to predict the subject. These are the feature vectors that the Keras model will use as input. The CORA dataset contains attributes 'w_x' that correspond to words found in that publication. If a word occurs more than once in a publication the relevant attribute will be set to one, otherwise it will be zero."
   ]
  },
  {
   "cell_type": "code",
   "execution_count": 11,
   "metadata": {},
   "outputs": [],
   "source": [
    "node_features = node_data[feature_names]"
   ]
  },
  {
   "cell_type": "markdown",
   "metadata": {},
   "source": [
    "## Creating the PPNP model in Keras"
   ]
  },
  {
   "cell_type": "markdown",
   "metadata": {},
   "source": [
    "Now create a StellarGraph object from the NetworkX graph and the node features and targets. It is StellarGraph objects that we use in this library to perform machine learning tasks on."
   ]
  },
  {
   "cell_type": "code",
   "execution_count": 12,
   "metadata": {},
   "outputs": [],
   "source": [
    "G = sg.StellarGraph(Gnx, node_features=node_features)"
   ]
  },
  {
   "cell_type": "code",
   "execution_count": 13,
   "metadata": {},
   "outputs": [
    {
     "name": "stdout",
     "output_type": "stream",
     "text": [
      "NetworkXStellarGraph: Undirected multigraph\n",
      " Nodes: 2708, Edges: 5278\n",
      "\n",
      " Node types:\n",
      "  paper: [2708]\n",
      "    Edge types: paper-cites->paper\n",
      "\n",
      " Edge types:\n",
      "    paper-cites->paper: [5278]\n",
      "\n"
     ]
    }
   ],
   "source": [
    "print(G.info())"
   ]
  },
  {
   "cell_type": "markdown",
   "metadata": {},
   "source": [
    "To feed data from the graph to the Keras model we need a generator. Since PPNP is a full-batch model, we use the `FullBatchNodeGenerator` class to feed node features and the normalized graph Laplacian matrix to the model.\n",
    "\n",
    "Specifying the `method='ppnp'` argument to the `FullBatchNodeGenerator` will pre-process the adjacency matrix and supply the personalized page rank matrix necessary for PPNP.  The personalized page rank matrix is a dense matrix and so `sparse=False` must be passed to `FullBatchNodeGenerator`. `teleport_probability=0.1` specifies the probability of returning to the starting node in the propogation step as desribed in the paper (alpha in the paper). "
   ]
  },
  {
   "cell_type": "code",
   "execution_count": 14,
   "metadata": {},
   "outputs": [],
   "source": [
    "generator = FullBatchNodeGenerator(\n",
    "    G, method=\"ppnp\", sparse=False, teleport_probability=0.1\n",
    ")"
   ]
  },
  {
   "cell_type": "markdown",
   "metadata": {},
   "source": [
    "For training we map only the training nodes returned from our splitter and the target values."
   ]
  },
  {
   "cell_type": "code",
   "execution_count": 15,
   "metadata": {},
   "outputs": [],
   "source": [
    "train_gen = generator.flow(train_data.index, train_targets)"
   ]
  },
  {
   "cell_type": "markdown",
   "metadata": {},
   "source": [
    "Now we can specify our machine learning model, we need a few more parameters for this:\n",
    "\n",
    " * the `layer_sizes` is a list of hidden feature sizes of each full fully connected layer in the model. In this example we use three fully connected layers with 64,64, and 7 hidden node features at each layer. \n",
    " * `activations` is a list of activations applied to each layer's output\n",
    " * `dropout=0.5` specifies a 50% dropout at each layer. \n",
    " * `kernel_regularizer=keras.regularizers.l2(0.001)` specifies a penality that prevents the model weights from become too large and helps limit overfitting\n",
    " \n",
    " #### Note that the size of the final fully connected layer must be equal to the number of classes you are trying to predict.\n"
   ]
  },
  {
   "cell_type": "markdown",
   "metadata": {},
   "source": [
    "We create a PPNP model as follows:"
   ]
  },
  {
   "cell_type": "code",
   "execution_count": 16,
   "metadata": {},
   "outputs": [],
   "source": [
    "ppnp = PPNP(\n",
    "    layer_sizes=[64, 64, train_targets.shape[-1]],\n",
    "    activations=[\"relu\", \"relu\", \"relu\"],\n",
    "    generator=generator,\n",
    "    dropout=0.5,\n",
    "    kernel_regularizer=keras.regularizers.l2(0.001),\n",
    ")\n",
    "\n",
    "x_inp, x_out = ppnp.build()\n",
    "predictions = keras.layers.Softmax()(x_out)"
   ]
  },
  {
   "cell_type": "markdown",
   "metadata": {},
   "source": [
    "### Training the model"
   ]
  },
  {
   "cell_type": "markdown",
   "metadata": {},
   "source": [
    "Now let's create the actual Keras model with the input tensors `x_inp` and output tensors being the predictions `predictions` from the final dense layer"
   ]
  },
  {
   "cell_type": "code",
   "execution_count": 17,
   "metadata": {},
   "outputs": [],
   "source": [
    "ppnp_model = Model(inputs=x_inp, outputs=predictions)\n",
    "ppnp_model.compile(\n",
    "    optimizer=optimizers.Adam(lr=0.01),\n",
    "    loss=losses.categorical_crossentropy,\n",
    "    metrics=[\"acc\"],\n",
    ")"
   ]
  },
  {
   "cell_type": "markdown",
   "metadata": {},
   "source": [
    "Train the model, keeping track of its loss and accuracy on the training set, and its generalisation performance on the validation set (we need to create another generator over the validation data for this)"
   ]
  },
  {
   "cell_type": "code",
   "execution_count": 18,
   "metadata": {},
   "outputs": [],
   "source": [
    "val_gen = generator.flow(val_data.index, val_targets)"
   ]
  },
  {
   "cell_type": "markdown",
   "metadata": {},
   "source": [
    "Create callbacks for early stopping (if validation accuracy stops improving) and best model checkpoint saving:"
   ]
  },
  {
   "cell_type": "code",
   "execution_count": 19,
   "metadata": {},
   "outputs": [],
   "source": [
    "if not os.path.isdir(\"logs\"):\n",
    "    os.makedirs(\"logs\")"
   ]
  },
  {
   "cell_type": "code",
   "execution_count": 20,
   "metadata": {},
   "outputs": [],
   "source": [
    "es_callback = EarlyStopping(\n",
    "    monitor=\"val_acc\", patience=50\n",
    ")  # patience is the number of epochs to wait before early stopping in case of no further improvement\n",
    "\n",
    "mc_callback = ModelCheckpoint(\n",
    "    \"logs/best_ppnp_model.h5\",\n",
    "    monitor=\"val_acc\",\n",
    "    save_best_only=True,\n",
    "    save_weights_only=True,\n",
    ")"
   ]
  },
  {
   "cell_type": "markdown",
   "metadata": {},
   "source": [
    "Train the model"
   ]
  },
  {
   "cell_type": "code",
   "execution_count": 21,
   "metadata": {},
   "outputs": [
    {
     "name": "stdout",
     "output_type": "stream",
     "text": [
      "Epoch 1/80\n",
      "WARNING:tensorflow:From /Users/doc019/.envs/tf2/lib/python3.7/site-packages/tensorflow_core/python/ops/array_grad.py:502: _EagerTensorBase.cpu (from tensorflow.python.framework.ops) is deprecated and will be removed in a future version.\n",
      "Instructions for updating:\n",
      "Use tf.identity instead.\n"
     ]
    },
    {
     "name": "stdout",
     "output_type": "stream",
     "text": [
      "1/1 - 0s - loss: 2.1599 - acc: 0.0929 - val_loss: 2.0875 - val_acc: 0.3020\n"
     ]
    },
    {
     "name": "stdout",
     "output_type": "stream",
     "text": [
      "Epoch 2/80\n"
     ]
    },
    {
     "name": "stdout",
     "output_type": "stream",
     "text": [
      "1/1 - 0s - loss: 2.0729 - acc: 0.2929 - val_loss: 2.0289 - val_acc: 0.3020\n"
     ]
<<<<<<< HEAD
    }
   ],
   "source": [
    "test_metrics = ppnp_model.evaluate_generator(test_gen)\n",
    "print(\"\\nTest Set Metrics:\")\n",
    "for name, val in zip(ppnp_model.metrics_names, test_metrics):\n",
    "    print(\"\\t{}: {:0.4f}\".format(name, val))"
   ]
  },
  {
   "cell_type": "markdown",
   "metadata": {},
   "source": [
    "## Using the Approximate PPNP Model\n",
    "\n",
    "Lets repeat the training and testing steps with the APPNP model using the same dataset. The downside of the PPNP is that you have to invert the adjacency matrix - which is time inneficient for large graphs - and store that invert matrix - which is space innefficient. The approximate model avoids this issue by using a clever mathematical trick. \n",
    "\n",
    "The APPNP model uses the normalized graph Laplacian. To get the normalized graph Laplacian we create a new `FullBatchNodeGenerator` and set `method=\"gcn\"`. We have the option of choosing `sparse=True` or `sparse=False` but will use `sparse=True` for memory efficiency."
   ]
  },
  {
   "cell_type": "code",
   "execution_count": 27,
   "metadata": {},
   "outputs": [],
   "source": [
    "generator = FullBatchNodeGenerator(G, method=\"gcn\", sparse=True)\n",
    "\n",
    "train_gen = generator.flow(train_data.index, train_targets)\n",
    "val_gen = generator.flow(val_data.index, val_targets)\n",
    "test_gen = generator.flow(test_data.index, test_targets)\n",
    "\n",
    "appnp = APPNP(\n",
    "    layer_sizes=[64, 64, train_targets.shape[-1]],\n",
    "    activations=[\"relu\", \"relu\", \"relu\"],\n",
    "    bias=True,\n",
    "    generator=generator,\n",
    "    teleport_probability=0.1,\n",
    "    dropout=0.5,\n",
    "    kernel_regularizer=keras.regularizers.l2(0.001),\n",
    ")\n",
    "\n",
    "x_inp, x_out = appnp.node_model()\n",
    "predictions = keras.layers.Softmax()(x_out)\n",
    "\n",
    "appnp_model = keras.models.Model(inputs=x_inp, outputs=predictions)\n",
    "appnp_model.compile(\n",
    "    loss=\"categorical_crossentropy\",\n",
    "    metrics=[\"acc\"],\n",
    "    optimizer=keras.optimizers.Adam(lr=0.01),\n",
    ")\n",
    "\n",
    "es_callback = EarlyStopping(\n",
    "    monitor=\"val_acc\", patience=50\n",
    ")  # patience is the number of epochs to wait before early stopping in case of no further improvement\n",
    "\n",
    "mc_callback = ModelCheckpoint(\n",
    "    \"logs/best_appnp_model.h5\",\n",
    "    monitor=\"val_acc\",\n",
    "    save_best_only=True,\n",
    "    save_weights_only=True,\n",
    ")\n",
    "\n",
    "history = appnp_model.fit_generator(\n",
    "    train_gen,\n",
    "    epochs=120,\n",
    "    validation_data=val_gen,\n",
    "    verbose=2,\n",
    "    shuffle=False,  # this should be False, since shuffling data means shuffling the whole graph\n",
    "    callbacks=[es_callback, mc_callback],\n",
    ")"
   ]
  },
  {
   "cell_type": "code",
   "execution_count": 28,
   "metadata": {},
   "outputs": [
=======
    },
>>>>>>> 6b23eca4
    {
     "name": "stdout",
     "output_type": "stream",
     "text": [
      "Epoch 3/80\n"
     ]
    },
    {
     "name": "stdout",
     "output_type": "stream",
     "text": [
      "1/1 - 0s - loss: 2.0044 - acc: 0.2929 - val_loss: 1.9817 - val_acc: 0.3020\n"
     ]
    },
    {
     "name": "stdout",
     "output_type": "stream",
     "text": [
      "Epoch 4/80\n"
     ]
    },
    {
     "name": "stdout",
     "output_type": "stream",
     "text": [
      "1/1 - 0s - loss: 1.9740 - acc: 0.3000 - val_loss: 1.9448 - val_acc: 0.3020\n"
     ]
    },
    {
     "name": "stdout",
     "output_type": "stream",
     "text": [
      "Epoch 5/80\n"
     ]
    },
    {
     "name": "stdout",
     "output_type": "stream",
     "text": [
      "1/1 - 0s - loss: 1.9435 - acc: 0.2929 - val_loss: 1.8980 - val_acc: 0.3020\n"
     ]
    },
    {
     "name": "stdout",
     "output_type": "stream",
     "text": [
      "Epoch 6/80\n"
     ]
    },
    {
     "name": "stdout",
     "output_type": "stream",
     "text": [
      "1/1 - 0s - loss: 1.8911 - acc: 0.3071 - val_loss: 1.8500 - val_acc: 0.3020\n"
     ]
    },
    {
     "name": "stdout",
     "output_type": "stream",
     "text": [
      "Epoch 7/80\n"
     ]
    },
    {
     "name": "stdout",
     "output_type": "stream",
     "text": [
      "1/1 - 0s - loss: 1.9128 - acc: 0.3071 - val_loss: 1.8064 - val_acc: 0.3940\n"
     ]
    },
    {
     "name": "stdout",
     "output_type": "stream",
     "text": [
      "Epoch 8/80\n"
     ]
    },
    {
     "name": "stdout",
     "output_type": "stream",
     "text": [
      "1/1 - 0s - loss: 1.8352 - acc: 0.3143 - val_loss: 1.7619 - val_acc: 0.4980\n"
     ]
    },
    {
     "name": "stdout",
     "output_type": "stream",
     "text": [
      "Epoch 9/80\n"
     ]
    },
    {
     "name": "stdout",
     "output_type": "stream",
     "text": [
      "1/1 - 0s - loss: 1.7459 - acc: 0.4571 - val_loss: 1.7043 - val_acc: 0.5540\n"
     ]
    },
    {
     "name": "stdout",
     "output_type": "stream",
     "text": [
      "Epoch 10/80\n"
     ]
    },
    {
     "name": "stdout",
     "output_type": "stream",
     "text": [
      "1/1 - 0s - loss: 1.7510 - acc: 0.4429 - val_loss: 1.6316 - val_acc: 0.5800\n"
     ]
    },
    {
     "name": "stdout",
     "output_type": "stream",
     "text": [
      "Epoch 11/80\n"
     ]
    },
    {
     "name": "stdout",
     "output_type": "stream",
     "text": [
      "1/1 - 0s - loss: 1.6374 - acc: 0.5000 - val_loss: 1.5465 - val_acc: 0.5980\n"
     ]
    },
    {
     "name": "stdout",
     "output_type": "stream",
     "text": [
      "Epoch 12/80\n"
     ]
    },
    {
     "name": "stdout",
     "output_type": "stream",
     "text": [
      "1/1 - 0s - loss: 1.6044 - acc: 0.5000 - val_loss: 1.4637 - val_acc: 0.5940\n"
     ]
    },
    {
     "name": "stdout",
     "output_type": "stream",
     "text": [
      "Epoch 13/80\n"
     ]
    },
    {
     "name": "stdout",
     "output_type": "stream",
     "text": [
      "1/1 - 0s - loss: 1.5055 - acc: 0.5714 - val_loss: 1.3875 - val_acc: 0.5980\n"
     ]
    },
    {
     "name": "stdout",
     "output_type": "stream",
     "text": [
      "Epoch 14/80\n"
     ]
    },
    {
     "name": "stdout",
     "output_type": "stream",
     "text": [
      "1/1 - 0s - loss: 1.4694 - acc: 0.5714 - val_loss: 1.3166 - val_acc: 0.6520\n"
     ]
    },
    {
     "name": "stdout",
     "output_type": "stream",
     "text": [
      "Epoch 15/80\n"
     ]
    },
    {
     "name": "stdout",
     "output_type": "stream",
     "text": [
      "1/1 - 0s - loss: 1.4645 - acc: 0.5214 - val_loss: 1.2547 - val_acc: 0.6940\n"
     ]
    },
    {
     "name": "stdout",
     "output_type": "stream",
     "text": [
      "Epoch 16/80\n"
     ]
    },
    {
     "name": "stdout",
     "output_type": "stream",
     "text": [
      "1/1 - 0s - loss: 1.3094 - acc: 0.6214 - val_loss: 1.2062 - val_acc: 0.7160\n"
     ]
    },
    {
     "name": "stdout",
     "output_type": "stream",
     "text": [
      "Epoch 17/80\n"
     ]
    },
    {
     "name": "stdout",
     "output_type": "stream",
     "text": [
      "1/1 - 0s - loss: 1.3256 - acc: 0.6214 - val_loss: 1.1758 - val_acc: 0.7320\n"
     ]
    },
    {
     "name": "stdout",
     "output_type": "stream",
     "text": [
      "Epoch 18/80\n"
     ]
    },
    {
     "name": "stdout",
     "output_type": "stream",
     "text": [
      "1/1 - 0s - loss: 1.1683 - acc: 0.6857 - val_loss: 1.1537 - val_acc: 0.7260\n"
     ]
    },
    {
     "name": "stdout",
     "output_type": "stream",
     "text": [
      "Epoch 19/80\n"
     ]
    },
    {
     "name": "stdout",
     "output_type": "stream",
     "text": [
      "1/1 - 0s - loss: 1.0887 - acc: 0.7000 - val_loss: 1.1347 - val_acc: 0.7320\n"
     ]
    },
    {
     "name": "stdout",
     "output_type": "stream",
     "text": [
      "Epoch 20/80\n"
     ]
    },
    {
     "name": "stdout",
     "output_type": "stream",
     "text": [
      "1/1 - 0s - loss: 1.1129 - acc: 0.7143 - val_loss: 1.1092 - val_acc: 0.7400\n"
     ]
    },
    {
     "name": "stdout",
     "output_type": "stream",
     "text": [
      "Epoch 21/80\n"
     ]
    },
    {
     "name": "stdout",
     "output_type": "stream",
     "text": [
      "1/1 - 0s - loss: 1.1137 - acc: 0.7500 - val_loss: 1.0891 - val_acc: 0.7460\n"
     ]
    },
    {
     "name": "stdout",
     "output_type": "stream",
     "text": [
      "Epoch 22/80\n"
     ]
    },
    {
     "name": "stdout",
     "output_type": "stream",
     "text": [
      "1/1 - 0s - loss: 0.9502 - acc: 0.7786 - val_loss: 1.0789 - val_acc: 0.7620\n"
     ]
    },
    {
     "name": "stdout",
     "output_type": "stream",
     "text": [
      "Epoch 23/80\n"
     ]
    },
    {
     "name": "stdout",
     "output_type": "stream",
     "text": [
      "1/1 - 0s - loss: 1.0123 - acc: 0.7571 - val_loss: 1.0595 - val_acc: 0.7740\n"
     ]
    },
    {
     "name": "stdout",
     "output_type": "stream",
     "text": [
      "Epoch 24/80\n"
     ]
    },
    {
     "name": "stdout",
     "output_type": "stream",
     "text": [
      "1/1 - 0s - loss: 1.0087 - acc: 0.7357 - val_loss: 1.0430 - val_acc: 0.7840\n"
     ]
    },
    {
     "name": "stdout",
     "output_type": "stream",
     "text": [
      "Epoch 25/80\n"
     ]
    },
    {
     "name": "stdout",
     "output_type": "stream",
     "text": [
      "1/1 - 0s - loss: 1.0182 - acc: 0.7714 - val_loss: 1.0376 - val_acc: 0.7860\n"
     ]
    },
    {
     "name": "stdout",
     "output_type": "stream",
     "text": [
      "Epoch 26/80\n"
     ]
    },
    {
     "name": "stdout",
     "output_type": "stream",
     "text": [
      "1/1 - 0s - loss: 0.9582 - acc: 0.7643 - val_loss: 1.0433 - val_acc: 0.7960\n"
     ]
    },
    {
     "name": "stdout",
     "output_type": "stream",
     "text": [
      "Epoch 27/80\n"
     ]
    },
    {
     "name": "stdout",
     "output_type": "stream",
     "text": [
      "1/1 - 0s - loss: 0.9607 - acc: 0.8000 - val_loss: 1.0343 - val_acc: 0.7840\n"
     ]
    },
    {
     "name": "stdout",
     "output_type": "stream",
     "text": [
      "Epoch 28/80\n"
     ]
    },
    {
     "name": "stdout",
     "output_type": "stream",
     "text": [
      "1/1 - 0s - loss: 0.9276 - acc: 0.8071 - val_loss: 1.0314 - val_acc: 0.7720\n"
     ]
    },
    {
     "name": "stdout",
     "output_type": "stream",
     "text": [
      "Epoch 29/80\n"
     ]
    },
    {
     "name": "stdout",
     "output_type": "stream",
     "text": [
      "1/1 - 0s - loss: 0.9551 - acc: 0.8000 - val_loss: 1.0383 - val_acc: 0.7700\n"
     ]
    },
    {
     "name": "stdout",
     "output_type": "stream",
     "text": [
      "Epoch 30/80\n"
     ]
    },
    {
     "name": "stdout",
     "output_type": "stream",
     "text": [
      "1/1 - 0s - loss: 0.8990 - acc: 0.8000 - val_loss: 1.0472 - val_acc: 0.7680\n"
     ]
    },
    {
     "name": "stdout",
     "output_type": "stream",
     "text": [
      "Epoch 31/80\n"
     ]
    },
    {
     "name": "stdout",
     "output_type": "stream",
     "text": [
      "1/1 - 0s - loss: 0.8820 - acc: 0.8143 - val_loss: 1.0538 - val_acc: 0.7740\n"
     ]
    },
    {
     "name": "stdout",
     "output_type": "stream",
     "text": [
      "Epoch 32/80\n"
     ]
    },
    {
     "name": "stdout",
     "output_type": "stream",
     "text": [
      "1/1 - 0s - loss: 0.9005 - acc: 0.8143 - val_loss: 1.0441 - val_acc: 0.7700\n"
     ]
    },
    {
     "name": "stdout",
     "output_type": "stream",
     "text": [
      "Epoch 33/80\n"
     ]
    },
    {
     "name": "stdout",
     "output_type": "stream",
     "text": [
      "1/1 - 0s - loss: 0.9670 - acc: 0.7857 - val_loss: 1.0319 - val_acc: 0.7700\n"
     ]
    },
    {
     "name": "stdout",
     "output_type": "stream",
     "text": [
      "Epoch 34/80\n"
     ]
    },
    {
     "name": "stdout",
     "output_type": "stream",
     "text": [
      "1/1 - 0s - loss: 0.8599 - acc: 0.8500 - val_loss: 1.0115 - val_acc: 0.7700\n"
     ]
    },
    {
     "name": "stdout",
     "output_type": "stream",
     "text": [
      "Epoch 35/80\n"
     ]
    },
    {
     "name": "stdout",
     "output_type": "stream",
     "text": [
      "1/1 - 0s - loss: 0.8452 - acc: 0.8357 - val_loss: 0.9817 - val_acc: 0.7760\n"
     ]
    },
    {
     "name": "stdout",
     "output_type": "stream",
     "text": [
      "Epoch 36/80\n"
     ]
    },
    {
     "name": "stdout",
     "output_type": "stream",
     "text": [
      "1/1 - 0s - loss: 0.8312 - acc: 0.8357 - val_loss: 0.9644 - val_acc: 0.7800\n"
     ]
    },
    {
     "name": "stdout",
     "output_type": "stream",
     "text": [
      "Epoch 37/80\n"
     ]
    },
    {
     "name": "stdout",
     "output_type": "stream",
     "text": [
      "1/1 - 0s - loss: 0.7943 - acc: 0.8500 - val_loss: 0.9724 - val_acc: 0.7800\n"
     ]
    },
    {
     "name": "stdout",
     "output_type": "stream",
     "text": [
      "Epoch 38/80\n"
     ]
    },
    {
     "name": "stdout",
     "output_type": "stream",
     "text": [
      "1/1 - 0s - loss: 0.9365 - acc: 0.8214 - val_loss: 0.9778 - val_acc: 0.7780\n"
     ]
    },
    {
     "name": "stdout",
     "output_type": "stream",
     "text": [
      "Epoch 39/80\n"
     ]
    },
    {
     "name": "stdout",
     "output_type": "stream",
     "text": [
      "1/1 - 0s - loss: 0.8617 - acc: 0.8214 - val_loss: 0.9711 - val_acc: 0.7840\n"
     ]
    },
    {
     "name": "stdout",
     "output_type": "stream",
     "text": [
      "Epoch 40/80\n"
     ]
    },
    {
     "name": "stdout",
     "output_type": "stream",
     "text": [
      "1/1 - 0s - loss: 0.8251 - acc: 0.8071 - val_loss: 0.9640 - val_acc: 0.7840\n"
     ]
    },
    {
     "name": "stdout",
     "output_type": "stream",
     "text": [
      "Epoch 41/80\n"
     ]
    },
    {
     "name": "stdout",
     "output_type": "stream",
     "text": [
      "1/1 - 0s - loss: 0.8186 - acc: 0.8571 - val_loss: 0.9728 - val_acc: 0.7820\n"
     ]
    },
    {
     "name": "stdout",
     "output_type": "stream",
     "text": [
      "Epoch 42/80\n"
     ]
    },
    {
     "name": "stdout",
     "output_type": "stream",
     "text": [
      "1/1 - 0s - loss: 0.7751 - acc: 0.8500 - val_loss: 0.9932 - val_acc: 0.7800\n"
     ]
    },
    {
     "name": "stdout",
     "output_type": "stream",
     "text": [
      "Epoch 43/80\n"
     ]
    },
    {
     "name": "stdout",
     "output_type": "stream",
     "text": [
      "1/1 - 0s - loss: 0.7727 - acc: 0.8500 - val_loss: 1.0128 - val_acc: 0.7820\n"
     ]
    },
    {
     "name": "stdout",
     "output_type": "stream",
     "text": [
      "Epoch 44/80\n"
     ]
    },
    {
     "name": "stdout",
     "output_type": "stream",
     "text": [
      "1/1 - 0s - loss: 0.8369 - acc: 0.8429 - val_loss: 1.0134 - val_acc: 0.7820\n"
     ]
    },
    {
     "name": "stdout",
     "output_type": "stream",
     "text": [
      "Epoch 45/80\n"
     ]
    },
    {
     "name": "stdout",
     "output_type": "stream",
     "text": [
      "1/1 - 0s - loss: 0.8604 - acc: 0.8143 - val_loss: 0.9930 - val_acc: 0.7760\n"
     ]
    },
    {
     "name": "stdout",
     "output_type": "stream",
     "text": [
      "Epoch 46/80\n"
     ]
    },
    {
     "name": "stdout",
     "output_type": "stream",
     "text": [
      "1/1 - 0s - loss: 0.7866 - acc: 0.8286 - val_loss: 0.9742 - val_acc: 0.7820\n"
     ]
    },
    {
     "name": "stdout",
     "output_type": "stream",
     "text": [
      "Epoch 47/80\n"
     ]
    },
    {
     "name": "stdout",
     "output_type": "stream",
     "text": [
      "1/1 - 0s - loss: 0.7795 - acc: 0.8571 - val_loss: 0.9660 - val_acc: 0.7860\n"
     ]
    },
    {
     "name": "stdout",
     "output_type": "stream",
     "text": [
      "Epoch 48/80\n"
     ]
    },
    {
     "name": "stdout",
     "output_type": "stream",
     "text": [
      "1/1 - 0s - loss: 0.8167 - acc: 0.8214 - val_loss: 0.9593 - val_acc: 0.7880\n"
     ]
    },
    {
     "name": "stdout",
     "output_type": "stream",
     "text": [
      "Epoch 49/80\n"
     ]
    },
    {
     "name": "stdout",
     "output_type": "stream",
     "text": [
      "1/1 - 0s - loss: 0.8022 - acc: 0.8357 - val_loss: 0.9590 - val_acc: 0.7860\n"
     ]
    },
    {
     "name": "stdout",
     "output_type": "stream",
     "text": [
      "Epoch 50/80\n"
     ]
    },
    {
     "name": "stdout",
     "output_type": "stream",
     "text": [
      "1/1 - 0s - loss: 0.7633 - acc: 0.8286 - val_loss: 0.9644 - val_acc: 0.7820\n"
     ]
    },
    {
     "name": "stdout",
     "output_type": "stream",
     "text": [
      "Epoch 51/80\n"
     ]
    },
    {
     "name": "stdout",
     "output_type": "stream",
     "text": [
      "1/1 - 0s - loss: 0.6852 - acc: 0.8714 - val_loss: 0.9684 - val_acc: 0.7820\n"
     ]
    },
    {
     "name": "stdout",
     "output_type": "stream",
     "text": [
      "Epoch 52/80\n"
     ]
    },
    {
     "name": "stdout",
     "output_type": "stream",
     "text": [
      "1/1 - 0s - loss: 0.8340 - acc: 0.8286 - val_loss: 0.9713 - val_acc: 0.7800\n"
     ]
    },
    {
     "name": "stdout",
     "output_type": "stream",
     "text": [
      "Epoch 53/80\n"
     ]
    },
    {
     "name": "stdout",
     "output_type": "stream",
     "text": [
      "1/1 - 0s - loss: 0.8443 - acc: 0.8214 - val_loss: 0.9769 - val_acc: 0.7900\n"
     ]
    },
    {
     "name": "stdout",
     "output_type": "stream",
     "text": [
      "Epoch 54/80\n"
     ]
    },
    {
     "name": "stdout",
     "output_type": "stream",
     "text": [
      "1/1 - 0s - loss: 0.7172 - acc: 0.8429 - val_loss: 0.9850 - val_acc: 0.7840\n"
     ]
    },
    {
     "name": "stdout",
     "output_type": "stream",
     "text": [
      "Epoch 55/80\n"
     ]
    },
    {
     "name": "stdout",
     "output_type": "stream",
     "text": [
      "1/1 - 0s - loss: 0.7857 - acc: 0.8643 - val_loss: 0.9908 - val_acc: 0.7860\n"
     ]
    },
    {
     "name": "stdout",
     "output_type": "stream",
     "text": [
      "Epoch 56/80\n"
     ]
    },
    {
     "name": "stdout",
     "output_type": "stream",
     "text": [
      "1/1 - 0s - loss: 0.8716 - acc: 0.8143 - val_loss: 0.9983 - val_acc: 0.7880\n"
     ]
    },
    {
     "name": "stdout",
     "output_type": "stream",
     "text": [
      "Epoch 57/80\n"
     ]
    },
    {
     "name": "stdout",
     "output_type": "stream",
     "text": [
      "1/1 - 0s - loss: 0.8405 - acc: 0.8143 - val_loss: 0.9929 - val_acc: 0.7900\n"
     ]
    },
    {
     "name": "stdout",
     "output_type": "stream",
     "text": [
      "Epoch 58/80\n"
     ]
    },
    {
     "name": "stdout",
     "output_type": "stream",
     "text": [
      "1/1 - 0s - loss: 0.7329 - acc: 0.8643 - val_loss: 0.9807 - val_acc: 0.7840\n"
     ]
    },
    {
     "name": "stdout",
     "output_type": "stream",
     "text": [
      "Epoch 59/80\n"
     ]
    },
    {
     "name": "stdout",
     "output_type": "stream",
     "text": [
      "1/1 - 0s - loss: 0.7431 - acc: 0.8929 - val_loss: 0.9720 - val_acc: 0.7700\n"
     ]
    },
    {
     "name": "stdout",
     "output_type": "stream",
     "text": [
      "Epoch 60/80\n"
     ]
    },
    {
     "name": "stdout",
     "output_type": "stream",
     "text": [
      "1/1 - 0s - loss: 0.7624 - acc: 0.8429 - val_loss: 0.9630 - val_acc: 0.7800\n"
     ]
    },
    {
     "name": "stdout",
     "output_type": "stream",
     "text": [
      "Epoch 61/80\n"
     ]
    },
    {
     "name": "stdout",
     "output_type": "stream",
     "text": [
      "1/1 - 0s - loss: 0.7111 - acc: 0.8714 - val_loss: 0.9588 - val_acc: 0.7800\n"
     ]
    },
    {
     "name": "stdout",
     "output_type": "stream",
     "text": [
      "Epoch 62/80\n"
     ]
    },
    {
     "name": "stdout",
     "output_type": "stream",
     "text": [
      "1/1 - 0s - loss: 0.6725 - acc: 0.8857 - val_loss: 0.9548 - val_acc: 0.7800\n"
     ]
    },
    {
     "name": "stdout",
     "output_type": "stream",
     "text": [
      "Epoch 63/80\n"
     ]
    },
    {
     "name": "stdout",
     "output_type": "stream",
     "text": [
      "1/1 - 0s - loss: 0.7147 - acc: 0.8571 - val_loss: 0.9537 - val_acc: 0.7840\n"
     ]
    },
    {
     "name": "stdout",
     "output_type": "stream",
     "text": [
      "Epoch 64/80\n"
     ]
    },
    {
     "name": "stdout",
     "output_type": "stream",
     "text": [
      "1/1 - 0s - loss: 0.7115 - acc: 0.8714 - val_loss: 0.9520 - val_acc: 0.7860\n"
     ]
    },
    {
     "name": "stdout",
     "output_type": "stream",
     "text": [
      "Epoch 65/80\n"
     ]
    },
    {
     "name": "stdout",
     "output_type": "stream",
     "text": [
      "1/1 - 0s - loss: 0.6966 - acc: 0.8643 - val_loss: 0.9535 - val_acc: 0.8000\n"
     ]
    },
    {
     "name": "stdout",
     "output_type": "stream",
     "text": [
      "Epoch 66/80\n"
     ]
    },
    {
     "name": "stdout",
     "output_type": "stream",
     "text": [
      "1/1 - 0s - loss: 0.7248 - acc: 0.8643 - val_loss: 0.9520 - val_acc: 0.8060\n"
     ]
    },
    {
     "name": "stdout",
     "output_type": "stream",
     "text": [
      "Epoch 67/80\n"
     ]
    },
    {
     "name": "stdout",
     "output_type": "stream",
     "text": [
      "1/1 - 0s - loss: 0.7633 - acc: 0.8214 - val_loss: 0.9521 - val_acc: 0.7980\n"
     ]
    },
    {
     "name": "stdout",
     "output_type": "stream",
     "text": [
      "Epoch 68/80\n"
     ]
    },
    {
     "name": "stdout",
     "output_type": "stream",
     "text": [
      "1/1 - 0s - loss: 0.6003 - acc: 0.8857 - val_loss: 0.9563 - val_acc: 0.8020\n"
     ]
    },
    {
     "name": "stdout",
     "output_type": "stream",
     "text": [
      "Epoch 69/80\n"
     ]
    },
    {
     "name": "stdout",
     "output_type": "stream",
     "text": [
      "1/1 - 0s - loss: 0.6435 - acc: 0.8714 - val_loss: 0.9592 - val_acc: 0.8200\n"
     ]
    },
    {
     "name": "stdout",
     "output_type": "stream",
     "text": [
      "Epoch 70/80\n"
     ]
    },
    {
     "name": "stdout",
     "output_type": "stream",
     "text": [
      "1/1 - 0s - loss: 0.5962 - acc: 0.9071 - val_loss: 0.9577 - val_acc: 0.8240\n"
     ]
    },
    {
     "name": "stdout",
     "output_type": "stream",
     "text": [
      "Epoch 71/80\n"
     ]
    },
    {
     "name": "stdout",
     "output_type": "stream",
     "text": [
      "1/1 - 0s - loss: 0.7508 - acc: 0.8643 - val_loss: 0.9514 - val_acc: 0.8300\n"
     ]
    },
    {
     "name": "stdout",
     "output_type": "stream",
     "text": [
      "Epoch 72/80\n"
     ]
    },
    {
     "name": "stdout",
     "output_type": "stream",
     "text": [
      "1/1 - 0s - loss: 0.7667 - acc: 0.8500 - val_loss: 0.9442 - val_acc: 0.8280\n"
     ]
    },
    {
     "name": "stdout",
     "output_type": "stream",
     "text": [
      "Epoch 73/80\n"
     ]
    },
    {
     "name": "stdout",
     "output_type": "stream",
     "text": [
      "1/1 - 0s - loss: 0.7510 - acc: 0.8714 - val_loss: 0.9344 - val_acc: 0.8180\n"
     ]
    },
    {
     "name": "stdout",
     "output_type": "stream",
     "text": [
      "Epoch 74/80\n"
     ]
    },
    {
     "name": "stdout",
     "output_type": "stream",
     "text": [
      "1/1 - 0s - loss: 0.6949 - acc: 0.8786 - val_loss: 0.9287 - val_acc: 0.8200\n"
     ]
    },
    {
     "name": "stdout",
     "output_type": "stream",
     "text": [
      "Epoch 75/80\n"
     ]
    },
    {
     "name": "stdout",
     "output_type": "stream",
     "text": [
      "1/1 - 0s - loss: 0.6527 - acc: 0.9143 - val_loss: 0.9273 - val_acc: 0.8160\n"
     ]
    },
    {
     "name": "stdout",
     "output_type": "stream",
     "text": [
      "Epoch 76/80\n"
     ]
    },
    {
     "name": "stdout",
     "output_type": "stream",
     "text": [
      "1/1 - 0s - loss: 0.6168 - acc: 0.8929 - val_loss: 0.9322 - val_acc: 0.8040\n"
     ]
    },
    {
     "name": "stdout",
     "output_type": "stream",
     "text": [
      "Epoch 77/80\n"
     ]
    },
    {
     "name": "stdout",
     "output_type": "stream",
     "text": [
      "1/1 - 0s - loss: 0.6317 - acc: 0.9000 - val_loss: 0.9461 - val_acc: 0.7920\n"
     ]
    },
    {
     "name": "stdout",
     "output_type": "stream",
     "text": [
      "Epoch 78/80\n"
     ]
    },
    {
     "name": "stdout",
     "output_type": "stream",
     "text": [
      "1/1 - 0s - loss: 0.7114 - acc: 0.8643 - val_loss: 0.9651 - val_acc: 0.7880\n"
     ]
    },
    {
     "name": "stdout",
     "output_type": "stream",
     "text": [
      "Epoch 79/80\n"
     ]
    },
    {
     "name": "stdout",
     "output_type": "stream",
     "text": [
      "1/1 - 0s - loss: 0.6116 - acc: 0.8786 - val_loss: 0.9693 - val_acc: 0.7960\n"
     ]
    },
    {
     "name": "stdout",
     "output_type": "stream",
     "text": [
      "Epoch 80/80\n"
     ]
    },
    {
     "name": "stdout",
     "output_type": "stream",
     "text": [
      "1/1 - 0s - loss: 0.6332 - acc: 0.8786 - val_loss: 0.9705 - val_acc: 0.8180\n"
     ]
    }
   ],
   "source": [
    "history = ppnp_model.fit_generator(\n",
    "    train_gen,\n",
    "    epochs=80,\n",
    "    validation_data=val_gen,\n",
    "    verbose=2,\n",
    "    shuffle=False,  # this should be False, since shuffling data means shuffling the whole graph\n",
    "    callbacks=[es_callback, mc_callback],\n",
    ")"
   ]
  },
  {
   "cell_type": "markdown",
   "metadata": {},
   "source": [
    "Plot the training history:"
   ]
  },
  {
   "cell_type": "code",
   "execution_count": 22,
   "metadata": {},
   "outputs": [],
   "source": [
    "import matplotlib.pyplot as plt\n",
    "%matplotlib inline\n",
    "\n",
    "def remove_prefix(text, prefix):\n",
    "    return text[text.startswith(prefix) and len(prefix):]\n",
    "\n",
    "def plot_history(history):\n",
    "    metrics = sorted(set([remove_prefix(m, \"val_\") for m in list(history.history.keys())]))\n",
    "    for m in metrics:\n",
    "        # summarize history for metric m\n",
    "        plt.plot(history.history[m])\n",
    "        plt.plot(history.history['val_' + m])\n",
    "        plt.title(m)\n",
    "        plt.ylabel(m)\n",
    "        plt.xlabel('epoch')\n",
    "        plt.legend(['train', 'validation'], loc='best')\n",
    "        plt.show()"
   ]
  },
  {
   "cell_type": "code",
   "execution_count": 23,
   "metadata": {},
   "outputs": [
    {
     "data": {
      "image/png": "iVBORw0KGgoAAAANSUhEUgAAAYIAAAEWCAYAAABrDZDcAAAABHNCSVQICAgIfAhkiAAAAAlwSFlzAAALEgAACxIB0t1+/AAAADh0RVh0U29mdHdhcmUAbWF0cGxvdGxpYiB2ZXJzaW9uMy4xLjEsIGh0dHA6Ly9tYXRwbG90bGliLm9yZy8QZhcZAAAgAElEQVR4nO3dd3hUZdr48e+TThJIJQSSQEKHhJJQpQiKYtQVC9h10V1017KW3XXFffddXVdf3bW7i73+VgERXEVFkC5FWqgJgSSEAAmk94TUeX5/nElImVQyzIS5P9c1VzKnzT2TybnPU4/SWiOEEMJxOdk6ACGEELYliUAIIRycJAIhhHBwkgiEEMLBSSIQQggHJ4lACCEcnCQCIYRwcJIIhBDCwUkiEEIIByeJQIh2UkotVEodU0qVKKUOK6VubLDuPqVUYoN1MeblYUqpr5RSOUqpPKXUv233DoSwzMXWAQjRjRwDpgOZwM3AZ0qpwcA04BngBmAPMAioVko5A98BG4C7gVpg/IUPW4jWKZlrSIjOUUrtB54GHgRWaa3faLL+EmAl0FdrXWODEIVoF6kaEqKdlFK/VErtV0oVKqUKgSggEAjDKC00FQackCQg7J1UDQnRDkqpAcD7wCzgZ611rblEoIBTGNVBTZ0C+iulXCQZCHsmJQIh2scL0EAOgFLqXowSAcAHwB+VUuOUYbA5cewCzgAvKqW8lFIeSqmptgheiNZIIhCiHbTWh4FXgJ+BLGAUsM287kvgeWAxUAJ8DfhrrWuB64DBwEkgHbj1ggcvRBuksVgIIRyclAiEEMLBSSIQQggHJ4lACCEcnCQCIYRwcN1uHEFgYKAODw+3dRhCCNGtxMXF5Wqte1ta1+0SQXh4OHv27LF1GEII0a0opU60tE6qhoQQwsFJIhBCCAcniUAIIRxct2sjsKS6upr09HQqKipsHcpFwcPDg9DQUFxdXW0dihDiArgoEkF6ejo9e/YkPDwcpZStw+nWtNbk5eWRnp5ORESErcMRQlwAF0XVUEVFBQEBAZIEuoBSioCAACldCeFALopEAEgS6ELyWQrhWC6aRCCEEPaktLKGFXHp1NSabB1KmyQRdIHCwkLeeuutDu93zTXXUFhYaIWIhBC29sa6JP7w5QFeW5dk61DaJImgC7SUCGpqWr874apVq/D19bVWWEKIDvp6XwYvrEo87+OUVFSzdNcpPN2ceWvTMTYn5XRBdNYjiaALLFy4kGPHjjF27FgmTJjA9OnTmTNnDiNHjgTghhtuYNy4cURGRvLee+/V7xceHk5ubi5paWmMGDGC++67j8jISGbPns3Zs2dt9XaEcEgV1bU89/1h3v0plRN5Zed1rC92n6KksoZP7p3I0KCe/P6L/WQVN+6AobXGZLKPG4NdFN1HG/rbtwkcPl3cpccc2a8XT18X2eL6F198kfj4ePbv38+mTZu49tpriY+Pr+9++dFHH+Hv78/Zs2eZMGECc+fOJSAgoNExkpOTWbJkCe+//z633HILK1as4K677urS9yGEaNnK/afJLa0CYMXeDH5/5dBOHaem1sTH29KYGOHPxAh/Ft0ZzXX/2sYjS/bx+YJJVNSY+HLPKT7adhw/Tze+eWiqzTtoSInACiZOnNioD/6bb77JmDFjmDx5MqdOnSI5ObnZPhEREYwdOxaAcePGkZaWdqHCFcLqDqYXUlxRbeswWqS15oOtqYzo24tpgwNZEZfe6av1H+IzySg8y33TBwIwOKgnz90Qxc7j+cz/eBeXvLCev317GGelOJhexCY7qDa66EoErV25XyheXl71v2/atIl169bx888/4+npycyZMy320Xd3d6//3dnZWaqGxEUj8UwxNyzaxvwp4Xbx/2nJ5qQckrJKeeXmMbg4Kx5dup+dx/O5ZFBA2zs3oLXmgy2pRAR6MWt4UP3yueNC2XU8ny/jTnH1qL4smBZBZD8fpv9zAx9sSeWyYUGtHNX6pETQBXr27ElJSYnFdUVFRfj5+eHp6cmRI0fYsWPHBY5OCNvRWvP894mYNKyOz0Trtq+yD6YX8u8NydRaof68sLyKV388Sn5ZVaPlH2w5Tp9e7lw3ph+zRwbT092F5XHpHT7+7rQCDqQX8atpETg5Na7ueeGmUez739ksuiOG6P5+uLk4cc+UCLal5HV5dXZHSSLoAgEBAUydOpWoqCieeOKJRutiY2OpqalhxIgRLFy4kMmTJ9soSiEuvE1Hc9iaksu4AX6cKargYHpRq9tvOJLFre/u4OUfk1ixt+Mn4rYsj0vnzQ0pzH17O6fyywGjxLI1JZf5U8Jxc3Gih5sz147uyw/xZyirbL3nX1Pvb0nF19OVeTGhzdY5OSl8PBvP33XHxP54ujnzwdbUzr+pLnDRVQ3ZyuLFiy0ud3d354cffrC4rq4dIDAwkPj4+Prlf/zjH7s8PiEutJpaE8+vSiQi0It37hrHJS+sZ3VCJmPCLHeZXrrrJP/zdTwj+/ZCKXh5zVF+Mbovnm5dd5rakZpHoLc7+WVV3PjWdj65dwIfb0vD082ZOycOqN9u3rhQlu4+xQ/xmcwb1/yk3lRWcQWfbk9jXWIWD80cTA8353bF4+Ppyi3jw/h85wmejB1On14eAGQUnuXRJftIa9J7aeHVI9oVT0dJiUAIB1FcUc3ZqtoL9npLdp8iJbuUhVcPp3dPdy4ZFGCxekhrzRvrkln41SGmDg5k6f2Tefq6kWSXVPLu5uZXyiUV1RSWVzVb3pZak2bn8XyuHBnEigcuwd3FiVvf/ZmVBzK4ZXxYo6v1cQP8CA/wZHncqVaPeSSzmN9/sZ9p/9jA25uPERsZXN9I3F6/mhpBrUnzyfY0wCih3PTWNo5mljA7MpirGjzC/Hp0+H23h5QIhHAAWmvmvb2d8AAv3vvleKu/XnFFNa+vTWJihD+zR/YB4KrIYP7ydTzJ2aUM7dOzftsVezN4bV0Sc2NCeXHuKFydnRg3wJ9rR/fl3Z+OcfvE/gT7GFfKRzNLuOfjXeSVVTE3JoRfT4tgcFBPizE0lXimmJKKGiZFBDA4qCdfPTiF+R/tIjm7lHunhjfaVinF3JhQXlmbxKn8csL8PZsdL+5EPre+uwM3FyfunDSAe6eGMyDAq9l2bekf4MlVkcF8vuMEE8L9eHTJfjzdnfnygUsYHtyrw8frDCkRCOEA9p4sICmrlHWJWWQXd3xm2fyyKr7Zn9Guxl6AtzYeI6+siv+9dmR9H/nZI/uglNFoXKe8qoaX1hxhbJgvL988Glfnc6ekhbHDMZng5R+PArAzNY+b39lOjUlzw9h+fLU3gyte/Yl7Pt7Foo0p9Y93Nh9rNngLjGohgEkD/QHo08uDrx6cwo+PX2rxBH7TuFCUgi8tNBoXlFXx8OJ99PPtwdYnL+eZOZGdSgJ1FkwfSHFFDb/6ZA/BPh589eDUC5YEQEoEQjiE5XHpuLk4UVVj4r/7MvjNjEHt3rem1sRvP4tj1/F8BgZ6MyrUp9XtK2tq+XzHCX4xum+jbYN6eTCuvx+r4zN5ZNYQAN77KZWs4kreujOm2aCqMH9P7p0azntbUunv78m/N6YQ6teDT++dSJi/J0/GDufznSf5fz+fYNPRxn3x03LLeHHu6EbLdqTmEx7gSV+fc9Urnm4uDOrtbfF9hPj2YNbwIBaZX/eW8WEAmEyaP3x5gLzSKlY8MAV/L7c2PsG2jRvgx6zhQVTWmPj3HdH4ep7/MTtCSgRCdKG03DIe/DyObw+c7vJZJ7OKK3ho8V4yizp2RV9RXct3B87wi9F9ienvy4q96e2+sgd4fV0yu47nA7A64Uyb228/lkdJZQ03xYQ0WxcbFczhM8WczCsnq7iCdzencu2ovowb4G/xWA9eNhjfHq68ujaJUSE+rPjtlPpqmgBvdx6ZNYRdf57F0edi6x83RYfw/cEzjdpDak2aXcfzmDywY+MCXr8tmimDAvjT8oP8a31y/cCzDUey+fM1w9tMih3xwfzxfLZg0gVPAiCJQDiIjpz4OrN9nc92nGDVoUx+t2QfM17axAdbUikoq6Kiurb+0dkRq/9YfYTvD57hnc3HOrTfmoRMSiprmDculLnjQknKKuVQRuvdOOtsSc5h0aYUbhkfypRBAaxJyGr79eIz8XZ3YcqgwGbrrooMro/plR+PUmvSPBk7vMVj+fRw5Z/zxnDPlHA+XzAJPwtX305OCncX5/rHvPGhlFTW8OPhc1VQRzKLKa6oqa8Wai9vdxc+nD+BG6NDeGVtEg98tpd/rj5KbGQw86eEd+hYbbHlNBOSCGzA29soip4+fZp58+ZZ3GbmzJns2bOn1eO8/vrrlJeX1z+Xaa0t23eygPHPreOb/RltbptdXMENi7bx28/iOpU8VidkMmNob97/5XhC/Xrw3PeJRP99LcP/d3X9Y+L/refN9cnklVa2+9iH0ov4am8G3u4uLNtziqLy9k/XsDwunRDfHkyOCOAXo/vh5uLUrsFS2cUVPLZ0P0OCvPnbnChio4JJyS4lJdvy4Ekwrrx/PJzFZcOD8HBt3oUyzN+TyH69+PTnNL6MS2f+lAH0D2jeENvQlSP78MycSIvHs2RyRAAhvj0avccdqUaJZlJEx0oEAG4uTrx6yxgemDmI1QmZBPt48I95o20+P1BXkkRgQ/369WP58uWd3r9pIpBprS1bHZ9JXlkVjy7dz/s/tTxw51hOKTe9vZ0D6YWsSchqVu/cloTTxaQXnOXaUX25cmQfvvjNJXz78DQWXj2cJ2ONx59ihxEV0otX1yYx5cUNPPXVIdILyls9rtaa574/jL+XGx/OH095VS2Ld51sV0yZRRVsS8llbkyIMaCphytXRQaz8sBpKmta7kpaa9I8unQ/5VW1LLojhh5uzsweWXc133KpYHdaPvllVcSar/wtuSoymPSCs/j2cOXhy4e06310hJOTYm5MCFtTcjlTZEzVsiM1jwEBnvTz7Vz3S6UUT8YO56N7xvP5gkn49HBte6duRBJBF1i4cCGLFi2qf/7MM8/w3HPPMWvWLGJiYhg1ahTffPNNs/3S0tKIiooC4OzZs9x2222MGDGCG2+8sdFcQw888ADjx48nMjKSp59+GjAmsjt9+jSXXXYZl112GXBuWmuAV199laioKKKionj99dfrX88Rp7vekZrH2DBfrhkVzPOrEvn7d4ebVc/sPVnAvLe3U1Fdy/LfTiEi0IvnVyV2qJ5/TUImTgquMHeXBBgV6sNvZwzigZnG48GZg/nk3omsffxSbooJYcXedOZ/tIvqVl5n7eEsdh7P5/ErhzJpYABTBgXwyfbjVNW0HdtX+9IxaWOumzpzY0IoLK9mQ2J2i/u9uT6Zn1Pz+PsNUQwxd/UM9vEgur9vo14/Ta2Oz8TNxYmZw3q3uM01o/ri7KT4/ZVDrXZCnTsuFK3hq70ZmEyaXcfzmdyJ0kBTlw/vc169g+zVxddr6IeFkHmoa48ZPAqufrHF1bfeeiuPPfYYDz30EADLli1jzZo1PPLII/Tq1Yvc3FwmT57MnDlzWixOvv3223h6epKYmMjBgweJiYmpX/f888/j7+9PbW0ts2bN4uDBgzzyyCO8+uqrbNy4kcDAxnWxcXFxfPzxx+zcuROtNZMmTWLGjBn4+fk53HTXJRXVHMoo4uHLBvPoFUMJ6nmYD7ceJ/FMcf0/tMmk+eZABsG9PPj0VxMZEODFwquH85v/xLFk9ynunjygjVcxrI7PZFJEQLt6kQzp05MXbhrN5cP7cN//28OSXSf55SXhzbarqjHxwg9HGBzkze0TjF4r900fyL2f7Ob7Q6e5MfrcCT7uRD6bk3K5ZXwooX6eaK1ZHpfOhHC/Riev6UN606eXOyv2pnP1qL7NXnNbSi5vbkhmbkxos1GssZHBvPDDEdILygn1a1ylo7VmTUImlw7pjZd7y6eWwUHe7HhqFr17ure4zfkaEODFhHA/VuxNZ+aw3hSdre5w+4AjkRJBF4iOjiY7O5vTp09z4MAB/Pz8CA4O5s9//jOjR4/miiuuICMjg6yslovUP/30U/0JefTo0Ywefa7r27Jly4iJiSE6OpqEhAQOHz7cajxbt27lxhtvxMvLC29vb2666Sa2bNkCON5013vSCjBpmDQwAGcnxdPXjeQv144gNaeMdYlZrEvMYsPRbCaE+7P8gSn1J8zZI/swKcKf19cmtWv65GM5pSRnlxIb1XKViCVXjAhi8kB/Xl+XTNHZ5q/z+c4THM8t48/XDMfF3Md+xtDeDA7y5v2fjte3Y6w6dIbb39vJm+uTmfHSJh5evJclu06RmlPW7GTu7KS4ITqEjUdzyClp3E6RXVLBo0v3M6i3N3+/oflMoecae5t/lw+mF3GmqKJdn4E1k0CdeeNCSc0p4x3z6ORJHewxBEBJJmQnQmVpF0dnXy6+EkErV+7WdPPNN7N8+XIyMzO59dZb+fzzz8nJySEuLg5XV1fCw8MtTj/dluPHj/Pyyy+ze/du/Pz8uOeeezp1nDqONt31juN5uDorYvr7AUZd74LpA1nQxjQASin+cu1Irvv3Vt7aeIyFV7fcswWMaiGA2ZF9Wt2u9ddJ4alrRtSvS8oq4fV1yUwdHNBommInJ8WCaREs/OoQPx/LIymrhL99d5iY/n48e30k3+w/zZKdJ/nu4Bk8XJ24xsJV/7yYUN7dnMqTKw7yh9lDieznQ61J89jS/ZRWVvP5gkkW5/gJD/RieHBP1sRn8utpEY3WrU7IxNlJccUI206pXOeaUX15emUC3x44TX9/T0La2z5QfRaOfA/7P4djGwFzNaJnAPj2h8gbYfKD4HzxtBNcfInARm699Vbuu+8+cnNz2bx5M8uWLSMoKAhXV1c2btzIiRMnWt3/0ksvZfHixVx++eXEx8dz8OBBAIqLi/Hy8sLHx4esrCx++OEHZs6cCZyb/rpp1dD06dO55557WLhwIVpr/vvf//Kf//zHKu/b3u1IzWdsmG+7JwFraFSoDzdFh/DRtuNcMSIIX/NcNM5OToQHeDaq5lsTn8nYMN9Gg5XaKyrEh5uiQ/l4Wxp3TR5AmL8nu47ns+DT3bi7OvPs9VHNqhRviA7h5R+P8sjS/eSWVjJ7ZB/evD0aD1dnIvv58MisISzfcwo/Lzd6ejQ/YQ3p05PHrxjKuz8d49o3tzJlkNHTZvuxPP45dzTDgluetiE2Kpg31ieTU1JZf2WvtWZ1fCaXDAywST94S3p6uBIbGczX+08zKaKVaiGtIT8V0rbA8S2QvBYqi8CnP1z6BPQeBoUnjUd2Iqz9Kxz4Aq57HcImXrg3ZEWSCLpIZGQkJSUlhISE0LdvX+68806uu+46Ro0axfjx4xk+vPUrygceeIB7772XESNGMGLECMaNGwfAmDFjiI6OZvjw4YSFhTF16tT6fe6//35iY2Pp168fGzdurF8eExPDPffcw8SJxpd0wYIFREdHX/TVQE2VVtYQn1HEAx0YRdvUE7HDWBV/hnnv/Nxo+ZUj+/DmbdH0cHMmo/AsB9KL2iw1tPo6Vw3j+0OneXH1Ea4d1ZfHvtjfaBRtUx6uzvzyknBeXZvEXZP787c5UTg3mP/e292Fe6ZGNNuvoUevGMI9U8NZuuskn2xPY/uxPG6MDuHm8a3PbhkbFczr65JZeziLOyb1ByA5u5TjuWXNSgm2dvP4ML7ef5qpg5uPaQAg4b+w+ikoMQ+U8+4Dw6+FsbfDgGngZKH2/Mj3sOoJ+HA2jJsPAUPOJYqybOgTBeHTIXwq9OrXdW9m3+cwcg64t29upY5QnR04Yyvjx4/XTfvXJyYmMmLEiBb2EJ1h75/p1uRcjmSeu5mHq7MT14/t1+hqdNPRbO75eDef/XoS04a0cCJoh5TsUhLPnHutYzmlvLE+megwXz6cP4Gv92fwt28Ps/GPM4kI7HyPklfXJvHm+mSUgpj+fnzwy/EWB1DVqak1cTCjiOgw3/Pu015da2L38XxiBvi12V9fa81lL2/Cy92FG6ON0cN70gpYcziTnU/NIsg8lbK9iDuRz9gwv0aJEoDUTfDZPAiOgpj5xsk7YBC057OsLIGN/wc73wFtAree4DcAevjBmYNGiQKg9wij5ND/PO9DEr8Clv8KrnwWpj7aqUMopeK01hZnHJQSgehWtNa8tekYL6052mzdluQcPpg/of75jtR8o31gwPmNrRgc5M3goMbz0Qzr05NHv9jP3He24+HizPDgnueVBAB+c+lAvj1wmuHBPXnt1rFtnpBdnJ3q2z7Ol6uzE1NaumpuouHMnAkN7qx16dDedpcEAMvTV2QegqV3QcBguPtr6NHB74h7T4h9Aab9HpxdwMP3XAIx1RrHP7ENdr0PH18Ds/4KUx6xXMJoS0EafPsYhE4w2iaswKqJQCkVC7wBOAMfaK1fbLK+P/Ap4GveZqHWepU1YxL2p7Syhi/3nCI+o5gbo0OYOjjA4hVurUnzzMoE/rPjBDeM7cczcyLrbwf4/7an8fKPSWxPya0/oe1IzWNMqG+X3tikztWj+hLg7c6CT3dTXFHDo7POf2CUl7sL638/o9ktDu3R72YZ1UoN6xO8rfA5d1h5PqSsg75jofdQy9sUnoLPbwaPXnDXio4ngYa8LYyXcHKGfmONR/TdsPJ3sO5pSNsKN74LXh3ovVRbDSsWGL/P/dBqDdRW+8sppZyBRcCVQDqwWym1UmvdsO/jX4BlWuu3lVIjgVVAeGdeT2t9UQ35tqULVV14uvAsn25PY/Guk5RU1ODl5syKvekMD+7Jr6dFcN2Yfri7GFdQFdUmHvtiH2sSsvjNjIE8edXwRifMBdMHsmTXKZ77PpFvfzeNs9W1HMoo4rczOnaTkI6YGGF0Of3XhhRumxjWJcfsDkmgjqVGaJuorTFO/gcWw9EfoLYKUDBqHlz6p3MJobIUTu2ANf8DVeXwq9Xg03xivC7l0Qtu/gT2fGi0RbwzDW7+uP1VRZtegPTdMO8jo+rJSqyZwicCKVrrVACl1FLgeqBhItBA3aTbPsDpzryQh4cHeXl5BARYvpIU7ae1Ji8vDw8PKxTxTab6onHciQJue+9nTBqujgpmwfSBjOjbk5X7T/Ph1uM8sfwgTyw/2Gh3peDp60Zyr4VGUA9XZ/4UO4xHl+7nq73pBPXyoNakOzzbZEcN7dOTf90ebdXXEK3IOwaLb4G8FPAMhAn3GQ2qSath53twaDkMuxrKciBjL+hacPWCO5dBn5EXJkalYMICo2pn2XxzVdH/wpRHW68qSt0MW141ShVRc60borWu/pRS84BYrfUC8/O7gUla64cbbNMX+BHwA7yAK7TWcRaOdT9wP0D//v3HNe2KWV1dTXp6+nn1rxfneHh4EBoaiqtrF13x1VTCtjdh2+vGl/rKZ/nVZwc4cKqQbx6eanGE6raUPPacyG+0fPwA/1YbfbXW3PjWds4UneXqqL58tuMEB5+ZbZWqIWEHTu2Cxbcav1/3Ogy7pnHVSVke/Pwvo7eN/0AIn2Y8wiaCm42miagohm8fMXorDb7SclVRRTHsehe2/Qt69oH7N3VJvK01Fts6EfzeHMMrSqlLgA+BKK11i5OoWOo1JOxY2jb47nHIPQr9YuD0XiqCxnLFqXuYe/lUHr+yhXrcToo7kc/ct3+u73mz4oEpXXp8u1JTCRVFxpVwZxohGyrJgriPofdw4wrapY2Rv1Xl57pMFp4wfvbwg1E3g2/XVJO16vA38NX9RvfMO5cbvX26C63PVRWBUVIInwYDphjVQNv/DRWFMPRquOr5Lntvtuo1lAE0/EaEmpc19GsgFkBr/bNSygMIBFqeDUvYr7OFxoCbuhNE5kFIXGmMxrxzOQy5Eg6vRC9/gFVuf4bARUDXJoJxA/y5dlRfvj90pvVBROejJNPoPlhHORn9z90t3+nqvGkNucnGgKdTu4xeJIUnzX3fNTi5gk+o8TkHDjFOKAOmGVeTbTGZYO8nsPaZc10ePXyNE/rI641RtnUn+oaP8tzGx3F2M+rm1z8LA2fA2DthxBxw7YIqxqpyyDly7rVzjhqjfkPHw+1LwavzXYNtoq6qqP8lcGCJ0Yj800tGN1QwEsDMJ6HfhatytGaJwAVIAmZhJIDdwB1a64QG2/wAfKG1/kQpNQJYD4ToVoKSEoEdMtXCno+Mk0Dlue6EePeBMbfDjCfBzaj+ySut5JYXl/JJz7cJO5sIk35r9I1u6wq0A07ll7Pg0z28cssYokLacQepswXGCaYh917GybWuqqGyBBK+hv2L4eR2y8epm4Kg/jHA+OneE4rSz51Qzza5Z0TgEONzCmzQ86i2Bo5tgEPLjLriMvO1kXcfCBx67jV6+EHx6cYnySpzkgocaoyKpUG7mYfPubh6+MJPL0P6LqMP/bWvQNEp4z0e+R5qGlS1OruBT5jRYOkTdu79+ZmP5RUERSfhwFJj/8ITEBQJd35puUE2P7VxMm2qLBdObDdOkhlxYGowD5OHj1EN9IvXwLVz00rbnYoiOLUbvIOg7+i2t+8Em1QNmV/4GuB1jK6hH2mtn1dKPQvs0VqvNPcUeh/wxmg4/pPW+sfWjimJwHa+PXCa1QmZvHLzmHN93DMPGX2cM/ZAxAyY8jvwCzdOohb+Sd9Yl8xr65JY9+hkBu9/CXa+bVQZ3fyxsd+FUFVmDCZK22pcZWfGAxb+D5QT9OxnVD9kxUN1uTGKdMxtjWM11TQ+GReeMLoo1lq48YxXEHj6U39y1ibISzZ+hk6E0bcYxzj4BZRmGcll0Kxz9dv+A1sf8FRbA5kHzO9tqxFHPW0kvdIGE8b18Ier/s94Tw2Pe7bQOBF7BZ470be3+slkgqQf4KvfGEnwzmXGDL4ApTmw5s9GgmuLcjauisOnGVf/fuFGEjqf7p4OzGaJwBokEdhGYXkVM17aRNHZau6ePIC/Xzfc6Nq29TXjqjT2BaM6ocHJpLyqBncX5/oRnRXVtUz7xwZGhfjw8b3mOVoSv4Wvjem7ueafRnG5V4gxSMeS2hpI3QiHvjSqROpOkG3VS2sNJ382qhQSvoaqUnDxMBoOw6dD0AjjxF+3bUXRuRN70Slj4NHYO40TUnt6pplMRk+VwpPmeR/4hYkAAB51SURBVGvCjIebhbtxlWTCwWVGbDlHwMkFhlwFY++AIbPBpYvn7qk+a5RQitKh7xhzYrKCzHijv35lCdzyqfF6a/9qJOKpj0DIuJb3dfMy1lthOgVHJYlAnLdnvz3MJ9uPc1VkMPviE1gV8gn+eXHGyXH2c81OJkVnq7ns5U309HDhV1MjmDculO8OnubJFYdYvGBS41GsBWnw5b1weq/xXDkbyaBRNUsY5CYZk32VZhpXsnVXuGC+am35ZiiU5hhVF27eEHkDjLrF6MvdhVVS501rIxF4BloeqNQdFWUY3Tuz4o3nA6bCL15vebCXsBpJBOK8HM8tY/Zrm5kbE8pzUWcoX7oAZ1MV5Ve9TO8pd1vc553Nx3jxhyNEhfQiPqOYXh4uuLk407unO6semdZ8vEdNlXHF3rBhsuCEcTVefBrQRoIYWnelfJVx5Zx92KgCOfmzcZXfEhcPGHGd8bBV10FHVVEM656BkBjjwkHG+tiEzDUkzsuLPyTi6uzEX3zX4LLkOTwCRzIv935MceGsmFiLu0vjOXGqakx8si2NKYMCWHzfZOJOFPDR1uOsTsjk2esjLQ/6c3EzeptYUlMFxeng7tO8z3VwlPGY/Nsuereiy3n0gl+8ausoRCskEYhW7UzNY01CFkuGbcV7y1sQNRe36xfxcFIR9/8njhdWHeGZOY3vZLXq0Bkyiyt44SajgXDcAD/GDfCjqsaEm0sn+ru7uBmNpEIIq5BbVYoWmUya575P5Emv77jkxFtGvfpN74NrD2ZHBvPraRF8sj2N1fFn6vfRWvP+llQG9fZixtDG9dydSgJCCKuT/0zRou8OnWF65qc8ULvYSAI3vmPMrGj2ZOxwxoT58sTyg5zKLwfg59Q8Ek4Xs2D6wG41gZoQjkwSgWiushS973Mivr2ZP7kuQ1tIAmBc4f/bPOHaw4v3UlVj4oMtxwnwcqu/YYkQwv5JIhDnZCfC1w/Cy0NR3zyId1UO+4Y9jrKQBOqE+Xvy0rwxHEgv4pEl+9hwJJu7LxnQ5k1VhBD2QxqLhZEANv/TmBHR1ROibuKFM+P4MjuE7fNmtZgE6sRGBXPPlHA+2Z6Gm4sTd0+23rzpQoiuJ4ngYqa1cau8ymIYfWvj0bcmExzfbMw4eXil0bd++u/hkoc5VubGu69s5pFZ4e2+sn/qmuGcyCtjTJgvAd52NEhLCNEmSQQXK61hw3Ow5WXj+YbnjH76o24xJvw6sNTom+/hU58A6kYHf7jmEG4uTvzykvZf2bu7OJ+bNkII0a1IIrgYNUwCMfNh2uPGJGb7F8M3Dxpz6gyaBbP/bszi2GCq4LzSSlbEpXNTdAiBcmUvhEOQRHCxaZoEfvG6MWvkzIXG/VvP7IOefY0ZNS34bMdJKmtMLJje/HaQQoiLkySCi82Wl5sngTpOTq3O+FhRXct/dqRx2bDeDA6SWR+FcBTSffRicnwLbHjemA66aRJoQ0lFNQs+3UNuaRX3X9qNbvsnhDhvUiK4WJTlwVf3GfPmdzAJZBdXcM/HuzmaVcJL80ZzyaCAtncSQlw0JBFcDLSGbx6C8jy444sO3Tv3WE4p8z/aRX5ZFR/MH89lw4KsGKgQwh5JIrgY7HrfuDVg7IvGHafaKe5EAQs+3Y2TUiy5bzJjwuQWgEI4IkkE3V1mPPz4F+NGLZPaPyf/2sNZ/G7JXvr08uDTeycSHig3axHCUUki6O5++qdxH9wb3mr3nZ8W7zzJX74+RFSIDx/dM0HGCwjh4CQRdGdleXBkFUy8H7wC294e+PeGZF7+MYmZw3qz6I4YvNzlKyCEo5OzQHd26EswVUP0ne3avOhsNa+uTeKaUcG8cVs0rs7Se1gIIeMIurf9n0G/aOgT2fa2wJ60fEwa7p4cLklACFFPzgbd1ZkDkHkIxravNACwIzUPNxcnovtL7yAhxDmSCLqrfZ+BszuMmtfuXXak5hMd5is3jRFCNCKJoDuqroCDy2DEL6CHX7t2Ka6oJuF0EZMHyqhhIURjkgi6o6OroKIQou9q9y517QOTBvpbMTAhRHckiaA72v859AqFiBnt3mVHaj5uzk7E9G9fCUII4TgkEXQ3RemQsh7G3tHmvYQb2pGax9j+0j4ghGhOEkF3k/A1oGHs7e3epaSimvgMaR8QQlgmiaC7SVoNQZHgP7Ddu+xJK8CkYXKEtA8IIZqTRNCdnC2Ekz/D0Nkd2m1Hah5uzk5ES/uAEMICSQTdybENYKqBobEd2m3H8XzGhvnSw03aB4QQzUki6E6S1hjjBkIntHuXc+0DUi0khLBMEkF3YaqF5B9hyOwO9Rbac6KAWpNmkjQUCyFaILOPdhfpe+BsPgy9qtXNtNZU1pjqn29PycXVWcn4ASFEiyQRdBdJq0E5w6BZrW72f6sSeX/L8UbLJoT7SfuAEKJFkgi6i+QfYcAU6NH6zKHbj+UxJMibG2NC6pfNHCo3pBdCtEwSQXdQeAqy4mH2c61uZjJpjuWUcsfEATw4c/AFCk4I0d1ZtbFYKRWrlDqqlEpRSi1sYZtblFKHlVIJSqnF1oyn20peY/wc0nr7QEbhWSqqTQwO8r4AQQkhLhZWKxEopZyBRcCVQDqwWym1Umt9uME2Q4CngKla6wKllNRhWJK0BvwiIHBIq5ul5JQCSCIQQnSINUsEE4EUrXWq1roKWApc32Sb+4BFWusCAK11thXjsV9p2+D4FuM+Aw1pDVmH4fhPxiAypVo9zLFsSQRCiI6zZhtBCHCqwfN0YFKTbYYCKKW2Ac7AM1rr1U0PpJS6H7gfoH///lYJ1mYOfwPL5gPauONY2EQIHQ/5xyFtK5TngpMLRM1t81Ap2aX4e7nh7+Vm/biFEBcNWzcWuwBDgJlAKPCTUmqU1rqw4UZa6/eA9wDGjx+vL3SQVnNiO6y4zxgpPO1xOLHNOPlvewN69oXBV0D4NIi4FPwGtHm4lOxSBveW0oAQomOsmQgygLAGz0PNyxpKB3ZqrauB40qpJIzEsNuKcdmH7COw5Dbw7Q93fAGe/jD8GmNdTSU4u7VZFdSQ1pqUnFKujuprpYCFEBcra7YR7AaGKKUilFJuwG3AyibbfI1RGkApFYhRVZRqxZjsQ/Fp+GwuuHjAXSuMJNCQi3uHkgBAXlkVheXV0j4ghOgwqyUCrXUN8DCwBkgElmmtE5RSzyql5pg3WwPkKaUOAxuBJ7TWedaKyS6YauGLu4x7Dt+5vF1VPu2RIg3FQohOsmobgdZ6FbCqybK/NvhdA783PxzDno8gIw5u+gD6ju6yw0oiEEJ0lq0bix1LSRasfxYGzoRR89q1S1puGde8uYXyqtr6ZX6ervz4+Ax693SvX5aSXYqnmzP9fDy6OGghxMVOEsGFtObPRkPwta+2uw1gS3IO5VW1/GbGQDxcnCmvquH9LcdZk5DJXZPPVSsdyyllUG9vVAfbFoQQQhLBhXJsA8QvhxkLIWBQu3eLO1FAUE93FsYORymF1pp1idnNEkFKdqncnF4I0SlyY5oLoboCvv+jccP5aY93aNe9JwuJ6e9Xf6WvlOKqyGB+PpZHYXkVAKWVNZwpqpD2ASFEp0giuBB2LIL8Y3DtK+Da/jr8nJJKTuaXEzOg8dTTsVHB1Jg06xONGTnqppYYJIPJhBCdIIngQjj4JQyYBoMu79Bue08WADBuQOO7i40O8aGvjwdrEjIB6TEkhDg/kgisrSgdchJhWGyHd917sgBXZ0VkP59Gy52cjOqhzUk5lFfVcCynFBcnxYAAz66KWgjhQCQRWFvyWuPn4Cs7vOu+E4VE9vPBw7X5bSavigymssbE5qM5pGSXEh7ohauz/DmFEB0nZw5rS1kHPmHQe1iHdquqMXEgvbBZtVCdCeF++Hu5sTohk5QcmWxOCNF5kgisqaYKUjcZs4h2sH9/4pliKmtMxPS3nAhcnJ24ckQf1idmcyKvXNoHhBCdJonAmk7+DFWlMKTj1UJ1DcVNeww1FBsVTGllDbUmLYlACNFp7UoESqkblVI+DZ77KqVusF5YF4mUteDkChEzOrxr3IkC+vl40NenR4vbTBkcgLe7MSZQEoEQorPaWyJ4WmtdVPfEfOOYp60T0kUkeR0MmALuHT9J7ztZSHQL7QN13F2cuXx4EErBwN5enY1SCOHg2psILG0n01O0pvCU0W20E9VCmUUVZBSebbF9oKEnrhrGG7dF4+kmfw4hROe09+yxRyn1KrDI/PwhIM46IV0kUjrfbbSlgWSWhPl7EuYv4weEEJ3X3hLB74Aq4AtgKVCBkQxES5I7120UYO+JAtxdnBjZt5cVAhNCiMbaVSLQWpcBC60cy8WjphKOb4bRt3S42ygYJYJRIT64uUinLiGE9bUrESil1gI3mxuJUUr5AUu11ldZM7huq67baDurhf60/ACHMorrnydllbBgWoS1ohNCiEba20YQWJcEALTWBUqpICvF1P2lbQPlBBGXtrlpekE5y/akMyrEh2Dz3cXCAzyZNy7U2lEKIQTQ/kRgUkr111qfBFBKhQPaWkF1e7lHwS+8Xd1Gf0rKBeC1W8cwOKinlQMTQojm2psI/gfYqpTaDChgOnC/1aLq7nJTIHBouzbdnJRNPx8PuZeAEMJm2tUaqbVeDYwHjgJLgD8AZ60YV/dlqoW8FAgY3Oam1bUmtqfkMWNYb7nXsBDCZtrbWLwAeBQIBfYDk4GfgY7dacURFJ2C2sp2lQj2nSykpLKGGUN7X4DAhBDCsvb2T3wUmACc0FpfBkQDha3v4qByk42fgUPa3HRzUjbOToopgwOtHJQQQrSsvYmgQmtdAaCUctdaHwE6PlLKEdQlgoC2E8FPSbnE9Pell4erlYMSQoiWtTcRpCulfIGvgbVKqW+AE9YLqxvLSwYPX/Bq/So/t7SSQxlFUi0khLC59o4svtH86zNKqY2AD7DaalF1Z7nJRrVQG42/W5JzAJgxVIZjCCFsq8NzGGitN2utV2qtq6wRULeXm9ysofhoZgk/JmQ2Wrb5aA4BXm5E9pP5hIQQtiWT2XSlimIozWzWdfTN9cnc/584XlpzBK01JpNmS3Iu04cE4uQk3UaFELYlk9h3pby6HkONSwQZhWdxc3Zi0cZjZBVXcsek/uSVVTFjmLQPCCFsTxJBV8pNMX426Tp6pugs14/tR6ifJ6+tS2JdYhYA04dIIhBC2J5UDXWl3CRQzuB3bubQ6loT2SWV9PXtwaNXDOHFm0ZRUlFDVEgvAr3dbRisEEIYpETQlfKSjcnmXNzqF2WXVKI19DXPLHrbxP5E9vOhh5uzjYIUQojGJBF0pbquow2cKTSmZKpLBACjQn0uaFhCCNEaqRrqKqZayDtmoX2gAoB+vj1sEZUQQrRJEkFXqZtsLqB5QzFQf9MZIYSwN5IIukqu5a6jpwsr8HZ3kfmEhBB2SxJBV2lh1tEzRWcbtQ8IIYS9kUTQVXKTjMnmPAMaLc4sqpBqISGEXbNqIlBKxSqljiqlUpRSC1vZbq5SSiulxlszHqvKM9+esslkc6eLKujnIw3FQgj7ZbVEoJRyBhYBVwMjgduVUiMtbNcT48Y3O60VywVhoetoVY2J3NJK+vpKiUAIYb+sWSKYCKRorVPNM5UuBa63sN3fgX8AFVaMxbrqJptrkgiyiisaDSYTQgh7ZM1EEAKcavA83bysnlIqBgjTWn/f2oGUUvcrpfYopfbk5OR0faTnK8/yXcnqxhD0laohIYQds1ljsVLKCXgV+ENb22qt39Naj9daj+/d2w4nastJMn426TpaN4agn1QNCSHsmDUTQQYQ1uB5qHlZnZ5AFLBJKZUGTAZWdssG4+zD4OwG/gMbLa4rEQRLiUAIYcesmQh2A0OUUhFKKTfgNmBl3UqtdZHWOlBrHa61Dgd2AHO01nusGJN1ZB+GwGHg3HjqpjOFZ+np4YK3u0zpJISwX1ZLBFrrGuBhYA2QCCzTWicopZ5VSs2x1uvaRHYi9GnWIUq6jgohugWrXqpqrVcBq5os+2sL2860ZixWc7YAijMgaESzVZlFFdJ1VAhh92Rk8fnKPmL8DIpstkqmlxBCdAeSCM5XdoLxs0mJoLKmltzSKuk6KoSwe5IIzld2Irj3Ap/QRouziioBGUwmhLB/kgjOV9ZhozTQbI6hujuTSYlACGHfJBGcD62NrqNBzXsM1Q0mk8ZiIYS9k0RwPkrOQEWhxURwurBueglJBEII+yaJ4HxkHzZ+WhhDkFlUgU8PVzzdZDCZEMK+SSI4H1nmRNBC1ZCUBoQQ3YEkgvORnQjeweDp32zV6cIK+vlKQ7EQwv5JIjgf2QkWRxQDZBZXSIlACNEtSCLoLFMt5ByFPs1HFFdU15JfViWJQAjRLUgi6Kz841BT0UL7gNyQRgjRfUgi6KwWppYAGUMghOheJBF0VnYioKD38GarzhRKiUAI0X1IJ/fOykoA/whw86xfdLaqlhV703nvp1TcnJ2kjUAI0S1IIuiEmloTZ08dosBrIFt2ngDgVP5Zlu4+SWF5NaNDffjbnEg8XJ1tHKkQQrTNcRJBWR6U5Zz3Yc5W1/Di9/H8tSSNjwrH8tqJeMCYc+7KEX2479KBjB/gh2oyCZ0QQtgrx0kE+z+DtRZvjtYhPYC/ASiYf+Mcbh8yCwB3V2d8erie9/GFEOJCc5xEMPRq8AlrcbUGkrJKWJ+YTcLpYpydoNYE7i5OXDIogNGhPizddYqC8irunRrOmIi++A6+stkN64UQortxnLNY76HGw+yjrcd5ac1RNBoAk4aqGncCvftx9+Xh3DW5P1nFlXy49Th/PpBBdaLG17MvHy4Yz5gBzaeUEEKI7spxEkETe07k08PNmZvHnbuz2OAgb64b06++kTfA251XbhnDk7HD+Hp/BleM6MPA3t62ClkIIazCYRNBflkVg3p78dQ1lucKaiiolwf3XzroAkQlhBAXnsMOKMsvq8LP083WYQghhM05cCKoJsBbEoEQQjhkIjCZNAXlUiIQQghw0ERQUlFDrUnj7yWJQAghHDIR5JVVAkgiEEIIHDQRFJRXAZIIhBACHDQR5JVKIhBCiDoOmQikRCCEEOc4ZCLIK5NEIIQQdRwyERSUVeHh6oSnm8MOrBZCiHoOmQjyyqoI8HK3dRhCCGEXHDIRFJRV4ecl9w4QQghw0ESQX1aFv5QIhBACcNREUF6Fv6eUCIQQAhw1EZRKiUAIIeo4XCKoqK6lrKoWf2kjEEIIwAETwbnBZFIiEEIIsHIiUErFKqWOKqVSlFILLaz/vVLqsFLqoFJqvVJqgDXjAaOhGJASgRBCmFktESilnIFFwNXASOB2pdTIJpvtA8ZrrUcDy4F/WiueOucSgZQIhBACrFsimAikaK1TtdZVwFLg+oYbaK03aq3LzU93AKFYmZQIhBCiMWsmghDgVIPn6eZlLfk18IOlFUqp+5VSe5RSe3Jycs4rKCkRCCFEY3bRWKyUugsYD7xkab3W+j2t9Xit9fjevXuf12sVlFWhFPj0kBKBEEIAWHPWtQwgrMHzUPOyRpRSVwD/A8zQWldaMR7AmGfIz9MNZydl7ZcSQohuwZolgt3AEKVUhFLKDbgNWNlwA6VUNPAuMEdrnW3FWOoZN62X0oAQQtSxWiLQWtcADwNrgERgmdY6QSn1rFJqjnmzlwBv4Eul1H6l1MoWDtdl8kpl5lEhhGjIqhPya61XAauaLPtrg9+vsObrW1JQXkVEoNeFflkhhLBbdtFYfCHJzKNCCNGYQyUCk0lTUF4tYwiEEKIBh0oExRXV1Jq0lAiEEKIBh0oEMqpYCCGac9BEICUCIYSo45iJwNPNxpEIIYT9cMxE4C2JQAgh6jhWIiiXEoEQQjTlWImgtIoers70cHO2dShCCGE3HCsRlFfh7yWlASGEaMixEkGZJAIhhGjKoRJBQVkVfpIIhBCiEYdKBHllVQRIIhBCiEYcKhEUmG9KI4QQ4hyHSQQV1bWUVdUSIGMIhBCiEYdJBAXmMQRSIhBCiMYcJhHkldbNMySJQAghGnKYRFBXIpBEIIQQjTlMIjg386gkAiGEaEgSgRBCODiHSQQhvj2YPbIPPj3kpjRCCNGQi60DuFBmRwYzOzLY1mEIIYTdcZgSgRBCCMskEQghhIOTRCCEEA5OEoEQQjg4SQRCCOHgJBEIIYSDk0QghBAOThKBEEI4OKW1tnUMHaKUygFOdHL3QCC3C8PpSvYam73GBfYbm73GBfYbm73GBRdPbAO01r0treh2ieB8KKX2aK3H2zoOS+w1NnuNC+w3NnuNC+w3NnuNCxwjNqkaEkIIByeJQAghHJyjJYL3bB1AK+w1NnuNC+w3NnuNC+w3NnuNCxwgNodqIxBCCNGco5UIhBBCNCGJQAghHJzDJAKlVKxS6qhSKkUptdDGsXyklMpWSsU3WOavlFqrlEo2//SzQVxhSqmNSqnDSqkEpdSj9hCbUspDKbVLKXXAHNffzMsjlFI7zX/TL5RSNrsPqVLKWSm1Tyn1nb3EppRKU0odUkrtV0rtMS+z+ffMHIevUmq5UuqIUipRKXWJrWNTSg0zf1Z1j2Kl1GO2jqtBfI+bv//xSqkl5v+LLvmeOUQiUEo5A4uAq4GRwO1KqZE2DOkTILbJsoXAeq31EGC9+fmFVgP8QWs9EpgMPGT+nGwdWyVwudZ6DDAWiFVKTQb+AbymtR4MFAC/vsBxNfQokNjgub3EdpnWemyDvua2/lvWeQNYrbUeDozB+OxsGpvW+qj5sxoLjAPKgf/aOi4ApVQI8AgwXmsdBTgDt9FV3zOt9UX/AC4B1jR4/hTwlI1jCgfiGzw/CvQ1/94XOGoHn9s3wJX2FBvgCewFJmGMqHSx9De+wDGFYpwgLge+A5Q9xAakAYFNltn8bwn4AMcxd1axp9gaxDIb2GYvcQEhwCnAH+MWw98BV3XV98whSgSc+xDrpJuX2ZM+Wusz5t8zgT62DEYpFQ5EAzuxg9jMVS/7gWxgLXAMKNRa15g3seXf9HXgT4DJ/DwA+4hNAz8qpeKUUvebl9n8bwlEADnAx+bqtA+UUl52Elud24Al5t9tHpfWOgN4GTgJnAGKgDi66HvmKImgW9FGerdZv16llDewAnhMa13ccJ2tYtNa12qjyB4KTASGX+gYLFFK/QLI1lrH2ToWC6ZprWMwqkQfUkpd2nClDb9nLkAM8LbWOhooo0l1iy3/B8z17HOAL5uus1Vc5naJ6zGSaD/Ai+bVy53mKIkgAwhr8DzUvMyeZCml+gKYf2bbIgillCtGEvhca/2VPcUGoLUuBDZiFIN9lVIu5lW2+ptOBeYopdKApRjVQ2/YQ2zmq0i01tkYdd0TsY+/ZTqQrrXeaX6+HCMx2ENsYCTOvVrrLPNze4jrCuC41jpHa10NfIXx3euS75mjJILdwBBzC7sbRrFvpY1jamolMN/8+3yM+vkLSimlgA+BRK31q/YSm1Kqt1LK1/x7D4x2i0SMhDDPVnEBaK2f0lqHaq3DMb5XG7TWd9o6NqWUl1KqZ93vGHXe8djB90xrnQmcUkoNMy+aBRy2h9jMbudctRDYR1wngclKKU/z/2ndZ9Y13zNbNcbYoLHlGiAJo275f2wcyxKMer5qjKujX2PUK68HkoF1gL8N4pqGUew9COw3P66xdWzAaGCfOa544K/m5QOBXUAKRjHe3cZ/15nAd/YQm/n1D5gfCXXfeVv/LRvENxbYY/6bfg342UNsGFUueYBPg2U2j8scx9+AI+b/gf8A7l31PZMpJoQQwsE5StWQEEKIFkgiEEIIByeJQAghHJwkAiGEcHCSCIQQwsFJIhDiAlJKzayboVQIeyGJQAghHJwkAiEsUErdZb4Hwn6l1LvmSe9KlVKvmeeEX6+U6m3edqxSaodS6qBS6r9189UrpQYrpdaZ76OwVyk1yHx47wZz8X9uHikqhM1IIhCiCaXUCOBWYKo2JrqrBe7EGHW6R2sdCWwGnjbv8v+AJ7XWo4FDDZZ/DizSxn0UpmCMJgdjVtfHMO6NMRBjzhghbMal7U2EcDizMG5Mstt8sd4DY6IxE/CFeZvPgK+UUj6Ar9Z6s3n5p8CX5nl+QrTW/wXQWlcAmI+3S2udbn6+H+PeFFut/7aEsEwSgRDNKeBTrfVTjRYq9b9Ntuvs/CyVDX6vRf4PhY1J1ZAQza0H5imlgqD+Pr8DMP5f6mZ6vAPYqrUuAgqUUtPNy+8GNmutS4B0pdQN5mO4K6U8L+i7EKKd5EpEiCa01oeVUn/BuLuXE8YssQ9h3EBlonldNkY7AhjT/75jPtGnAveal98NvKuUetZ8jJsv4NsQot1k9lEh2kkpVaq19rZ1HEJ0NakaEkIIByclAiGEcHBSIhBCCAcniUAIIRycJAIhhHBwkgiEEMLBSSIQQggH9/8B2+HnKFRWiBcAAAAASUVORK5CYII=\n",
      "text/plain": [
       "<Figure size 432x288 with 1 Axes>"
      ]
     },
     "metadata": {
      "needs_background": "light"
     },
     "output_type": "display_data"
    },
    {
     "data": {
      "image/png": "iVBORw0KGgoAAAANSUhEUgAAAYIAAAEWCAYAAABrDZDcAAAABHNCSVQICAgIfAhkiAAAAAlwSFlzAAALEgAACxIB0t1+/AAAADh0RVh0U29mdHdhcmUAbWF0cGxvdGxpYiB2ZXJzaW9uMy4xLjEsIGh0dHA6Ly9tYXRwbG90bGliLm9yZy8QZhcZAAAgAElEQVR4nOzdd1hW5/nA8e/9svcQRJaicQEiqKDGkbhi1AyzNbNmmWVGm7YZTZvR9Ne0zTBJs8xsltl7GU2ciQs34EDFAaggCCKIrOf3x0ECCgjoywtyf66LCznnOee9Ie25z7PFGINSSqmOy+boAJRSSjmWJgKllOrgNBEopVQHp4lAKaU6OE0ESinVwWkiUEqpDk4TgVInICI7RGSco+NQyl40ESilVAeniUAppTo4TQRKNZGIuInITBHJrv6aKSJu1eeCROQbESkQkXwRWSwitupz94lIlogUichmERnr2N9EqbqcHR2AUu3IX4ChQAJggC+Bh4C/AvcCmUBwddmhgBGRPsAMIMkYky0iUYBT64atVOO0RqBU010NPGaMyTHG5AKPAtdWnysHQoFuxphyY8xiYy3kVQm4ATEi4mKM2WGM2eaQ6JVqgCYCpZouDNhZ6+ed1ccA/gNsBX4Uke0icj+AMWYrcA/wCJAjIh+ISBhKtSGaCJRqumygW62fu1YfwxhTZIy51xjTA7gQ+MPRvgBjzPvGmBHV1xrgX60btlKN00SgVNPNBh4SkWARCQL+BrwLICLni0hPERGgEKtJqEpE+ojImOpO5VLgMFDloPiVqpcmAqWa7nEgGVgPbABWVx8D6AXMAw4BS4EXjTHzsfoHngD2A3uBzsADrRu2Uo0T3ZhGKaU6Nq0RKKVUB6eJQCmlOjhNBEop1cFpIlBKqQ6u3S0xERQUZKKiohwdhlJKtSurVq3ab4wJru9cu0sEUVFRJCcnOzoMpZRqV0RkZ0Pn7NY0JCKRIjJfRNJEJFVE7q6nzNUisl5ENojIryISb694lFJK1c+eNYIK4F5jzGoR8QFWichcY0xarTIZwNnGmAMiMhGYBQyxY0xKKaWOYbdEYIzZA+yp/neRiGwEwoG0WmV+rXXJMiDCXvEopZSqX6v0EVSvwT4AWN5IsRuB7xu4fjowHaBr166nODqllCOVl5eTmZlJaWmpo0M5Lbi7uxMREYGLi0uTr7F7IhARb+BT4B5jzMEGyozGSgQj6jtvjJmF1WxEYmKiromh1GkkMzMTHx8foqKisNbsUy1ljCEvL4/MzEy6d+/e5OvsOo9ARFywksB7xpjPGijTH3gNmGyMybNnPEqptqe0tJROnTppEjgFRIROnTo1u3Zlz1FDArwObDTGPN1Ama7AZ8C1xpgt9opFKdW2aRI4dVryt7RnjWA41jZ+Y0RkbfXXJBG5VURurS7zN6AT8GL1ebtNENiaU8RjX6dRVqFLwSulVG12SwTGmCXGGDHG9DfGJFR/fWeMedkY83J1mZuMMQG1zifaK57d+Yd545cMFm3JtddHKKXaoYKCAl588cVmXzdp0iQKCgrsEFHr6zBrDY3oFUSApwtfrst2dChKqTakoURQUVHR6HXfffcd/v7+9gqrVbW7JSZaysXJxqS4UD5dnUnxkQq83DrMr66UasT999/Ptm3bSEhIwMXFBXd3dwICAti0aRNbtmzhoosuYvfu3ZSWlnL33Xczffp04Lflbg4dOsTEiRMZMWIEv/76K+Hh4Xz55Zd4eHg4+Ddrug71NJycEM57y3cxb+M+JieEOzocpdQxHv06lbTsekeZt1hMmC8PXxDb4PknnniClJQU1q5dy4IFCzjvvPNISUmpGX75xhtvEBgYyOHDh0lKSuLSSy+lU6dOde6Rnp7O7NmzefXVV7niiiv49NNPueaaa07p72FPHaZpCCCxWwChfu58uVabh5RS9Rs8eHCdMfjPPfcc8fHxDB06lN27d5Oenn7cNd27dychIQGAQYMGsWPHjtYK95ToUDUCm024MD6M15dkcKC4jAAvV0eHpJSqpbE399bi5eVV8+8FCxYwb948li5diqenJ6NGjap3jL6bm1vNv52cnDh8+HCrxHqqdKgaAcCFCWFUVBm+S9nj6FCUUm2Aj48PRUVF9Z4rLCwkICAAT09PNm3axLJly1o5utbRoWoEADGhvvTs7M2Xa7O5ekg3R4ejlHKwTp06MXz4cPr164eHhwchISE15yZMmMDLL79MdHQ0ffr0YejQoQ6M1H46TiIoPQgbPkISb+TC+DCenruF7ILDhPm3n559pZR9vP/++/Ued3Nz4/vv610Ls6YfICgoiJSUlJrjf/zjH095fPbWcZqGNn0D394Lm77hwvgwAL5Zr53GSinVcRJB3BXQqRf8/DhRge7ER/rzxRpNBEop1XESgZMzjH4QcjfBhk+4OCGMtD0HWbv79JgirpRSLdVxEgFAzEUQEgcL/o9LE0LwcXPm9SUZjo5KKaUcqmMlApsNxjwEB3bgs/EDpg6O5LsNe8gqaF9jfpVS6lTqWIkAoPe5EDEYFv6H3w3uAsD/ft3h2JiUUsqBOl4iEIGxf4WibCK2zmZivy7MXr6LQ0caX2lQKaUAvL29AcjOzuayyy6rt8yoUaNITm58e5WZM2dSUlJS87Mjl7XueIkAoPtZ0P1sWPwUtwwOpOhIBR+t3O3oqJRS7UhYWBiffPJJi68/NhE4cllre25VGSki80UkTURSReTuesqIiDwnIltFZL2IDLRXPMcZ/zgcLiAu5d8kdgvgjV8yqKwyrfbxSqm24f777+eFF16o+fmRRx7h8ccfZ+zYsQwcOJC4uDi+/PLL467bsWMH/fr1A+Dw4cNMnTqV6OhoLr744jprDd12220kJiYSGxvLww8/DFgL2WVnZzN69GhGjx4NWMta79+/H4Cnn36afv360a9fP2bOnFnzedHR0dx8883ExsYyfvz4U7amkT1nFlcA9xpjVouID7BKROYaY9JqlZkI9Kr+GgK8VP3d/kL7w/C7YMkz3DdyDJfP9eDH1L1MjAttlY9XStXj+/th74ZTe88ucTDxiQZPT5kyhXvuuYc77rgDgI8++og5c+Zw11134evry/79+xk6dCgXXnhhg/sBv/TSS3h6erJx40bWr1/PwIG/vdP+4x//IDAwkMrKSsaOHcv69eu56667ePrpp5k/fz5BQUF17rVq1SrefPNNli9fjjGGIUOGcPbZZxMQEGC35a7tuVXlHmPM6up/FwEbgWM3AZgMvG0sywB/EWm9J/HZ90GnniRueJReAcLzP2+lpEz7CpTqSAYMGEBOTg7Z2dmsW7eOgIAAunTpwoMPPkj//v0ZN24cWVlZ7Nu3r8F7LFq0qOaB3L9/f/r3719z7qOPPmLgwIEMGDCA1NRU0tLSGroNAEuWLOHiiy/Gy8sLb29vLrnkEhYvXgzYb7nrVllrSESigAHA8mNOhQO1G+czq4/VWRpURKYD0wG6du166gJz8YALnkPemsSrveYwJmU8095cyVvXJ+Hp2nGWYVKqzWjkzd2eLr/8cj755BP27t3LlClTeO+998jNzWXVqlW4uLgQFRVV7/LTJ5KRkcGTTz7JypUrCQgIYNq0aS26z1H2Wu7a7p3FIuINfArcY4xp0dZDxphZxphEY0xicHDwqQ0wajgk3kDU1rd5a7yN5B35THtzJcU6ikipDmPKlCl88MEHfPLJJ1x++eUUFhbSuXNnXFxcmD9/Pjt37mz0+rPOOqtm4bqUlBTWr18PwMGDB/Hy8sLPz499+/bVWcCuoeWvR44cyRdffEFJSQnFxcV8/vnnjBw58hT+tsezayIQEResJPCeMeazeopkAZG1fo6oPta6xj0K3l04K/Vv/PfSXiTvyOf6tzQZKNVRxMbGUlRURHh4OKGhoVx99dUkJycTFxfH22+/Td++fRu9/rbbbuPQoUNER0fzt7/9jUGDBgEQHx/PgAED6Nu3L1dddRXDhw+vuWb69OlMmDChprP4qIEDBzJt2jQGDx7MkCFDuOmmmxgwYMCp/6VrEWPsM1JGrF6V/wH5xph7GihzHjADmITVSfycMWZwY/dNTEw0Jxqf2yLbF8I7F0Ov8XwV8x/u+XA9id0CefP6JN3oXik72rhxI9HR0Y4O47RS399URFYZYxLrK2/PGsFw4FpgjIisrf6aJCK3isit1WW+A7YDW4FXgdvtGE/jepwNE56ALd9z4f7XmTl1AMk7tWaglDr92e1V1xizBKh/rNVvZQxwh71iaLbBN0NOKix5hgsviYGpI7jngzVc/5Z2ICulTl8dc2ZxQ0Rg4n+g23D4cgYXdtpj1Qx25HP9myt1aKlSdmKvJuqOqCV/S00Ex3J2hSveAZ8Q+GQaF/b15ZkpCazckc9Dn6ec+HqlVLO4u7uTl5enyeAUMMaQl5eHu7t7s67Tto76eHWCi1+BNyfCz39n8sR/sWVfES/M38bVQ7sxqFuAoyNU6rQRERFBZmYmubm5jg7ltODu7k5ERESzrtFE0JBuwyDpZlj+CsRewu2jBvHJqkwe/TqVL24fjs3WaPeHUqqJXFxc6N69u6PD6NC0aagx4x4Gvwj4agZetgoemBjN+sxCPlmVWaeYMYb0fUVatVVKtUuaCBrj5gMXzIT9W2DRv5mcEMagbgH8e84mDpaWA7D/0BFueGsl5zyziG837DnBDZVSqu3RRHAiPcdB/FWwZCaydz2PXBBLXnEZz/+UzvzNOUyYuYhftuXh7+nCe8t2OTpapZRqNk0ETXHuP8CzE3x1J3GhXlwxKJLXl2Rw/Zsr6eTlxtczRnDTiO4s3Z7Hjv3Fjo5WKaWaRRNBU3gGwqR/w551sPxl/nhuH7oHeXH98Ci+nDGcPl18uGxQJDaBD5N1pzOlVPuiiaCpYi6C3hNh/j8IrtjDT/eO4uELYnF3cQKgi587Y/p25pNVmZRXVjk4WKWUajpNBE0lAuc9CWKDb++FekYITUnqSm7REeZvynFAgEop1TKaCJrDLwLG/g22zoMNx29aPbpPMCG+bnywUpuHlFLthyaC5kq6CcIT4Yf7oSS/zilnJxuXD4pkweYc9hSemp2DlFLK3jQRNJfNCS58DkoL4Ls/Hnf6isRIqgx8nJxZz8VKKdX2aCJoiZBYGPUApHwK6z+uc6prJ09G9Aziw5W7qarSmcZKqbZPE0FLDb8HIodYHccFdfsErkiKJKvgMMsz8hu4WCml2g5NBC3l5GytUGoq4YvboOq3IaPjojvj4eLEN+uzHRigUko1jd0SgYi8ISI5IlLvIv4i4iciX4vIOhFJFZHr7RWL3QR2t7a33LEYlr1Qc9jT1ZlxMSF8n7KXCp1ToJRq4+xZI3gLmNDI+TuANGNMPDAKeEpEXO0Yj30MuAb6ng8/PQb7UmsOn98/lPziMn7dlufA4JRS6sTslgiMMYuAxhrJDeAjIgJ4V5dtf3tBisAFz4K7H3x2C1SUAXB272B83Jz5ep02Dyml2jZH9hH8F4gGsoENwN3GmHrbUURkuogki0hym9zFyCsILngO9m2AhU8A4O7ixDmxIcxJ3cuRikoHB6iUUg1zZCI4F1gLhAEJwH9FxLe+gsaYWcaYRGNMYnBwcGvG2HR9J0HCNbDkGdi9EoAL4sM4WFrB4i37HRycUko1zJGJ4HrgM2PZCmQAfR0Yz8mb8E/wjYDPb4GyEkb0DMLf00VHDyml2jRHJoJdwFgAEQkB+gDbHRjPyXP3hYtegPxtMO9hXJxsTOzXhblp+ygt1+YhpVTbZM/ho7OBpUAfEckUkRtF5FYRubW6yN+BYSKyAfgJuM8Y0/7bULqfBUNvhxWzIHMV5/cPo7isUlckVUq1Wc72urEx5soTnM8Gxtvr8x1q9IOw/iP46VGGXPMFQd6uvLd8FwdKytmyr4itOYeIDfflgYnRjo5UKaXslwg6NDcfOOuP8MP9OO9YyPn9w3jr1x0s2bofT1cnvNycWZ6Rx11jeuHlpv8JlFKOpU8he0m8AZa+AD89yr3X/si46BCigjwJ8/Pgl237ufb1FazIyGd0386OjlQp1cHpWkP24uxmrVCavQafjO8Z0SuIiABPbDYhKSoQV2cbS7a2/y4RpVT7p4nAnuKnQnBf+PlxqPxt0rS7ixODowJZkq6JQCnleJoI7MnmBGMegv1bYP0HdU6N6BXE5n1F5BwsdVBwSill0URgb33Ph/BBMP+fUFlec3hEzyAAbR5SSjmcJgJ7E4Gz/gwHM2HTNzWHY0J9CfRy1USglHI4TQStodc54N8VVrxWc8hmE4ad0Ykl6fsxRre0VEo5jiaC1mBzgqSbYOcS2JdWc3hkryByio6QnnPIgcEppTo6TQStZcC14OwOK1+tOTSil7WSqo4eUko5kiaC1uIZCP0ug3UfQmkhAOH+HnQP8tJ+AqWUQ2kiaE2Db4LyYlg7u+bQiJ5BLNueR1mF7m2slHIMTQStKWwAhCdazUNV1oN/RK8gSsoqWbPrgIODU0p1VJoIWtvg6ZC3FTIWAHDmGZ2wCSzWfgKllINoImhtsReBZ1DNUFJfdxeGnRHEG79ksHZ3gYODU0p1RJoIWpuzGyRcBelzoNiqBTx9RTxB3m5Me3MFW3OKHBygUqqjsecOZW+ISI6IpDRSZpSIrBWRVBFZaK9Y2pz4qVBVAamfA9DZ1513bxyCi5ONa15bQeaBEgcHqJTqSOxZI3gLmNDQSRHxB14ELjTGxAKX2zGWtiUkFkL6wfoPaw517eTJ2zcMpqSsguteX8H+Q0ccGKBSqiOxWyIwxiwC8hspchXwmTFmV3X5jrWpb9zlkLkS8rfXHIoO9eWNaUlkFhxm5rwtDgxOKdWROLKPoDcQICILRGSViFzXUEERmS4iySKSnJub24oh2lHcZYDA+o/rHE6MCmRcdGd+TN1HVZWuQaSUsj9HJgJnYBBwHnAu8FcR6V1fQWPMLGNMojEmMTg4uDVjtB+/CIgaYTUPHbPo3DkxIeQUHWF9VqGDglNKdSSOTASZwBxjTLExZj+wCIh3YDytr/8VkL8NslfXOTy6T2ecbMLctL0OCkwp1ZE4MhF8CYwQEWcR8QSGABsdGE/ri74QnNxg/Ud1Dvt7upIUFcDctH0OCkwp1ZHYc/jobGAp0EdEMkXkRhG5VURuBTDGbAR+ANYDK4DXjDENDjU9LXn4Q+9zIeXTOnsaA5wT04Ut+w6xM6/YQcEppToKe44autIYE2qMcTHGRBhjXjfGvGyMeblWmf8YY2KMMf2MMTPtFUub1n8KFOfC9gV1Do+PCQHQWoFSyu50ZrGj9ToH3P2P29w+MtCTvl18NBEopexOE4GjObtBv0tg4zdwpO7yEuOiQ1i5I58DxWUOCk4p1RFoImgL4q+EisOQ9lWdw+fEhFBl4OdNHWuunVKqdWkiaAsikiCwB6ybXedwXLgfIb5u2jyklLIrTQRtgYhVK9ixGAp21Ry22YRx0SEsSs+ltLzSgQEqpU5nmgjaiv5XWN9rLUQHVvNQSVkl8zZqrUApZR+aCNqKgCjoNhzWfVBnyYlhZwTRO8SbBz/bwLbcQ46LTyl12tJE0JbEX2ltY5m1quaQq7ON13+XhIuTjRveWqkjiJRSp5wmgrYkZjI4u8Pa9+scjgz0ZNZ1g9hTWMot766irKLKQQEqpU5HmgjaEndf6Hu+teRERd2NaQZ1C+Q/l/VnRUY+D3y2gXytGSilThFnRwegjhF/JaR8Alt+sGoItUxOCGdbbjHP/ZTOp6sz6eTlSs/O3gzoGsCfz+2DzSYOClop1Z5pImhreowC7y6w5r3jEgHA78f1YmiPQNKyD5K+7xDrMgt4eeE2zu8fSr9wv1YPVynV/mkiaGucnGHANbDkaSjYDf6RdU6LCMPOCGLYGUEAZOwvZvSTC0jNLtREoJRqEe0jaIsGXmcNIV3zzgmLdgv0xNvNmZSsg60QmFLqdKSJoC0K6AY9x8Lqt4/bp+BYNpsQG+ZLSrZua6mUahlNBG3VoOuhaA+k/3jCov3C/di45yAVlTqsVCnVfE1KBCJyt4j4iuV1EVktIuNPcM0bIpIjIo3uOiYiSSJSISKXNSfw017vc61O41VvnbBov3BfSsur2Jaru5kppZqvqTWCG4wxB4HxQABwLfDECa55C5jQWAERcQL+BZz4tbejcXKxOo23zrU6jRsRV91JnJKlzUNKqeZraiI4OkB9EvCOMSa11rF6GWMWAfknuO+dwKeALrhfnyZ2GncP8sbDxYkNmgiUUi3Q1ESwSkR+xEoEc0TEBzipBmkRCQcuBl5qQtnpIpIsIsm5ubkn87HtS02n8TuNdho72YSYMF9StcNYKdUCTU0ENwL3A0nGmBLABbj+JD97JnCfMeaECcUYM8sYk2iMSQwODj7Jj21nBl0PRdmQPqfRYnHhfqRmH6SqyjRaTimljtXURHAmsNkYUyAi1wAPASf7+pkIfCAiO4DLgBdF5KKTvOfpp/cE8A2HFbMaLRYb5ktJWSUZedphrJRqnqYmgpeAEhGJB+4FtgFvn8wHG2O6G2OijDFRwCfA7caYL07mnqclJ2dIuhG2L4CcTQ0W66cdxkqpFmpqIqgwxhhgMvBfY8wLgE9jF4jIbGAp0EdEMkXkRhG5VURuPbmQO6CB08DJDVa80mCRnp29cXW2aSJQSjVbU9caKhKRB7CGjY4UERtWP0GDjDFXNjUIY8y0ppbtkLw6Qf/Lrd3Lxv4NPAKOK+LiZCM61FeXmlBKNVtTawRTgCNY8wn2AhHAf+wWlTre4FugvATWvNtgkX7VS00Yox3GSqmma1IiqH74vwf4icj5QKkx5qT6CFQzhfa39jReMQuqKust0i/cj6LSCnbll7RycEqp9qypS0xcAawALgeuAJbrkhAOMOQWKNhlbVpTj99mGGvzkFKq6ZraNPQXrDkEvzPGXAcMBv5qv7BUvfqcB74RsPzlek/3CvHGxUnYkGU1D/2QspcJMxdx6zurWjlQpVR70tTOYpsxpvYyEHnoyqWtz8kZBt8E8x6BvSnQpV+d027OTvQO8eHnTftYuj2PdbsLcHESMvYXU1FZhbOT/idTSh2vqU+GH0RkjohME5FpwLfAd/YLSzVo4O/A1RsWP1nv6bhwP7bsO0TuwVL+fWl//nlJf45UVLF9v040U0rVr0k1AmPMn0TkUmB49aFZxpjP7ReWapBnIAyeDkuegbM3Qee+dU7PGNOTwd0DmRQXiruLE+n7igBrolnvkEanfiilOqgmtxUYYz41xvyh+kuTgCOdOQNcPOutFUQEeHLJwAjcXZwA6BHsjbuLTTuQlVINajQRiEiRiBys56tIRPTJ4ihenay+gpRPYX96o0WdbEJMqK5MqpRqWKOJwBjjY4zxrefLxxjj21pBqnqceae17MTip05YNDbMjzRdmVQp1QAdRtJeeQdbi9Gt/wjytjVatF+4L0VHdKKZUqp+mgjas2F3WltaLnm60WKxYdZEs9Rsbc1TSh1PE0F75tMFBk2zFqPL3dxgsaMTzVK0n0ApVQ9NBO3dyD+Cmw98fQ9U1b/Z29GJZlojUErVRxNBe+cdDOf8HXb92ugm97FhvqRm6cqkSqnjaSI4HQy4BrqNgLl/hUM59RbpF+5HXnEZew+WtnJwSqm2zm6JQETeEJEcEUlp4PzVIrJeRDaIyK/V22CqlhCBC2ZC+WH44YF6i8SGWaN9U3VimVLqGPasEbwFTGjkfAZwtjEmDvg70Pju7KpxQb1g5L2Q8gmkzzvudHSoLyJoh7FS6jh2SwTGmEVAfiPnfzXGHKj+cRnWrmfqZIz4PQT1hq/vhsLMOqc8XZ05I9hbO4yVUsdpK30ENwLfOzqIds/ZDS6ZBUcOwlvnHZcMjnYYK6VUbQ5PBCIyGisR3NdImekikiwiybm5ua0XXHsUNgCu/QJK8o9LBv3C/MguLCW/uMyBASql2hqHJgIR6Q+8Bkw2xuQ1VM4YM8sYk2iMSQwODm69ANuriEH1JoOaDmPtJ1BK1eKwRCAiXYHPgGuNMVscFcdpq3YyeG0cZCyuWWpCl6RWStVmz+Gjs4GlQB8RyRSRG0XkVhG5tbrI34BOwIsislZEku0VS4cVMQimfQuuXvC/C/Bb+gTdA1xZtbPBPnylVAfU1D2Lm80Yc+UJzt8E3GSvz1fVQvvD9IXw/X2w+Ene8erHtZtvYv+h/gR5uzk6OqVUG+DwzmLVCty84aIX4LI3CC3fyXcuf2b7F/+AynJHR6aUagM0EXQk/S7F6Y5lrHMbxOCtz2JeOQt2r3B0VEopB9NE0NH4RZAxbhY3l/2B8uID8Po5MO+RBlcuVUqd/jQRdEDn9w9lsdNg/q/7/2DgdbDkGfjoWjhyyNGhKaUcQBNBB+Tj7sKkuFA+3VDA4XOfgQlPwObv4M0J7M/axsY9B1m3u4DkHflsyNQ5B0qd7uw2aki1bVckRvLZ6ix+SNvLxUNvwwSeQfmH0zCzRvNY+QyWVsXWlP3ijuEkRPo7MFqllD1pjaCDGtI9kG6dPPloZSZFpeXcujyQ80oepsrVl9mu/+CXmC955fLeAKzbXeDgaJVS9qSJoIMSES4fFMHS7Xlc8PwS5m3MYcqkc+j8p+Uw7E7CMz5m/MLJXOCxgTRdqE6p05omgg7s0kER2AQOllbwzo2DuWlkD8TVC8Y/DjfORVy9ed78kzs3Xgk/Pw57U0C3ulTqtCPtbQ/bxMREk5ysq1GcKqt25hMR4EmIr/vxJ8tL+e7dp/HP+JYzndIQUwWdY6zO5R5nt36wSqkWE5FVxpjE+s5pjaCDG9QtsP4kAODizpGE67iq7EG2X7caznva2g7z7QvhizusBe2UUu2eJgLVqOhQa+nqDQWukHQj3L7U2glt3Wz4bxKs/0gnoynVzmkiUI06I9gbVycbG/dUL13t4gHjHoFbFkFAN/jsZnh1NGxfaP9gqqogZxOsfsfajvOHByBjMVRW2P+zlTqN6TwC1SgXJxu9u3iTtueYPQy69IMb51o1gp8ft5qLeo6DM2dAaDx4Bv5WtqoKDmRA7iYI7AHBfUGkaQEU7Ib0HyF9Luz8xdqGE8DdDyqOwLIXwbMT9JkIcZdD1Flg0/cbpdH0PPgAACAASURBVJpDE4E6oZhQX37amIMxBqn9ALc5QcKVEHsxrJgFi5+Edy6yzvmEWh3LZcWwLwXKai1f4dcVeo+HXuOhU0/wDrFWSAVrN7Xdy63F8DIWQ06qddy/G/S7FCIHQ0QSBJ4BFYdh6zzY+A2kfQVr3rUSzcDfQcLV4K272SnVFDpqSJ3Qm79k8OjXaSx/cGzDHcsApYWQuRL2pUFO9ZeLJ3SJs76C+8K+VNgyB7YvsB7kR7l6W81OxdV7Urt4QkQi9DwHep8LQb0br0WUl8LGr2DVW1bNweYCQ2+F0X+x7qtUB9fYqCGtEagTiqnuME7bc7DxRODuZzUP9RwHQN6hI3i5OePu4vRbmcjBkHi99eDOXAGFWXBoLxzKgdKDVsLoOgRC+oGTS9ODdHGH/ldYX7mb4dfn4NfnraRz0UtWUlFK1ctuiUBE3gDOB3KMMf3qOS/As8AkoASYZoxZba94VMtFV296n5Z9kNF9Otcc351fwqL0XEL93An39yTM3509haXMTdvHj6l7WZdZyITYLrx87aDjb+riDt3Psk/AwX1g8gsQewl8dZe11Pawu6zagbOrfT6zqfZusJqyKo9YGwNVVVjxDvyd1dSmlAPYs0bwFvBf4O0Gzk8EelV/DQFeqv6u2hhfdxciAjyO6zC+9+N1rMiofy5BfKQ/o/sE80PqXjZkFhIX4dcaodbVcyzc/iv8+BD8MtOqKVzxP3B2wBad5YdhwRNWLcVUWk1XTi4gTlBWBGtnw0UvQlCv1o9NdXj23LN4kYhENVJkMvC2sToplomIv4iEGmP22Csm1XIxob5szP4tESzbnseKjHz+dG4fzjyjE1kHDpNVcBgfd2fGRYcQ4utOUWk5I/41n2fmbeGNaUmOCdzdDy583hrJ9O298MHVMOVdq0bSWjIWWcNd87fDgGth/N/BI8A6Zwxs+Bi++xO8PALGPARDb2+7tYPyUshaZfXDHNhhdfaH9IOQGPANb/poMNWmOLKPIBzYXevnzOpjxyUCEZkOTAfo2rVrqwSn6ooJ82Xuxn2UlFXg6erMcz+lE+Ttxo0juuPu4sTArgHHXePj7sL0s3rwnzmbWbPrAAPqKdNqkm6y3sK/vhtmT4Wp74Orp30/80gRzP0bJL8BAd3huq+OX5pDxOrX6H4WfPN7q/aS+jmc/4yVvBypsgL2b4Y962HvesheYyWByjJAwCsY1r73W3mfUBhwjbXZkb/+/7Q9aRedxcaYWcAssEYNOTicDikm1BdjYNPeIqqqDL9uy+Oh86LrdgTX43fDonh9SQbPzEvn7RsGt1K0DRj0O6s55ovb4f0r4JJZ4Bt24usqjoDYmtd5vX0hfDkDCndbcytG/6XxxOPTxUpOGz62JsrNGgVDboPRD4CbT9M/92RUVVkP/O0LIGMh7Fz628guZw9r7siQW6DbcOg61KrVHC6AnI3WMN8tc2DRk9ZXr3MgfiqcMea32o9qsxyZCLKAyFo/R1QfU23Q0aUm0rIP8mPaPjp5uXLVkBO/9Xm7OXPLWT345/ebSN6RT2JU4AmvsauEq6yawZd3wPODYPjdMOxOcPWyzpeXwu5lkJlsDXXNSYP96VYSCBtgzWGISILIIeATUvfexlhzJpLfsL4Cz4Ab5lijoJriaO2g1zkw71FY9oJVOxh8s/VA7dL/1EyWKy+1RmoV7bPe+PemWHHvTYEj1UuOB/e13uwjEq3P7dQTnOp5XHj4Q7czra+km6BglzXze8071kRAsUHEYGskWa9zrFqONh81jTFW7au8BMpKrH4md1/w7nzia5vJrvMIqvsIvmlg1NB5wAysUUNDgOeMMSd8ZdR5BI5hjKH/oz/SI8iLdZmF3DehL7eNOqNJ15aUVXDWv+fTO8SH928eaudIoaKyin98t5HLB0USUz3i6TgHdsDchyHtC/AJsx7A2ath13JrRA9YzRsh/ayJceWHreGue9ZVN40AAVEQORTCEqyksXUeFO0BxGrnH/PQyTU/7V4Jcx6w5maANYO6+9nQbZj1gG5oiK0x1nDcfSmwfwsc2AkFO63vBzOt+R61uXhBSKz1xh851Gqm8g1tedxgNStlrYKtc62/S/Ya67hPqJUQek+A0ATrZ50Jbtm5FLZ8b/Ul5e+wZuOXHbOP+IjfW0u8tEBj8wjslghEZDYwCggC9gEPAy4AxpiXq4eP/heYgDV89HpjzAmf8JoIHGfKK0tZnpGPv6cLS+4bg7db0yuUry/J4O/fpDGmb2cOHakgv7iMsooq/nJeNOfGdjmufGWV4UBJGUHezR/h8836bGa8v4YrEiP492UnaGffudR62GavsR6s3c+22vG7DrU6mo9VXmo1n+xaZs2A3rUMSvaDmx+cMcqaLd1znNXUc6oU7bOaa7bPt74XVXejOXtY8y5cvaw3b5uTlbByNloxHeXiZa0LFRAFfhHWTG6fLtb3wB5W/4W9H8aHcq2ksGUObPv5t6VCnN2tWeOBPX6L0b8b+Edav5eLpzUh0MWr/hoJ/LZHRmM1jaPJ8UCGlRCPzl05tM9q3nLxsCY1unpZfR+h8VYN8Nhanz0U77f6htbNBifX6r9Hd+u/i3dn62/g6ml97xxjJewWcEgisBdNBI7z6NepvPnLDu49pzd3jm3eMMfS8kqueW05BYfLCfRypZOXK9tzi8nYX8xbNyQx7IygmrJFpeXc+u4qVu44wJx7zqJ7kFeTP8cYw+QXfmF9ZiEhvm4se2Bs3WUx6r/IWgrj6DIXzWEMHMy2/g/bnD6EljLG6nfIXGnVGPZusGoophKqKq0HSXAf6w0/JNZq4vEKblvNMRVlVu0qdxPkZ1i1s/zt1gO6vLjh65w9rP4SNx+wOVtvy0cOWcNvEetB7uZtfbc5AwZMlfV3OZh9/L2dPawHvbs/VJRa/xs4UlRdY6p+LvqGQ/gg6HqmVRPrEnfqRnRVVcHad60BBUeKrLkuZ/3JboMYNBGoU+LXbft56sctvHl9Er7uJ//QKygp44pXlpJdUMrsm4cSF+FHbtERpr25gk17i3C2CWOjO/Pi1fVMSGvA0m15XPnqMhK7BZC88wDf3TWy4eYh1bYYAyV5vzVhlR+22sfLD1c/pA9aD8wjRdZkvKNJwdUbMNVJ4ZB13lRVJz+xaku+YVZtI6C79d031LquvgR55JCVYLNXQ9ZqK2kV7LLOufpYTWfRF0CfCS3rCK8og5RPrTklOalWkjn/Gegc3fK/XRNoIlBt1t7CUi596VcOl1fy1OXxPPxVKrlFR3jxmoGs3VXAsz+l8/ntw5o89HTamytIySrk89uHM/Lf8/nzhD7cPqrnScX41I+bcXO2MWOMTvbqsAqzYNdSa/7Elh+tRGVzhqiREDXC6lDvEmc1udWXXMpKIC/datpb9jIUZUNwtNXmH3d5q/STaCJQbVrG/mIue+lX8orLCPB04Y1pSQzoGsChIxWM+s98egR78+H0oSds4tm8t4hzZy6qabqa9OxivN2d+eiWM1scmzGGhMfmUlpeyYoHx+Hn2QrNP6ptM8aqLWz8GjZ9a3XIH+URaDXFuXpWN1E5Wc1fBbuoaW7qfpbVDNRzXKs22emic6pN6x7kxds3DubF+dv4w/jenBFstdV7uzlz97je/PWLFH7elMPY6MY77mYt2o6HixPXDO0GwKg+wbyyaDsHS8tb3JSVsb+YwsPlAHy6OpMbRnRv0X3UaUTE6jcIH2SN4CkttEaN7d1gfS8tsGoAZcVW01b4IGtZ9ODeEBIHQSdXQ7UHTQSqTYgN8+OFqwced3xqUiRvLsngXz9sYlSfzjjZ6n+D2lN4mC/XZnHN0G4EeFkLy53dO5gXF2zjl/T9TIxr2XDItbsLAOjs48Z7y3dy/fCoE3c+q47F3c/qSO42zNGRtJgO4FVtmouTjT+d24ct+w7x6arMBsu9sSSDKmO4sdYb+8BuAfi4ObNwS26LP3/d7gK8XJ24d3xvtuUWs2x7/YvsKdWeaSJQbd6Efl0Y0NWfR79O5YX5Wyktr6w5l3foCH/+ZB2vLs7ggvgwIgN/G3rn4mRjRK8gFmzOpaV9YWt3FxAX4cfkhHB83Z15b/nOk/59lGprNBGoNk9EeP7KAZx5RhD/mbOZMU8u4PM1mby3fCdjnlrIZ6uzrGUsLok77tpRfYLZe7CUzfuKmv25peWVpO05SEJkAO4uTlw2KJI5qXvJLTpyKn4tpdoMTQSqXYgI8OS13yUy++ahBHq78vsP1/GXz1Po28WH7+4eyQOTovF0Pb7L6+ze1rosCzY3v3kobc9ByisNCZH+AFw1pCvllYaPV+0+wZVKtS+aCFS7cuYZnfjqjhG8dPVAXrl2EB9MH0rvkIZX5+zi507fLj4s2JzT7M9au8vqKD6aCHp29mZoj0DeX76Lyqr2Nez6VNuZV8x/5mzicFnliQurNk8TgWp3bDZhYlwo58Z2adIInrP7BJO84wBFpeXN+py1uwvo4utOF7/fNrG5Zmg3Mg8cZtFJdEA35kBxGYeOVNjl3qfSsz+l88L8bdz09so6fTaqfdJEoE5746JDqKgyXPnqMn5I2UNVE9/m1+4uqKkNHDU+pgtdfN159OtUCkrKTmmc323Yw8h/z+e2d1ed0vueaofLKpmTspc+IT78ui2Pm99O1mTQzmkiUKe9pKhAnro8nkOlFdz67mrOnbmIz9dkUl5Z1eA1+cVl7MovIaFr3UTg6mzjhasHkF1Qyu3vrW70Hk1VXlnF379J4/b3VuNkExan72drTvM7t09WdsHhJv0+P23aR3FZJQ9fEMO/LunP4vT93PbuKo5UaDJorzQRqA7h0kERzPvD2Tw7NQGbCL//cB2j/rOA15dkUFxPU8y63XX7B2ob1C2QJy6N49dteTz8VWqLh6YC7DtYytRZy3h9SQbThkXxwz0jcXES3l22q8X3bI7tuYd47qd0xj+zkGFP/MzLC7ad8Jov1mQT4uvGkB6duCIpkv+7OI75m3O596N1rRCxsgdNBKrDcHayMTkhnO/vHslr1yUS7u/B379J48x//sTzP6XXeaCv2V2ATSAuvJ49CYBLBkZw69ln8P7yXfzv1x0tjunO2WvYuOcgz105gEcujCXUz4NJcaF8uiqTkjL79hXc98l6xjy1kKfnbsHPw4Vwfw8Wp+9v9JqCkjIWbsnhwviwmlneVw3pyi1n9+Cb9Xt0aG07pYlAdTg2mzAuJoSPbj2Tz24fxuDunXhq7hZemL+1psza3QX0DvHBq5HNd/58bh/OiQnhsW/S+MNHa3ln2U5Ssgqb3Fy0ckc+KzLy+dO5fbgw/re9k68d2o2iIxV8uTa75b/kCZRVVPH5miwmxHZh6QNj+PjWYZzXP5S1uwsabe//dsMeyisNkxPC6xy/oL8Vv7060ZV92TURiMgEEdksIltF5P56zncVkfkiskZE1ovIJHvGo9SxBnYN4NXrBnHxgHCe/HELc1L3YoxhXT0dxcey2YSZUxK4ID6MhZtz+esXKZz//BIGPjaXFRknXorixflbCfRyZWpS3b2fB3ULoG8XH95ZurPRZqfMAyX8/sO1zeoAP2rz3iLKKqu4ID6MUD8PwOpLKausYn1mYYPXfbk2mzOCvYg9Zo+HmFBfgrzdTmo5D+U4dksEIuIEvABMBGKAK0Uk5phiDwEfGWMGAFOBF+0Vj1INERH+eUkc8ZH+1Q/WvRQeLj9hIgDwcnPm2akDSH5oHIv/PJrnrxxQPeFtLQcbGa6aml3I/M253DA8Cg/XujteiQjXntmNtD0HWVPdV3Gs4iMV3PS/ZD5fk8Wt765m/MxFfLqq8Q7w2tZlWvftH/Fb01diN2vPh5U76k9iWQWHWZGRz0UJ4ccN27XZhLN6B7EoPbfDz7Foj+xZIxgMbDXGbDfGlAEfAJOPKWOAo68WfoD96sJKNcLdxYlZ1w7Cx92ZO2dbG60fO2KoMSJCZKAnF8SHMXNKAnsPlvLwl6kNln9pwTa83Zy59syoes9flBCOt5sz7y49fm2jqirDHz9ex5Z9Rbw5LYnnrhyAs0249+N1nPP0QvYWlp4w3g2ZhQR4uhAR4FFzLMDLlT4hPixvoDbzVXVT1bHNQkeN6tOZgpJy1mfWn7xU22XPRBAO1J6Ln1l9rLZHgGtEJBP4DrizvhuJyHQRSRaR5NxcrXoq+wjxdWfWtYk42QQvVyd6dW54xnJjBnQN4M4xPfl8TRbfrD/+3SZjfzHfbdjDNUO74edR/z4JXm7OXDIwnG/W7yG/uO58hed+Tuf7lL08OCma0X07c2F8WE0HeG7REW5/bxVlFY3XDNZlFhAX4X/cm31S9wBW7zxQ71v9l2uzGNDVn66d6t9Td2TPIGzSsuU8lGM5urP4SuAtY0wEMAl4R0SOi8kYM8sYk2iMSQwODm71IFXHER/pz6zrEnn4gtgG9z5oihmje5IQ6c9fPk9hT+HhOudeWbgNFydbnSWz63PN0G6UVVZx9WvL+ef3G/lp4z4+W53JzHnpXDIwvM71IlYH+L8vi2f1rgIe/zatwfseLqskPecQ8RHHj4hKigrk0JEKNu45WOf4xj0H2bS3iIsaqA2AVaOIj/TXfoJ2yJ4b02QBkbV+jqg+VtuNwAQAY8xSEXEHgoDmLwyj1Clydu+Tf9lwdrLxzJQEJj27mLtmr+GKxEgCvVxxcbLx6epMpiZ1JdjHrdF79A7x4bHJsXyxJos3lmTwysLtgDW34f8ujqt3eQ1r5E93Xl2cQUKkP5cMjDiuTNqeQiqrTL1DYwd3DwRgeUY+/Wqdf3vpDtycbVxQa3RTfc7uHcyzP6WTX1xGYPUGQarts2ciWAn0EpHuWAlgKnDVMWV2AWOBt0QkGnAH9HVCnRa6B3nx2ORY7v9sAyt3HKg57mwTpp/Vo0n3uO7MKK47M4rS8krW7S4gJfsgkxPCcHdxavCa+yb0ZX1mIQ9+voG+XXyJOWaEz9FRQf0jju8DCfXzIDLQg5UZ+TU1jrxDR/h0dRaXDow44cN9VJ/OzJyXzuL03Ab7EtqzNbsO4OJkq5MkTwd2SwTGmAoRmQHMAZyAN4wxqSLyGJBsjPkKuBd4VUR+j9VxPM2czDRNpdqYyxMjmRgXSv6hMvJLyjhQUkaAp2udDXSawt3FiSE9OjGkR6cTlnV2svHfqwZy/vOLmfH+aub+4ew6zVwbMgvp7ONWZzG92pKiAllYvZmPiDXLuayiihtHRJ3ws+PC/QjwdGHh5oYTwaqdB3h67mauH9adcTGN70N9srIKDvO7N1Zw34S+nHMSn7Vm1wGe/HEzv2zNA2Bs3878/pzep01CsOuexcaY77A6gWsf+1utf6cBw+0Zg1KO5u3mjLebc4OdrPYQ7OPGX8+PYcb7a1icnsuoPp1rzq3LLKgzbPRYQ7oH8tnqLLblFhMR4ME7y3Ywuk8wPZvQee5kE87qHczCLblUVRlstRJQUWk5//5hM+8u34kxsGXfIYb0CMTHvf4O85NVWl7Jre+sYmvOIeZvzmlRIsg8UMKjX6cxN20fnbxceei8aI5UVPHKwm2c//wSJsV14aHzYgjz9zjxzdowR3cWK6XsZHxMFwK9XPlw5W+D94pKy9m+v7jeZqGjkqKsfoKVO/L5al02+w+VcdPIpjVlgdVPkFdcRmq21eF8uKySL9Zkcc7Ti3h3+U6mDYvi/ZuHsP/QEZ77Kb2Fv13jjDH89YsUNmQVEuTtdlznd1M9/s1Gftm6nz+O782iP4/mppE9uGN0TxbfN4a7xvZiweZc7vlw7UmtN9UW2LVGoJRyHFdnG5cODOfNX3aw/9ARgrzdSMk6iDEQ10iNoHuQF0HerqzIyCct+yB9u/gw7IwTN0kddVZ1Z/vLC7eBwM8bczhcXknfLj68fO2gmol6U5MiefOXHVyRGEmvRjYXaon3lu/i41WZ3DW2F0Wl5XywYjeVVabZI8HWZxZwTkwIM8b0qnPcz8OFP5zT26p5fZHCz5tyGBtt32Yue9IagVKnsSlJkVRUGT5bnQnAhqzqGcWNtG2LCIO7B/Lt+j1s3lfETSN7NGkDoKOCvN2Ij/Dj2w17WLYtj4sHhvP+TUP49q6RdWZr/+ncvni5OfPI1ye3guuxVu08wKNfpzK6TzD3jO1FTKgvh8sr2ZFX3Kz75B06QnZhKf3CGv5bTU2KpEeQF//6YVO7nlGtiUCp01jPzj4kdgvgg5W7rTWUMgsJ9/egk3fjQ1ePrjsU7OPGBfGhzf7c564cwAfTh7L8wbH838VxDOsZdNzbeKCXK38c35tftubxfcreZn9GfdKyD3LLO8mE+nkwc8oAbDapGTWVlt285qGU6vKx4b4NlnFxsvGnc/uwZd8hPl2V2fLAHUwTgVKnuSlJkWzPLSZ55wE2ZBYSH3nikS5Dq0cnXTe0G27ODQ9VbUi3Tl4M7dEJZ6fGHzFXDelGTKgvj3+T1uCy2ws253DpS79y41srefDzDTz/Uzo/bdx33EJ7KzLymTJrKS5ONt68Pgk/T6sTuldnH1ychLRm9hOkZFnDbGMbqREATOjXhYRIf56eu+Wk9nDenV/S4r6Mk6WJQKnT3Hn9Q/F2c+blBdvYlV9CXPiJ11CKDvVl9s1DuXXUGXaNzckmPDY5luzCUv76xfFNRJkHSrhr9hr2FpaSXVjKDyl7eWruFm78XzITnl3EV+uyqawy/LxpH9e+vpxgHzc+uW0YZwR719zD1dlGz84+za8RZBXSrZNng8uAHCUiPDCxL3sPlvLmrxnN+ozaZsxew7Q3VzR7JdlTQTuLlTrNebo6c2FCGO8vt3Y9a2zoaG1nNqOD+GQkRgVyz7hezJyXTkKkX81CfBWVVdzzwVqqDMy+eWjN8NvS8krmpO7lvz9v5a7Za3jqx81kHThMdKgvb12fVG+zV0yoL4vSmzdXNSW7sNHRVbUN6dGJsX0789KCbVyZ1JWAZs6q3ry3qGZXvPVZhU1a+fZU0hqBUh3A1KTfVntpi5Og7hrTi7F9O/Po12ms2mmtfvr8z1tJ3nmAxy/qV2cOhruLE5MTwplzz1m8ePVAfN1dGN4ziPdvHtJg30dMmC+5RUeavINaQUkZu/MPN9pRfKz7JvalpKySx75peJ2nhnycvBsXJ8HJJsxL29fs60+WJgKlOoC4cD+iQ33pEex1wqYOR7DZhKenJBAe4MGt767mm/XZPP9zOpcMCOeiAfXPULbZhElxoXx95wj+d8PgRiemRYdaw1Ob2gZ/dA5Ev0Y6io/VO8SHu8b04vM1WXy+pukdx0d3ixsXHUJitwDmbdREoJSyAxHh5WsG8tLVgxwdSoP8PFyYdW0ih0ormPH+GiICPHnson6n5N4xodUjh5qYCDZUdxQ3p0YAMGNMTwZHBfLQ5ynsbOJw1Z835ZBXXMbliRGcExPCpr1F7M4vadbnnixNBEp1EN06edGny6mduHWq9eniw1NXxBPq585zVw7Au5E9o5vD39OVcH+PJncYp2RZw2yb29bvZBOemZqAk024a/aaE+4LAVazUGcfN87qFcy46klpc1u5eUgTgVKqTZkUF8qv94855R2m0aG+Ta4RpGQV1rtMd1OE+3vwr0v7sy6zkKfnbmm0bM7BUhZsyeXSQRE4O9mICvKiV2fvVm8e0kSglGpzmjOTualiwnzZnnvohGP9D5aWsyOvpFn9A8eaGBfKlYMjeWXRNn7e1PBD/bM1WVRWGS4f9Nu+EeNiQliekU9hScN7Xp9qmgiUUh1CTKgvVQY27yuqObZudwG3vJNcZzRRatbRGcUnN7rqb+fHEhvmy53vr6m3k9oYw0fJu0mKCqBHrXkP46JDqKwyLNjSevtzaSJQSnUIsccsNVFUWs6M2auZk7qPR79OrSmXmt2yjuJjebg68dp1SXi7O3PjWyvJKSqtc37ljgNszy3m8kGRdY4nRPoT5O1ap5+gorKKZ+el18w1ONU0ESilOoSIAA983Jxr3s4f+SqNrAOHOa9/KN+s31Pz4E3JKqSLr/sJtxJtii5+7rz+uyQOlJRz89urKC2vZE/hYR75KpVrX1+On4cLk/rXXcvJySaM7RvCws25lFVUsSuvhCmzlvHMvC38mHZq1mQ6ll1nFovIBOBZrB3KXjPGPFFPmSuAR7B2KFtnjDl2O0ullDppIlLTYfzt+j18ujqTu8b0ZMaYXmzLOcRDX2xgSI9ANmQVntJJd/3C/Xh2agK3vLuKyf/9hYz9xVQZwyUDw7ljdM96R0aNiwnhw+TdPP5tGp+tzkIEnp2aYLftP+1WIxARJ+AFYCIQA1wpIjHHlOkFPAAMN8bEAvfYKx6llIoJ8yUt+yAPfr6B+Eh/7hzbC1dnG/+6tD+5RUd4+MtUtu8vPqmO4vqMj+3CXyZFsyOvmMsTI5j/x1H8+7J4unXyqrf8iJ5BuDnbeHvpTmJCffn+7pF23QPanjWCwcBWY8x2ABH5AJgM1J5/fTPwgjHmAIAxpvV6R5RSHc7RvQlEYOaUBFyqV0eNj/TnhuHdeW2JtWhcS4eONuamkT24fnj3Jm2O4+HqVLMtZlOvORn27CMIB3bX+jmz+lhtvYHeIvKLiCyrbko6johMF5FkEUnOzW3ewlFKKXXUwG4B2AQeuSCW7kF138b/ML43kYHW3sP2Wo+pOQ/0a8+M4qaRPeyeBMDxq486A72AUUAEsEhE4owxdbrGjTGzgFkAiYmJ7XcbIKWUQ/Xs7M26h8fXuy6Rp6sz/71yID9vyqHzKegobk/smQiygNrjoiKqj9WWCSw3xpQDGSKyBSsxrLRjXEqpDqyxxeniI/2Jb+UloNsCezYNrQR6iUh3EXEFpgJfHVPmC6zaACIShNVUtN2OMSmllDqG3RKBMaYCmAHMATYCHxljUkXkMRG5sLrYHCBPRNKA+cCfjDF59opJKaXU8eTYreHausTERJOcnOzoMJRSql0RkVXGmMT6zunMsAqzXAAABpVJREFUYqWU6uA0ESilVAeniUAppTo4TQRKKdXBaSJQSqkOrt2NGhKRXGBnCy8PAvafwnBOpbYaW1uNCzS2lmircUHbja2txgXNi62bMSa4vhPtLhGcDBFJbmj4lKO11djaalygsbVEW40L2m5sbTUuOHWxadOQUkp1cJoIlFKqg+toiWCWowNoRFuNra3GBRpbS7TVuKDtxtZW44JTFFuH6iNQSil1vI5WI1BKKXUMTQRKKdXBdZhEICITRGSziGwVkfsdHMsbIpIjIim1jgWKyFwRSa/+HuCAuCJFZL6IpIlIqvx/e+caYlUVxfHfPydNx3CyTMyJ1BTNQkcL07Qw7aWE9cEoM5EQ+iKkEVRDL+xbEJkfpISirMRE05L50MMJBINmfI06+eil6Ig6Ej6ySExXH/a+ebuOJHK7+9RZPzjM3vucOfzv3vvcdfY696wlzcmCNkmXSWqWtCXqmhfb+0tqimO6LOa9SIKkTpI2S2rIkjZJeyRtk9QiaUNsy8Jcq5G0QtJOSTskjcmIrsGxrwrbcUlzM6LtqTj/WyUtjddFWeZZLgyBpE7AQmASMBSYJmloQknvAaX5mZ8DGs1sENAY65XmD+BpMxsKjAZmx35Kre0kMMHMhgN1wH2SRgOvAvPNbCBwBJhVYV3FzCHk3SiQJW13mlld0e/NU48nwALgMzMbAgwn9F1yXWa2K/ZVHXAz8BuwKrU2SX2BJ4FbzOwmoBMh2Vd55pmZ/e83YAzweVG9HqhPrKkf0FpU3wX0ieU+wK4M9NunwN1Z0gZ0AzYBtxLeqKzqaIwrrKmW8OUwAWgAlCFte4CrStqSjifQA9hN/LFKVnR1oPMe4OssaAP6AvuAnoQUww3AveWaZ7lYEXC2Ewu0xbYs0dvMDsTyQaB3SjGS+gEjgCYyoC26XlqAduBL4EfgqIVMeJB2TN8AngHOxPqVZEebAV9I2ijpidiWejz7A4eBd6M77W1J1RnQVcojwNJYTqrNzPYDrwF7gQPAMWAjZZpneTEE/yksmPdkv+uV1B34GJhrZseL96XSZmanLSzXa4FRwJBKa+gISfcD7Wa2MbWW8zDOzEYS3KKzJd1RvDPReFYBI4E3zWwE8CslrpYMXAOdgSnA8tJ9KbTFZxIPEIzoNUA157qXL5q8GIL9wLVF9drYliUOSeoDEP+2pxAh6VKCEVhiZiuzpA3AzI4S8luPAWokVcVdqcZ0LDBF0h7gI4J7aEFGtBXuJDGzdoKvexTpx7MNaDOzplhfQTAMqXUVMwnYZGaHYj21truA3WZ22MxOASsJc68s8ywvhmA9MCg+Ye9MWPKtTqyplNXAzFieSfDPVxRJAt4BdpjZ61nRJqmXpJpY7kp4brGDYBCmptIFYGb1ZlZrZv0I8+orM5ueBW2SqiVdXigTfN6tJB5PMzsI7JM0ODZNBLan1lXCNM66hSC9tr3AaEnd4nVa6LPyzLOUD2Mq/LBlMvAdwbf8fGItSwl+vlOEu6NZBL9yI/A9sAbomUDXOMKSdyvQErfJqbUBw4DNUVcr8FJsHwA0Az8QlvBdEo/reKAhK9qihi1x+7Yw71OPZ9RQB2yIY/oJcEUWdEVt1cDPQI+ituTagHnAzngNfAB0Kdc88xATjuM4OScvriHHcRznPLghcBzHyTluCBzHcXKOGwLHcZyc44bAcRwn57ghcJwKIml8IUKp42QFNwSO4zg5xw2B43SApMdiDoQWSYti0LsTkubHmPCNknrFY+skfSNpq6RVhVj1kgZKWhPzKGySdH08ffeiWPxL4puijpMMNwSOU4KkG4CHgbEWAt2dBqYT3jjdYGY3AmuBl+O/vA88a2bDgG1F7UuAhRbyKNxGeJscQlTXuYTcGAMIMWMcJxlV/3yI4+SOiYSkJOvjzXpXQpCxM8CyeMyHwEpJPYAaM1sb2xcDy2OMn75mtgrAzH4HiOdrNrO2WG8h5KZY9+9/LMfpGDcEjnMuAhabWf3fGqUXS4672PgsJ4vKp/Hr0EmMu4Yc51wagamSroa/cvxeR7heCpEeHwXWmdkx4Iik22P7DGCtmf0CtEl6MJ6ji6RuFf0UjnOB+J2I45RgZtslvUDI7HUJIUrsbEIClVFxXzvhOQKE8L9vxS/6n4DHY/sMYJGkV+I5Hqrgx3CcC8ajjzrOBSLphJl1T63DccqNu4Ycx3Fyjq8IHMdxco6vCBzHcXKOGwLHcZyc44bAcRwn57ghcBzHyTluCBzHcXLOn98u14TcDl/XAAAAAElFTkSuQmCC\n",
      "text/plain": [
       "<Figure size 432x288 with 1 Axes>"
      ]
     },
     "metadata": {
      "needs_background": "light"
     },
     "output_type": "display_data"
    }
   ],
   "source": [
    "plot_history(history)"
   ]
  },
  {
   "cell_type": "markdown",
   "metadata": {},
   "source": [
    "Reload the saved weights of the best model found during the training (according to validation accuracy)"
   ]
  },
  {
   "cell_type": "code",
   "execution_count": 24,
   "metadata": {},
   "outputs": [],
   "source": [
    "ppnp_model.load_weights(\"logs/best_ppnp_model.h5\")"
   ]
  },
  {
   "cell_type": "markdown",
   "metadata": {},
   "source": [
    "Evaluate the best model on the test set"
   ]
  },
  {
   "cell_type": "code",
   "execution_count": 25,
   "metadata": {},
   "outputs": [],
   "source": [
    "test_gen = generator.flow(test_data.index, test_targets)"
   ]
  },
  {
   "cell_type": "code",
   "execution_count": 26,
   "metadata": {},
   "outputs": [
    {
     "name": "stdout",
     "output_type": "stream",
     "text": [
      "\n",
      "Test Set Metrics:\n",
      "\tloss: 0.9411\n",
      "\tacc: 0.8167\n"
     ]
    }
   ],
   "source": [
    "test_metrics = ppnp_model.evaluate_generator(test_gen)\n",
    "print(\"\\nTest Set Metrics:\")\n",
    "for name, val in zip(ppnp_model.metrics_names, test_metrics):\n",
    "    print(\"\\t{}: {:0.4f}\".format(name, val))"
   ]
  },
  {
   "cell_type": "markdown",
   "metadata": {},
   "source": [
    "## Using the Approximate PPNP Model\n",
    "\n",
    "Lets repeat the training and testing steps with the APPNP model using the same dataset. The downside of the PPNP is that you have to invert the adjacency matrix - which is time inneficient for large graphs - and store that invert matrix - which is space innefficient. The approximate model avoids this issue by using a clever mathematical trick. \n",
    "\n",
    "The APPNP model uses the normalized graph Laplacian. To get the normalized graph Laplacian we create a new `FullBatchNodeGenerator` and set `method=\"gcn\"`. We have the option of choosing `sparse=True` or `sparse=False` but will use `sparse=True` for memory efficiency."
   ]
  },
  {
   "cell_type": "code",
   "execution_count": 27,
   "metadata": {},
   "outputs": [
    {
     "name": "stdout",
     "output_type": "stream",
     "text": [
      "Using GCN (local pooling) filters...\n"
     ]
    },
    {
     "name": "stdout",
     "output_type": "stream",
     "text": [
      "Epoch 1/120\n"
     ]
    },
    {
     "name": "stdout",
     "output_type": "stream",
     "text": [
      "1/1 - 0s - loss: 2.1413 - acc: 0.1786 - val_loss: 2.0759 - val_acc: 0.3020\n"
     ]
    },
    {
     "name": "stdout",
     "output_type": "stream",
     "text": [
      "Epoch 2/120\n"
     ]
    },
    {
     "name": "stdout",
     "output_type": "stream",
     "text": [
      "1/1 - 0s - loss: 2.0987 - acc: 0.2286 - val_loss: 2.0169 - val_acc: 0.3020\n"
     ]
    },
    {
     "name": "stdout",
     "output_type": "stream",
     "text": [
      "Epoch 3/120\n"
     ]
    },
    {
     "name": "stdout",
     "output_type": "stream",
     "text": [
      "1/1 - 0s - loss: 2.0216 - acc: 0.3286 - val_loss: 1.9648 - val_acc: 0.3020\n"
     ]
    },
    {
     "name": "stdout",
     "output_type": "stream",
     "text": [
      "Epoch 4/120\n"
     ]
    },
    {
     "name": "stdout",
     "output_type": "stream",
     "text": [
      "1/1 - 0s - loss: 1.9878 - acc: 0.2643 - val_loss: 1.9266 - val_acc: 0.3020\n"
     ]
    },
    {
     "name": "stdout",
     "output_type": "stream",
     "text": [
      "Epoch 5/120\n"
     ]
    },
    {
     "name": "stdout",
     "output_type": "stream",
     "text": [
      "1/1 - 0s - loss: 1.9891 - acc: 0.2929 - val_loss: 1.9085 - val_acc: 0.3100\n"
     ]
    },
    {
     "name": "stdout",
     "output_type": "stream",
     "text": [
      "Epoch 6/120\n"
     ]
    },
    {
     "name": "stdout",
     "output_type": "stream",
     "text": [
      "1/1 - 0s - loss: 1.9280 - acc: 0.3429 - val_loss: 1.8871 - val_acc: 0.4220\n"
     ]
    },
    {
     "name": "stdout",
     "output_type": "stream",
     "text": [
      "Epoch 7/120\n"
     ]
    },
    {
     "name": "stdout",
     "output_type": "stream",
     "text": [
      "1/1 - 0s - loss: 1.9102 - acc: 0.3429 - val_loss: 1.8569 - val_acc: 0.4500\n"
     ]
    },
    {
     "name": "stdout",
     "output_type": "stream",
     "text": [
      "Epoch 8/120\n"
     ]
    },
    {
     "name": "stdout",
     "output_type": "stream",
     "text": [
      "1/1 - 0s - loss: 1.8720 - acc: 0.3929 - val_loss: 1.8272 - val_acc: 0.4760\n"
     ]
    },
    {
     "name": "stdout",
     "output_type": "stream",
     "text": [
      "Epoch 9/120\n"
     ]
    },
    {
     "name": "stdout",
     "output_type": "stream",
     "text": [
      "1/1 - 0s - loss: 1.7714 - acc: 0.4714 - val_loss: 1.7689 - val_acc: 0.5020\n"
     ]
    },
    {
     "name": "stdout",
     "output_type": "stream",
     "text": [
      "Epoch 10/120\n"
     ]
    },
    {
     "name": "stdout",
     "output_type": "stream",
     "text": [
      "1/1 - 0s - loss: 1.7883 - acc: 0.4571 - val_loss: 1.6912 - val_acc: 0.5180\n"
     ]
    },
    {
     "name": "stdout",
     "output_type": "stream",
     "text": [
      "Epoch 11/120\n"
     ]
    },
    {
     "name": "stdout",
     "output_type": "stream",
     "text": [
      "1/1 - 0s - loss: 1.7303 - acc: 0.4786 - val_loss: 1.6159 - val_acc: 0.5220\n"
     ]
    },
    {
     "name": "stdout",
     "output_type": "stream",
     "text": [
      "Epoch 12/120\n"
     ]
    },
    {
     "name": "stdout",
     "output_type": "stream",
     "text": [
      "1/1 - 0s - loss: 1.6284 - acc: 0.4857 - val_loss: 1.5556 - val_acc: 0.5200\n"
     ]
    },
    {
     "name": "stdout",
     "output_type": "stream",
     "text": [
      "Epoch 13/120\n"
     ]
    },
    {
     "name": "stdout",
     "output_type": "stream",
     "text": [
      "1/1 - 0s - loss: 1.6096 - acc: 0.4571 - val_loss: 1.4922 - val_acc: 0.5520\n"
     ]
    },
    {
     "name": "stdout",
     "output_type": "stream",
     "text": [
      "Epoch 14/120\n"
     ]
    },
    {
     "name": "stdout",
     "output_type": "stream",
     "text": [
      "1/1 - 0s - loss: 1.6457 - acc: 0.4714 - val_loss: 1.4272 - val_acc: 0.6240\n"
     ]
    },
    {
     "name": "stdout",
     "output_type": "stream",
     "text": [
      "Epoch 15/120\n"
     ]
    },
    {
     "name": "stdout",
     "output_type": "stream",
     "text": [
      "1/1 - 0s - loss: 1.5663 - acc: 0.5500 - val_loss: 1.3796 - val_acc: 0.6300\n"
     ]
    },
    {
     "name": "stdout",
     "output_type": "stream",
     "text": [
      "Epoch 16/120\n"
     ]
    },
    {
     "name": "stdout",
     "output_type": "stream",
     "text": [
      "1/1 - 0s - loss: 1.5120 - acc: 0.5429 - val_loss: 1.3381 - val_acc: 0.6340\n"
     ]
    },
    {
     "name": "stdout",
     "output_type": "stream",
     "text": [
      "Epoch 17/120\n"
     ]
    },
    {
     "name": "stdout",
     "output_type": "stream",
     "text": [
      "1/1 - 0s - loss: 1.5045 - acc: 0.5714 - val_loss: 1.3023 - val_acc: 0.6440\n"
     ]
    },
    {
     "name": "stdout",
     "output_type": "stream",
     "text": [
      "Epoch 18/120\n"
     ]
    },
    {
     "name": "stdout",
     "output_type": "stream",
     "text": [
      "1/1 - 0s - loss: 1.4460 - acc: 0.5429 - val_loss: 1.2748 - val_acc: 0.7080\n"
     ]
    },
    {
     "name": "stdout",
     "output_type": "stream",
     "text": [
      "Epoch 19/120\n"
     ]
    },
    {
     "name": "stdout",
     "output_type": "stream",
     "text": [
      "1/1 - 0s - loss: 1.3942 - acc: 0.6143 - val_loss: 1.2506 - val_acc: 0.7620\n"
     ]
    },
    {
     "name": "stdout",
     "output_type": "stream",
     "text": [
      "Epoch 20/120\n"
     ]
    },
    {
     "name": "stdout",
     "output_type": "stream",
     "text": [
      "1/1 - 0s - loss: 1.3666 - acc: 0.6500 - val_loss: 1.2265 - val_acc: 0.7740\n"
     ]
    },
    {
     "name": "stdout",
     "output_type": "stream",
     "text": [
      "Epoch 21/120\n"
     ]
    },
    {
     "name": "stdout",
     "output_type": "stream",
     "text": [
      "1/1 - 0s - loss: 1.5152 - acc: 0.6286 - val_loss: 1.2125 - val_acc: 0.7580\n"
     ]
    },
    {
     "name": "stdout",
     "output_type": "stream",
     "text": [
      "Epoch 22/120\n"
     ]
    },
    {
     "name": "stdout",
     "output_type": "stream",
     "text": [
      "1/1 - 0s - loss: 1.3239 - acc: 0.6214 - val_loss: 1.1989 - val_acc: 0.7460\n"
     ]
    },
    {
     "name": "stdout",
     "output_type": "stream",
     "text": [
      "Epoch 23/120\n"
     ]
    },
    {
     "name": "stdout",
     "output_type": "stream",
     "text": [
      "1/1 - 0s - loss: 1.3540 - acc: 0.6071 - val_loss: 1.1894 - val_acc: 0.7520\n"
     ]
    },
    {
     "name": "stdout",
     "output_type": "stream",
     "text": [
      "Epoch 24/120\n"
     ]
    },
    {
     "name": "stdout",
     "output_type": "stream",
     "text": [
      "1/1 - 0s - loss: 1.3109 - acc: 0.6714 - val_loss: 1.1858 - val_acc: 0.7320\n"
     ]
    },
    {
     "name": "stdout",
     "output_type": "stream",
     "text": [
      "Epoch 25/120\n"
     ]
    },
    {
     "name": "stdout",
     "output_type": "stream",
     "text": [
      "1/1 - 0s - loss: 1.1982 - acc: 0.7214 - val_loss: 1.1751 - val_acc: 0.7460\n"
     ]
    },
    {
     "name": "stdout",
     "output_type": "stream",
     "text": [
      "Epoch 26/120\n"
     ]
    },
    {
     "name": "stdout",
     "output_type": "stream",
     "text": [
      "1/1 - 0s - loss: 1.3504 - acc: 0.6857 - val_loss: 1.1750 - val_acc: 0.7440\n"
     ]
    },
    {
     "name": "stdout",
     "output_type": "stream",
     "text": [
      "Epoch 27/120\n"
     ]
    },
    {
     "name": "stdout",
     "output_type": "stream",
     "text": [
      "1/1 - 0s - loss: 1.1799 - acc: 0.7571 - val_loss: 1.1680 - val_acc: 0.7460\n"
     ]
    },
    {
     "name": "stdout",
     "output_type": "stream",
     "text": [
      "Epoch 28/120\n"
     ]
    },
    {
     "name": "stdout",
     "output_type": "stream",
     "text": [
      "1/1 - 0s - loss: 1.2975 - acc: 0.6714 - val_loss: 1.1511 - val_acc: 0.7520\n"
     ]
    },
    {
     "name": "stdout",
     "output_type": "stream",
     "text": [
      "Epoch 29/120\n"
     ]
    },
    {
     "name": "stdout",
     "output_type": "stream",
     "text": [
      "1/1 - 0s - loss: 1.1338 - acc: 0.7286 - val_loss: 1.1490 - val_acc: 0.7580\n"
     ]
    },
    {
     "name": "stdout",
     "output_type": "stream",
     "text": [
      "Epoch 30/120\n"
     ]
    },
    {
     "name": "stdout",
     "output_type": "stream",
     "text": [
      "1/1 - 0s - loss: 1.2208 - acc: 0.7571 - val_loss: 1.1532 - val_acc: 0.7700\n"
     ]
    },
    {
     "name": "stdout",
     "output_type": "stream",
     "text": [
      "Epoch 31/120\n"
     ]
    },
    {
     "name": "stdout",
     "output_type": "stream",
     "text": [
      "1/1 - 0s - loss: 1.1607 - acc: 0.7000 - val_loss: 1.1396 - val_acc: 0.7760\n"
     ]
    },
    {
     "name": "stdout",
     "output_type": "stream",
     "text": [
      "Epoch 32/120\n"
     ]
    },
    {
     "name": "stdout",
     "output_type": "stream",
     "text": [
      "1/1 - 0s - loss: 1.0924 - acc: 0.7857 - val_loss: 1.1135 - val_acc: 0.7740\n"
     ]
    },
    {
     "name": "stdout",
     "output_type": "stream",
     "text": [
      "Epoch 33/120\n"
     ]
    },
    {
     "name": "stdout",
     "output_type": "stream",
     "text": [
      "1/1 - 0s - loss: 1.1024 - acc: 0.7643 - val_loss: 1.0881 - val_acc: 0.7800\n"
     ]
    },
    {
     "name": "stdout",
     "output_type": "stream",
     "text": [
      "Epoch 34/120\n"
     ]
    },
    {
     "name": "stdout",
     "output_type": "stream",
     "text": [
      "1/1 - 0s - loss: 1.0162 - acc: 0.8071 - val_loss: 1.0836 - val_acc: 0.7740\n"
     ]
    },
    {
     "name": "stdout",
     "output_type": "stream",
     "text": [
      "Epoch 35/120\n"
     ]
    },
    {
     "name": "stdout",
     "output_type": "stream",
     "text": [
      "1/1 - 0s - loss: 1.1178 - acc: 0.7714 - val_loss: 1.0922 - val_acc: 0.7720\n"
     ]
    },
    {
     "name": "stdout",
     "output_type": "stream",
     "text": [
      "Epoch 36/120\n"
     ]
    },
    {
     "name": "stdout",
     "output_type": "stream",
     "text": [
      "1/1 - 0s - loss: 1.1809 - acc: 0.7357 - val_loss: 1.0989 - val_acc: 0.7800\n"
     ]
    },
    {
     "name": "stdout",
     "output_type": "stream",
     "text": [
      "Epoch 37/120\n"
     ]
    },
    {
     "name": "stdout",
     "output_type": "stream",
     "text": [
      "1/1 - 0s - loss: 1.0587 - acc: 0.7714 - val_loss: 1.0948 - val_acc: 0.7780\n"
     ]
    },
    {
     "name": "stdout",
     "output_type": "stream",
     "text": [
      "Epoch 38/120\n"
     ]
    },
    {
     "name": "stdout",
     "output_type": "stream",
     "text": [
      "1/1 - 0s - loss: 0.9302 - acc: 0.7714 - val_loss: 1.0806 - val_acc: 0.7840\n"
     ]
    },
    {
     "name": "stdout",
     "output_type": "stream",
     "text": [
      "Epoch 39/120\n"
     ]
    },
    {
     "name": "stdout",
     "output_type": "stream",
     "text": [
      "1/1 - 0s - loss: 1.0706 - acc: 0.8143 - val_loss: 1.0654 - val_acc: 0.7900\n"
     ]
    },
    {
     "name": "stdout",
     "output_type": "stream",
     "text": [
      "Epoch 40/120\n"
     ]
    },
    {
     "name": "stdout",
     "output_type": "stream",
     "text": [
      "1/1 - 0s - loss: 0.9658 - acc: 0.7857 - val_loss: 1.0604 - val_acc: 0.7880\n"
     ]
    },
    {
     "name": "stdout",
     "output_type": "stream",
     "text": [
      "Epoch 41/120\n"
     ]
    },
    {
     "name": "stdout",
     "output_type": "stream",
     "text": [
      "1/1 - 0s - loss: 0.9261 - acc: 0.8286 - val_loss: 1.0573 - val_acc: 0.7960\n"
     ]
    },
    {
     "name": "stdout",
     "output_type": "stream",
     "text": [
      "Epoch 42/120\n"
     ]
    },
    {
     "name": "stdout",
     "output_type": "stream",
     "text": [
      "1/1 - 0s - loss: 1.0579 - acc: 0.7929 - val_loss: 1.0654 - val_acc: 0.7980\n"
     ]
    },
    {
     "name": "stdout",
     "output_type": "stream",
     "text": [
      "Epoch 43/120\n"
     ]
    },
    {
     "name": "stdout",
     "output_type": "stream",
     "text": [
      "1/1 - 0s - loss: 0.9831 - acc: 0.8286 - val_loss: 1.0838 - val_acc: 0.7860\n"
     ]
    },
    {
     "name": "stdout",
     "output_type": "stream",
     "text": [
      "Epoch 44/120\n"
     ]
    },
    {
     "name": "stdout",
     "output_type": "stream",
     "text": [
      "1/1 - 0s - loss: 1.0107 - acc: 0.7857 - val_loss: 1.0941 - val_acc: 0.7820\n"
     ]
    },
    {
     "name": "stdout",
     "output_type": "stream",
     "text": [
      "Epoch 45/120\n"
     ]
    },
    {
     "name": "stdout",
     "output_type": "stream",
     "text": [
      "1/1 - 0s - loss: 1.0830 - acc: 0.7857 - val_loss: 1.0940 - val_acc: 0.7840\n"
     ]
    },
    {
     "name": "stdout",
     "output_type": "stream",
     "text": [
      "Epoch 46/120\n"
     ]
    },
    {
     "name": "stdout",
     "output_type": "stream",
     "text": [
      "1/1 - 0s - loss: 0.9700 - acc: 0.8143 - val_loss: 1.0864 - val_acc: 0.7840\n"
     ]
    },
    {
     "name": "stdout",
     "output_type": "stream",
     "text": [
      "Epoch 47/120\n"
     ]
    },
    {
     "name": "stdout",
     "output_type": "stream",
     "text": [
      "1/1 - 0s - loss: 0.9382 - acc: 0.8714 - val_loss: 1.0783 - val_acc: 0.7940\n"
     ]
    },
    {
     "name": "stdout",
     "output_type": "stream",
     "text": [
      "Epoch 48/120\n"
     ]
    },
    {
     "name": "stdout",
     "output_type": "stream",
     "text": [
      "1/1 - 0s - loss: 0.9849 - acc: 0.8643 - val_loss: 1.0696 - val_acc: 0.7900\n"
     ]
    },
    {
     "name": "stdout",
     "output_type": "stream",
     "text": [
      "Epoch 49/120\n"
     ]
    },
    {
     "name": "stdout",
     "output_type": "stream",
     "text": [
      "1/1 - 0s - loss: 1.0407 - acc: 0.8071 - val_loss: 1.0678 - val_acc: 0.7900\n"
     ]
    },
    {
     "name": "stdout",
     "output_type": "stream",
     "text": [
      "Epoch 50/120\n"
     ]
    },
    {
     "name": "stdout",
     "output_type": "stream",
     "text": [
      "1/1 - 0s - loss: 0.8427 - acc: 0.8643 - val_loss: 1.0681 - val_acc: 0.7920\n"
     ]
    },
    {
     "name": "stdout",
     "output_type": "stream",
     "text": [
      "Epoch 51/120\n"
     ]
    },
    {
     "name": "stdout",
     "output_type": "stream",
     "text": [
      "1/1 - 0s - loss: 0.9414 - acc: 0.8071 - val_loss: 1.0720 - val_acc: 0.7820\n"
     ]
    },
    {
     "name": "stdout",
     "output_type": "stream",
     "text": [
      "Epoch 52/120\n"
     ]
    },
    {
     "name": "stdout",
     "output_type": "stream",
     "text": [
      "1/1 - 0s - loss: 0.9693 - acc: 0.8786 - val_loss: 1.0774 - val_acc: 0.7840\n"
     ]
    },
    {
     "name": "stdout",
     "output_type": "stream",
     "text": [
      "Epoch 53/120\n"
     ]
    },
    {
     "name": "stdout",
     "output_type": "stream",
     "text": [
      "1/1 - 0s - loss: 0.8644 - acc: 0.8714 - val_loss: 1.0795 - val_acc: 0.7880\n"
     ]
    },
    {
     "name": "stdout",
     "output_type": "stream",
     "text": [
      "Epoch 54/120\n"
     ]
    },
    {
     "name": "stdout",
     "output_type": "stream",
     "text": [
      "1/1 - 0s - loss: 1.0187 - acc: 0.8500 - val_loss: 1.0806 - val_acc: 0.7860\n"
     ]
    },
    {
     "name": "stdout",
     "output_type": "stream",
     "text": [
      "Epoch 55/120\n"
     ]
    },
    {
     "name": "stdout",
     "output_type": "stream",
     "text": [
      "1/1 - 0s - loss: 0.8931 - acc: 0.8214 - val_loss: 1.0743 - val_acc: 0.7840\n"
     ]
    },
    {
     "name": "stdout",
     "output_type": "stream",
     "text": [
      "Epoch 56/120\n"
     ]
    },
    {
     "name": "stdout",
     "output_type": "stream",
     "text": [
      "1/1 - 0s - loss: 0.9598 - acc: 0.8643 - val_loss: 1.0671 - val_acc: 0.7900\n"
     ]
    },
    {
     "name": "stdout",
     "output_type": "stream",
     "text": [
      "Epoch 57/120\n"
     ]
    },
    {
     "name": "stdout",
     "output_type": "stream",
     "text": [
      "1/1 - 0s - loss: 0.9073 - acc: 0.8643 - val_loss: 1.0700 - val_acc: 0.7920\n"
     ]
    },
    {
     "name": "stdout",
     "output_type": "stream",
     "text": [
      "Epoch 58/120\n"
     ]
    },
    {
     "name": "stdout",
     "output_type": "stream",
     "text": [
      "1/1 - 0s - loss: 0.8692 - acc: 0.8143 - val_loss: 1.0801 - val_acc: 0.7900\n"
     ]
    },
    {
     "name": "stdout",
     "output_type": "stream",
     "text": [
      "Epoch 59/120\n"
     ]
    },
    {
     "name": "stdout",
     "output_type": "stream",
     "text": [
      "1/1 - 0s - loss: 0.8511 - acc: 0.8500 - val_loss: 1.0876 - val_acc: 0.7820\n"
     ]
    },
    {
     "name": "stdout",
     "output_type": "stream",
     "text": [
      "Epoch 60/120\n"
     ]
    },
    {
     "name": "stdout",
     "output_type": "stream",
     "text": [
      "1/1 - 0s - loss: 0.8888 - acc: 0.8500 - val_loss: 1.0888 - val_acc: 0.7780\n"
     ]
    },
    {
     "name": "stdout",
     "output_type": "stream",
     "text": [
      "Epoch 61/120\n"
     ]
    },
    {
     "name": "stdout",
     "output_type": "stream",
     "text": [
      "1/1 - 0s - loss: 1.0101 - acc: 0.8429 - val_loss: 1.0844 - val_acc: 0.7820\n"
     ]
    },
    {
     "name": "stdout",
     "output_type": "stream",
     "text": [
      "Epoch 62/120\n"
     ]
    },
    {
     "name": "stdout",
     "output_type": "stream",
     "text": [
      "1/1 - 0s - loss: 0.8652 - acc: 0.8714 - val_loss: 1.0802 - val_acc: 0.7900\n"
     ]
    },
    {
     "name": "stdout",
     "output_type": "stream",
     "text": [
      "Epoch 63/120\n"
     ]
    },
    {
     "name": "stdout",
     "output_type": "stream",
     "text": [
      "1/1 - 0s - loss: 0.8459 - acc: 0.8429 - val_loss: 1.0787 - val_acc: 0.7880\n"
     ]
    },
    {
     "name": "stdout",
     "output_type": "stream",
     "text": [
      "Epoch 64/120\n"
     ]
    },
    {
     "name": "stdout",
     "output_type": "stream",
     "text": [
      "1/1 - 0s - loss: 0.8942 - acc: 0.8857 - val_loss: 1.0767 - val_acc: 0.7900\n"
     ]
    },
    {
     "name": "stdout",
     "output_type": "stream",
     "text": [
      "Epoch 65/120\n"
     ]
    },
    {
     "name": "stdout",
     "output_type": "stream",
     "text": [
      "1/1 - 0s - loss: 0.8255 - acc: 0.8643 - val_loss: 1.0738 - val_acc: 0.7820\n"
     ]
    },
    {
     "name": "stdout",
     "output_type": "stream",
     "text": [
      "Epoch 66/120\n"
     ]
    },
    {
     "name": "stdout",
     "output_type": "stream",
     "text": [
      "1/1 - 0s - loss: 0.9278 - acc: 0.8357 - val_loss: 1.0772 - val_acc: 0.7800\n"
     ]
    },
    {
     "name": "stdout",
     "output_type": "stream",
     "text": [
      "Epoch 67/120\n"
     ]
    },
    {
     "name": "stdout",
     "output_type": "stream",
     "text": [
      "1/1 - 0s - loss: 0.8461 - acc: 0.8643 - val_loss: 1.0847 - val_acc: 0.7700\n"
     ]
    },
    {
     "name": "stdout",
     "output_type": "stream",
     "text": [
      "Epoch 68/120\n"
     ]
    },
    {
     "name": "stdout",
     "output_type": "stream",
     "text": [
      "1/1 - 0s - loss: 0.8514 - acc: 0.8786 - val_loss: 1.0899 - val_acc: 0.7720\n"
     ]
    },
    {
     "name": "stdout",
     "output_type": "stream",
     "text": [
      "Epoch 69/120\n"
     ]
    },
    {
     "name": "stdout",
     "output_type": "stream",
     "text": [
      "1/1 - 0s - loss: 0.8200 - acc: 0.8786 - val_loss: 1.0872 - val_acc: 0.7740\n"
     ]
    },
    {
     "name": "stdout",
     "output_type": "stream",
     "text": [
      "Epoch 70/120\n"
     ]
    },
    {
     "name": "stdout",
     "output_type": "stream",
     "text": [
      "1/1 - 0s - loss: 0.8675 - acc: 0.8571 - val_loss: 1.0864 - val_acc: 0.7740\n"
     ]
    },
    {
     "name": "stdout",
     "output_type": "stream",
     "text": [
      "Epoch 71/120\n"
     ]
    },
    {
     "name": "stdout",
     "output_type": "stream",
     "text": [
      "1/1 - 0s - loss: 0.8834 - acc: 0.8500 - val_loss: 1.0743 - val_acc: 0.7760\n"
     ]
    },
    {
     "name": "stdout",
     "output_type": "stream",
     "text": [
      "Epoch 72/120\n"
     ]
    },
    {
     "name": "stdout",
     "output_type": "stream",
     "text": [
      "1/1 - 0s - loss: 1.0193 - acc: 0.8500 - val_loss: 1.0653 - val_acc: 0.7800\n"
     ]
    },
    {
     "name": "stdout",
     "output_type": "stream",
     "text": [
      "Epoch 73/120\n"
     ]
    },
    {
     "name": "stdout",
     "output_type": "stream",
     "text": [
      "1/1 - 0s - loss: 0.8550 - acc: 0.8857 - val_loss: 1.0591 - val_acc: 0.7820\n"
     ]
    },
    {
     "name": "stdout",
     "output_type": "stream",
     "text": [
      "Epoch 74/120\n"
     ]
    },
    {
     "name": "stdout",
     "output_type": "stream",
     "text": [
      "1/1 - 0s - loss: 0.8386 - acc: 0.8786 - val_loss: 1.0574 - val_acc: 0.7860\n"
     ]
    },
    {
     "name": "stdout",
     "output_type": "stream",
     "text": [
      "Epoch 75/120\n"
     ]
    },
    {
     "name": "stdout",
     "output_type": "stream",
     "text": [
      "1/1 - 0s - loss: 0.9507 - acc: 0.8143 - val_loss: 1.0520 - val_acc: 0.7860\n"
     ]
    },
    {
     "name": "stdout",
     "output_type": "stream",
     "text": [
      "Epoch 76/120\n"
     ]
    },
    {
     "name": "stdout",
     "output_type": "stream",
     "text": [
      "1/1 - 0s - loss: 0.8325 - acc: 0.8429 - val_loss: 1.0510 - val_acc: 0.7840\n"
     ]
    },
    {
     "name": "stdout",
     "output_type": "stream",
     "text": [
      "Epoch 77/120\n"
     ]
    },
    {
     "name": "stdout",
     "output_type": "stream",
     "text": [
      "1/1 - 0s - loss: 0.8678 - acc: 0.8643 - val_loss: 1.0519 - val_acc: 0.7820\n"
     ]
    },
    {
     "name": "stdout",
     "output_type": "stream",
     "text": [
      "Epoch 78/120\n"
     ]
    },
    {
     "name": "stdout",
     "output_type": "stream",
     "text": [
      "1/1 - 0s - loss: 0.9469 - acc: 0.8357 - val_loss: 1.0549 - val_acc: 0.7860\n"
     ]
    },
    {
     "name": "stdout",
     "output_type": "stream",
     "text": [
      "Epoch 79/120\n"
     ]
    },
    {
     "name": "stdout",
     "output_type": "stream",
     "text": [
      "1/1 - 0s - loss: 0.8085 - acc: 0.8714 - val_loss: 1.0594 - val_acc: 0.7800\n"
     ]
    },
    {
     "name": "stdout",
     "output_type": "stream",
     "text": [
      "Epoch 80/120\n"
     ]
    },
    {
     "name": "stdout",
     "output_type": "stream",
     "text": [
      "1/1 - 0s - loss: 0.8615 - acc: 0.8500 - val_loss: 1.0660 - val_acc: 0.7720\n"
     ]
    },
    {
     "name": "stdout",
     "output_type": "stream",
     "text": [
      "Epoch 81/120\n"
     ]
    },
    {
     "name": "stdout",
     "output_type": "stream",
     "text": [
      "1/1 - 0s - loss: 0.8518 - acc: 0.8786 - val_loss: 1.0751 - val_acc: 0.7820\n"
     ]
    },
    {
     "name": "stdout",
     "output_type": "stream",
     "text": [
      "Epoch 82/120\n"
     ]
    },
    {
     "name": "stdout",
     "output_type": "stream",
     "text": [
      "1/1 - 0s - loss: 0.9459 - acc: 0.8500 - val_loss: 1.0832 - val_acc: 0.7840\n"
     ]
    },
    {
     "name": "stdout",
     "output_type": "stream",
     "text": [
      "Epoch 83/120\n"
     ]
    },
    {
     "name": "stdout",
     "output_type": "stream",
     "text": [
      "1/1 - 0s - loss: 0.9023 - acc: 0.8571 - val_loss: 1.0799 - val_acc: 0.7880\n"
     ]
    },
    {
     "name": "stdout",
     "output_type": "stream",
     "text": [
      "Epoch 84/120\n"
     ]
    },
    {
     "name": "stdout",
     "output_type": "stream",
     "text": [
      "1/1 - 0s - loss: 0.9139 - acc: 0.8714 - val_loss: 1.0885 - val_acc: 0.7800\n"
     ]
    },
    {
     "name": "stdout",
     "output_type": "stream",
     "text": [
      "Epoch 85/120\n"
     ]
    },
    {
     "name": "stdout",
     "output_type": "stream",
     "text": [
      "1/1 - 0s - loss: 0.8655 - acc: 0.8643 - val_loss: 1.0924 - val_acc: 0.7780\n"
     ]
    },
    {
     "name": "stdout",
     "output_type": "stream",
     "text": [
      "Epoch 86/120\n"
     ]
    },
    {
     "name": "stdout",
     "output_type": "stream",
     "text": [
      "1/1 - 0s - loss: 0.8874 - acc: 0.8500 - val_loss: 1.0871 - val_acc: 0.7780\n"
     ]
    },
    {
     "name": "stdout",
     "output_type": "stream",
     "text": [
      "Epoch 87/120\n"
     ]
    },
    {
     "name": "stdout",
     "output_type": "stream",
     "text": [
      "1/1 - 0s - loss: 0.7991 - acc: 0.8786 - val_loss: 1.0857 - val_acc: 0.7760\n"
     ]
    },
    {
     "name": "stdout",
     "output_type": "stream",
     "text": [
      "Epoch 88/120\n"
     ]
    },
    {
     "name": "stdout",
     "output_type": "stream",
     "text": [
      "1/1 - 0s - loss: 1.0519 - acc: 0.8143 - val_loss: 1.0950 - val_acc: 0.7800\n"
     ]
    },
    {
     "name": "stdout",
     "output_type": "stream",
     "text": [
      "Epoch 89/120\n"
     ]
    },
    {
     "name": "stdout",
     "output_type": "stream",
     "text": [
      "1/1 - 0s - loss: 0.7790 - acc: 0.9071 - val_loss: 1.1005 - val_acc: 0.7780\n"
     ]
    },
    {
     "name": "stdout",
     "output_type": "stream",
     "text": [
      "Epoch 90/120\n"
     ]
    },
    {
     "name": "stdout",
     "output_type": "stream",
     "text": [
      "1/1 - 0s - loss: 0.8279 - acc: 0.8357 - val_loss: 1.1037 - val_acc: 0.7760\n"
     ]
    },
    {
     "name": "stdout",
     "output_type": "stream",
     "text": [
      "Epoch 91/120\n"
     ]
    },
    {
     "name": "stdout",
     "output_type": "stream",
     "text": [
      "1/1 - 0s - loss: 0.7695 - acc: 0.8857 - val_loss: 1.1071 - val_acc: 0.7780\n"
     ]
    },
    {
     "name": "stdout",
     "output_type": "stream",
     "text": [
      "Epoch 92/120\n"
     ]
    },
    {
     "name": "stdout",
     "output_type": "stream",
     "text": [
      "1/1 - 0s - loss: 0.8568 - acc: 0.8643 - val_loss: 1.1148 - val_acc: 0.7760\n"
     ]
    }
   ],
   "source": [
    "generator = FullBatchNodeGenerator(G, method=\"gcn\", sparse=True)\n",
    "\n",
    "train_gen = generator.flow(train_data.index, train_targets)\n",
    "val_gen = generator.flow(val_data.index, val_targets)\n",
    "test_gen = generator.flow(test_data.index, test_targets)\n",
    "\n",
    "appnp = APPNP(\n",
    "    layer_sizes=[64, 64, train_targets.shape[-1]],\n",
    "    activations=[\"relu\", \"relu\", \"relu\"],\n",
    "    bias=True,\n",
    "    generator=generator,\n",
    "    teleport_probability=0.1,\n",
    "    dropout=0.5,\n",
    "    kernel_regularizer=keras.regularizers.l2(0.001),\n",
    ")\n",
    "\n",
    "x_inp, x_out = appnp.build()\n",
    "predictions = keras.layers.Softmax()(x_out)\n",
    "\n",
    "appnp_model = keras.models.Model(inputs=x_inp, outputs=predictions)\n",
    "appnp_model.compile(\n",
    "    loss=\"categorical_crossentropy\",\n",
    "    metrics=[\"acc\"],\n",
    "    optimizer=keras.optimizers.Adam(lr=0.01),\n",
    ")\n",
    "\n",
    "es_callback = EarlyStopping(\n",
    "    monitor=\"val_acc\", patience=50\n",
    ")  # patience is the number of epochs to wait before early stopping in case of no further improvement\n",
    "\n",
    "mc_callback = ModelCheckpoint(\n",
    "    \"logs/best_appnp_model.h5\",\n",
    "    monitor=\"val_acc\",\n",
    "    save_best_only=True,\n",
    "    save_weights_only=True,\n",
    ")\n",
    "\n",
    "history = appnp_model.fit_generator(\n",
    "    train_gen,\n",
    "    epochs=120,\n",
    "    validation_data=val_gen,\n",
    "    verbose=2,\n",
    "    shuffle=False,  # this should be False, since shuffling data means shuffling the whole graph\n",
    "    callbacks=[es_callback, mc_callback],\n",
    ")"
   ]
  },
  {
   "cell_type": "code",
   "execution_count": 28,
   "metadata": {},
   "outputs": [
    {
     "data": {
      "image/png": "iVBORw0KGgoAAAANSUhEUgAAAYIAAAEWCAYAAABrDZDcAAAABHNCSVQICAgIfAhkiAAAAAlwSFlzAAALEgAACxIB0t1+/AAAADh0RVh0U29mdHdhcmUAbWF0cGxvdGxpYiB2ZXJzaW9uMy4xLjEsIGh0dHA6Ly9tYXRwbG90bGliLm9yZy8QZhcZAAAgAElEQVR4nOzdd3zV1f348dfJzd47kJ2wQsImbEFUVFy4Fa1abCuttY6q/VZtq7bV/jqsta3WVlulTuoWBMUFDmRLAoQQCEnIInvv5N7z++Nzk9yQmwHkkvV+Ph55hPv5nHzuuQE+7885533OUVprhBBCjF5Og10BIYQQg0sCgRBCjHISCIQQYpSTQCCEEKOcBAIhhBjlJBAIIcQoJ4FACCFGOQkEQggxykkgEEKIUU4CgRD9pJR6QCl1VClVq5Q6qJS60ubcbUqpdJtzs6zHo5RS7yilSpVS5UqppwfvEwhhn/NgV0CIYeQosBgoAq4FXlFKjQfOAh4FrgB2A+OAVqWUCfgA+By4GTADyWe+2kL0TslaQ0KcGqVUCvAI8GNgo9b6ryecXwCsA8ZqrdsGoYpC9It0DQnRT0qpW5RSKUqpKqVUFTAFCAaiMFoLJ4oCjkkQEEOddA0J0Q9KqRjgeeA8YJvW2mxtESggD6M76ER5QLRSylmCgRjKpEUgRP94ARooBVBK3YrRIgD4N3C/Umq2Moy3Bo6dwHHg90opL6WUu1Jq0WBUXojeSCAQoh+01geBPwPbgGJgKrDVeu5N4HHgNaAWeA8I1FqbgcuA8UAukA9cf8YrL0QfZLBYCCFGOWkRCCHEKCeBQAghRjkJBEIIMcpJIBBCiFFu2M0jCA4O1rGxsYNdDSGEGFb27NlTprUOsXdu2AWC2NhYdu/ePdjVEEKIYUUpdaync9I1JIQQo5wEAiGEGOUkEAghxCg37MYI7GltbSU/P5+mpqbBrsqI4O7uTmRkJC4uLoNdFSHEGTAiAkF+fj4+Pj7ExsailBrs6gxrWmvKy8vJz88nLi5usKsjhDgDRkTXUFNTE0FBQRIEBoBSiqCgIGldCTGKjIhAAEgQGEDyuxRidHFoIFBKLVdKZSilMpVSD9g5H6OU+kwptU8ptUUpFenI+gghxFCiteatPfnUNQ/uvkUOCwTWjbufAS4CEoEblFKJJxR7AnhJaz0N+A3w/xxVH0eqqqriH//4x0n/3MUXX0xVVZUDaiSEGA6OlNRx/5upvLU7b1Dr4cgWwVwgU2udpbVuAdYCl59QJhH43PrnzXbODws9BYK2tt6j/MaNG/H393dUtYQQQ9yx8gYAMoprB7UejgwEERh7trbLtx6zlQpcZf3zlYCPUiroxAsppVYrpXYrpXaXlpY6pLKn44EHHuDo0aPMmDGDOXPmsHjxYlasWEFiotEAuuKKK5g9ezZJSUk899xzHT8XGxtLWVkZOTk5TJ48mdtuu42kpCQuuOACGhsbB+vjCCHOkNwKayAoGtxAMNjpo/cDTyulVgFfAgWA+cRCWuvngOcAkpOTe91S7dfr0zhYWDOglUwM9+WRy5J6PP/73/+eAwcOkJKSwpYtW7jkkks4cOBAR/rlCy+8QGBgII2NjcyZM4err76aoKCu8e7IkSO8/vrrPP/881x33XW8/fbb3HTTTQP6OYQQQ0ueNRAcLq5Daz1oiRqODAQFQJTN60jrsQ5a60KsLQKllDdwtdZ62Heaz507t0sO/t/+9jfeffddAPLy8jhy5Ei3QBAXF8eMGTMAmD17Njk5OWesvkKIwdEeCOqa2yisbiLC32NQ6uHIQLALmKCUisMIACuBG20LKKWCgQqttQV4EHjhdN+0tyf3M8XLy6vjz1u2bOHTTz9l27ZteHp6snTpUrs5+m5ubh1/NplM0jUkhqx39+bT0mbh+jnRZ/R9Pz9UzK6cSlYvjifAy/WMvrej5FY0EOztSlldC4eLarsEgsPFtazdmceDFyfgYnJspr/Drq61bgN+AmwC0oE3tNZpSqnfKKVWWIstBTKUUoeBMOBxR9XHkXx8fKittd/HV11dTUBAAJ6enhw6dIjt27ef4doJMXC01vxu4yF+8e4Bskrrzuj7Pr4hnWe3HGXpE1v47zc5tJktZ+z9HUFrTW5FA+cmhAJw6IRxgle3H+OFrdm8sr3H1aMHjEPHCLTWG4GNJxx72ObPbwFvObIOZ0JQUBCLFi1iypQpeHh4EBYW1nFu+fLl/POf/2Ty5MlMmjSJ+fPnD2JNxXDwzOZM2sya25bE4ek62MN4XaUV1lBa2wzA4xvS+c+qOf36udS8Kp74OIPmNuPm7WJS3Hv+RGbHBPbr5w8er+FoaT23LY7j4PEaHlmXxus7c3njRwvwdR/4NbGe2JRBYrgvF08dOyDXe3bLUcb4uXHlzM6pUqW1zTS3WZga4ceXh8s4fELm0I7sCgD+8slhLp8RQaADW0FD61/ZMPbaa6/ZPe7m5saHH35o91z7OEBwcDAHDhzoOH7//fcPeP3E8NBmtvDXz47Q0mZh7a5cHrgogRXTw4fMbO8tGSUA3LY4jue/yuaLw6WcPdHuplcdcssb+N6aXSilGB9qdJtmFNVy7xupfPzTJbg5m/p83/Wpx3F2Uty+dDwBni68sTuPn7+9n28yy1k+ZczpfzAbh4pqeHpzJmP93LkgMQzn0+yWKahq5E+bDpEU7tclELRnDEUFejJpjE+XzKHK+hYOFdWyYno4G/Yf5y+fHOa3V0w5rXr0ZsQsMSHEUPDBvkLueO3bbk93/XWsooGWNgurFsYS5O3K3WtTuOWFnWe8G2RXTgWrX9pNU2vXJL4tGaVMjfDj/gsnERPkyW8/OEhrL3Wrbmhl1ZqdtFk0//vhfNauXsDa1Qt48roZHCtv4MWtOX3WRWvN+tRCzpoQTKCXK0opVkyPwEnBwcLqU/6MG/Yd5/43U7FYuiYi/vcbo07Hq5vYlFbc48+3mS08+M4+Hnn/ABX1LT2We2lbDhZtBD/b31V7IIi2BoLM0rqOv+edOUZr4OYFMXxnXjSv7jjm0BRTCQRCDKBXth9jw77jXPTXr3h0XRpVDT3fIOw5bP3Pfs3sSN6/4yweujiBr46UsXbXmZ15+uePM/j4YDHrUws7jlU1tPBtbiXnTArBzdnELy9JJLOkjld76MNuabPww1d2k1/RyHM3z2ZciHfHuSUTQ1g2OZSnP8/s6Grqybe5VRRUNXLZtPCOYx6uJsaFeJN2Gqnif//8CG/tyefdvZ3JjJX1LbzzbQHXJUcSHejJmm+y7f6s1ppfrz/I6zvzeHn7MZb+aTMvbs3uFhQbW8ys3ZmHr7szLWYLmSWd4yq5FQ0oBREBHkwM86GlzcIxa3DYkVWBm7MT0yL9+Omyifi4u/DbDw6ida/Z86dMAoEQA8Rs0ezPr+byGeHcODeal7blcO6fv+B4dfcMsPdTCrhn7d5uxzOKa1EKxod6Y3JS3LY4nrlxgfz54wyqG1p7fO+PDhRx1h8+Z9Hvja9zntjCgYJTe1pOP17D9qwKnBS8uDWn4+bz5ZEyLBqWWgc3l00O5azxwfzl0yPUNHWv2+82prM9q4I/XjONefHd5onyi0sSaW4z88SmjF7rsz61EFdnJy5ICutyPCnct89AcLi4lsuf2UqudQZvuyPFtRwqqsXV2Yk/fHSIeutaP2t35dHcZuF7Z8Vxy4IYduVU2v09/ufrbF7efowfLonno3uWMC3Sn1+vP8jlT2/tEvzf3VtAdWMrD148GaBLfXMrGhjr646bs4lJYT5Gfa0PAjuyy5kVHYCbs4kAL1d+umwCX2eW8Wl6Sa+f91RJIBBigBwpqaW+xczSSSH89ooprF29gIr6FrZkdJ8N/9aefN5LKaSsruvT8OHiWmKDvHB3MfrNlVI8fGkiVY2t/PWzIz2+9+s7c2lqNbNgXBALxgWRV9HAhweOn9LnWLM1B3cXJ352YQIHj9ewK6cSMMYHAjxdmB7p31G3ny9PoLqxlTd353e5RlldM6/tyOWGuVFcMfPEBQUMccFerFoYyxt78noMWmaLZsP+45w7KRSfEwaFk8L9KKpporzOfotCa83D7x8gNa+K/3yd1eXc+n3HcVLw9xtmUlLbzD+2ZNJmtvDythwWjgsiYYwv182JwtPV1K376qMDRTy+MZ2Lp47h58sTmBjmw8vfn8uz35lFZkkdq1/eQ3ObGa01a77JJincl+uSo/BwMZFm05WVV9FAVKAnYAR+pYzMoerGVg4er2FefOdA+nfmx3DJtLEEejlmsygJBEIMkL25xlzIGVEBAMyJDcDf04WU3K5zJC0WTUqecezEcxlFtUwM8+5ybEqEH9cnR/HStpwuXQvtGlvMbMsqZ8X0CJ64djpPXDudqZF+7MiqOOnPUFHfwnspBVw1K5JVC2Px83Dhxa3ZWCyaLzJKWTIxBJNT58D11Eg/kmMC+O83OZht+trX7sylxWzh+2f1vrnRnedNINDTlbvW7mVndvf67sgqp7S2mcumh3c7lxTuC9Bjq2BTWhHbsyoI9XHjrT35Ha2W9jGH+fFBXJg0hitmhPP8V9n85+tsCqubWLUwFgBfdxeumR3J+tRCSmubaWmz8PyXWdy9di8zovx58roZOFl/F0opLpo6lj9dO42d2RU88PZ+tmaWc7i4jlULYzE5KRLG+nRrEURbA4GHq4mYQE8OF9eyK7sCrWFeXGcrysXkxDM3zup3ltXJkkAgxABJya3C39OF2CDjP7dSiumR/uzNq+xSLqusntomoyuiPSAANLWaySlv6OgmsHXfBZPwcDHx+IaD3c5tyyqjpc3COQmd2Tvz4oJIza+isaXbii1orbt82Xp9Zy7N1sFqD1cTK+dGsSmtiE1pRZTXt7B0UvcMoVsXxZFb0cDmQ0a3RavZwsvbj7F4QjDjQ7t/Flu+7i787YaZNLWYue5f27jz9b0UVDV21G39vkK8XE0dufa2EnsJBE2tZh7fmM6kMB+euyWZ+hZzR6slrbCG7LJ6VliDy88vSsCkFP/vw0NEBXpw3uTOLqjvLoylxWzh0XVpLH/qSx7fmM7CcUH8+5bkjlabrctnRHDf+RN5d28Bd77+LUFerh1BLCncl/TCGiwWTVOrmeKa5o5AABiZQ8W17Mgux9XkxMzoM7cgpQSCQeDtbTzxFRYWcs0119gts3TpUnbv3t3rdZ566ikaGjr7PmVZ68GVklfF9Ej/LqmeM6P9OVJSR61NH3r7zd/X3blLIDhaWofZopk4pvvNM8THjTvPG8/mjFK+ySzrcm5LRikeLibmxnU+Lc6LD6TVrNmb2zUIvb0nn/iHNhL3oPE1/hcf8rM3UympbTJu4NuOcdb4YCZag9EtC2IBePDd/SgFSyZ0DwQXJIUx1s+dNdZsmw8PFFFc08z3FvVvq9NF44P57L6l3H3eBD5OK2LR7z/vqN/rO/NYlhiGh2v3m66/pysR/h5dulvavbA1m7yKRn51aSIzovy7tFrWpxbiYlIdaadj/Ty4fek4AL67ILZLi2dciDdnTwxhw/7joODFW+fw4q1zCfJ26/ae7X5y7niumR1JZUMrN86L7ggYSeF+1Da3kVfZQH6lNWMoyCYQhPmQU1bPV0fKmBHlbzfQOIrMIxhE4eHhvPXWqc+ne+qpp7jpppvw9DT+MW3cuLGPnxCOUtfcxuGSWi6a2jWnfUaUP1rD/vxqFo4PBiAlrxIfN2cumTaWD1KPY7FonJxUR8ppgp1AAMbT6XNfZvHvr7M7rqW1ZnNGCYvGB3XJx0+OCcBJwfas8o6yAK/uOEZUgCdXzTL67Utqm3lzdx4fHijinIRQimqaeMwmXz3C34MLk8bw4YEiZkT5270BupicuGl+DH/alMHh4lpe3JpNXLBXn/MLbHm4mvjp+RO5NjmS91MKO7JvnJTiyh7GGMB4yj5xkcmSmiae+TyT8xPDOGuC8dlXLYrlJ6/t5fNDJaxPLWTJhBD8PTsnaP3w7HiCvd06fi+2HrtiCrtyKrh0Wjiuzn0/Oyul+N2VU1kQH9Tl34NtV5a7i3GdKJsWwcQxPli0MU5w57nj+3yfgSQtggHwwAMP8Mwzz3S8fvTRR3nsscc477zzmDVrFlOnTuX999/v9nM5OTlMmWL8p2tsbGTlypVMnjyZK6+8sstaQ7fffjvJyckkJSXxyCOPAMZCdoWFhZxzzjmcc845QOey1gBPPvkkU6ZMYcqUKTz11FMd7yfLXTvGvvwqtDZu/LbaX++1efLfm1vFtCg/ZkUHUNvcxlHrUg0ZRXW4mpyICfLCHjdnEzfOjebzQyVkl9UDRjdTXkUjZ0/q2nXi4+7ClAg/ttv0u+dVNPBtbhUr50Zxz7KJ3LNsIr+7ciqb7lnCvLhA1qcWEh3oyTkndMPcan2yP2dS9+6ZdjfMjcbN2YkH3t7H3twqvrsgpqP//GREBnhyxznjO+p313kTutwsT5QU7kd2eX1H1g9gTMgzW/iFNVMH4MKkMYz1c+eR9w9QWN3UbczBzdnU5endVlSgJ1fNiuxXEGjn6uzE1bMju8wMnxjmg8lJkVZY3ZHF1KVryKZLcL6dLCtHGnktgg8fgKL9A3vNMVPhot/3ePr666/nnnvu4Y477gDgjTfeYNOmTdx11134+vpSVlbG/PnzWbFiRY8zRJ999lk8PT1JT09n3759zJo1q+Pc448/TmBgIGazmfPOO499+/Zx11138eSTT7J582aCg4O7XGvPnj28+OKL7NixA6018+bN4+yzzyYgIECWu3aQzoHiroHA39OVuGCvji6gxhYzh4pquf3scR19wHvzqpgQ5sPh4lriQ7x6XWDspvkx/GPLUV7alsMjlyV19MsvtfP0PS8ukP9uO0ZTqxl3FxMf7DOyiGzz8QHiQ7z5z6o57MgqJ8DLtUvXCBiD3s/fksz8+J4HKgO9XLliRgT/252Ht5szV88+M7vOJoX7orWR8pocG0hVQwtvf5vPVTMjiQ3uDKi2rRY3ZyeWJYb1clXHcHcxMSHUmPsQH+yNp6uJIJtlI2KDvXAxGb/7WdEBZ7Ru0iIYADNnzqSkpITCwkJSU1MJCAhgzJgxPPTQQ0ybNo1ly5ZRUFBAcXHPsxS//PLLjhvytGnTmDZtWse5N954g1mzZjFz5kzS0tI4eLD7gKGtr7/+miuvvBIvLy+8vb256qqr+OqrrwBZ7tpRUvKqiAv26tLd0G5mlD97c6vQWnOgsBqzRTMjyp/4YG98bMYJMopqmdRDt1C7UF93Lpk2ljd351Pb1MqWjFImhHrbfWqeFxdES5ul4/rrUwuZGe3f4xP2vPigjrEBW0opzk8M65a+eaJVi2IBuDY5ss+yA2VKhB/QOWC8dlceTa0Wbj0rtlvZ9lbLssQwvN0G5xk4KdyPtMKajowh2wdDF5MTk8b4MCPK3+6YiCONvBZBL0/ujnTttdfy1ltvUVRUxPXXX8+rr75KaWkpe/bswcXFhdjYWLvLT/clOzubJ554gl27dhEQEMCqVatO6TrtZLnrrppazbSaLXZvXJX1LXi7O/e5BLDWRjro4vHBds/PiPbnnb0FFFQ1dqSLzoj2x8nJyCpKya2itqmVgqpGbgzre2nnWxfF8X5KIS9tO8bO7Aq+uzDGbrk5cYEoZcxSDfZ24+DxGh6+9MRtwwfO5LG+vPHDBR194WdCmK8bQV6upBVWW+cBHGNBvDEP4ESBXq68fftCxvi5n7H6nSgp3Je3v80nJa+SmXae+v9+wyycT6FL7XRJi2CAXH/99axdu5a33nqLa6+9lurqakJDQ3FxcWHz5s0cO9b7UrJLlizpWLjuwIED7Nu3D4Camhq8vLzw8/OjuLi4ywJ2PS1/vXjxYt577z0aGhqor6/n3XffZfHixQP4aUeO/3trH9c8u61bGmV9cxtLn9jCM5sz+7xGYXUTpbXNzOgh3a+9uyglr4q9eZVEBngQbB10nRntz6GiGlLzjMwXe6mj9q43I8qfv35q9IX31Hfv5+HC5DG+7MguZ31qIUrBJdMGZjXNnsyNC8TrDD5tK6VItM4w/uRgMQVVjR0tE3umRPh1/O4HQ3uQLKtrISqge8ssLtir1zERR5FAMECSkpKora0lIiKCsWPH8p3vfIfdu3czdepUXnrpJRISEnr9+dtvv526ujomT57Mww8/zOzZswGYPn06M2fOJCEhgRtvvJFFixZ1/Mzq1atZvnx5x2Bxu1mzZrFq1Srmzp3LvHnz+MEPfsDMmTMH/kMPc81tZj5LLyajuLZbLvqn6cVUN7by0YGiPq+T0sP4QLuEMb64OjuRkltFSm5Vl3IzovyxaHj7WyPHva+uoXa3LjLy271cTSTH9tx3Py8+kD3HKnk/pYB5cYGE+Q7e07CjJIX7cbi4lue/yiIywINlk898/39/Jdq0lqIDB2c3MntGXtfQINq/v3OQOjg4mG3bttktV1dnZInExsZ2LD/t4eHB2rVr7ZZfs2aN3eN33nknd955Z8dr2/7+e++9l3vvvbdLedv3A1nuendOJfXWCVfrUgs7+puBjsXWDhXVcry6kbF+Pf+n3Ztbiauzk93uCDAySKaE+/JpejGF1U1874RAALBx/3G8XE393qrwoilj+YPfIWZGB/SazTIvLogXt+aQU97A6iXj+nXt4SYp3JdWs+bb3Cp+cfHkboPdQ4mPuwsxQZ4cK2/oModgsEmLQIx4bWYL+/O7TzraklGCq8mJBfFBfJBa2LEccVVDS5d19r+ws1aQrZS8KqZG+PV6Q54ZHUCONWXQtm84yNuNqEAPmtssTAjz6XfKpauzE+//5Cx+f/XUXsvNs04yc3ZSA75u/1DR3t3i4WLiujlRfZQefO31jR6ELqCeSCAQI94bu/O57Omv2Z3TdS2bzRmlzIsP5Po5URRWN/GtdRbuprQiWs2a+y6YSLifO5szel7xsaK+hX351cyO6T3dr/3J38Wkug2mzrSuTdSf8QFbIT5ufWbnBHi5MiPKn3MTQh26w9Vgig3yIsTHjZVzo/DzODPZSqdjbmwgPu7ORNoZIxgsDg0ESqnlSqkMpVSmUuoBO+ejlVKblVJ7lVL7lFIXn+p7OWqd7tFoqP0ud2SVd9sg5WR8lm6k7dquIplX0UBmSR1LJ4WyLDEMN2cn1lm7g9anHic2yJOpEX4sTQjl6yPGWj72vG5dXO3aPvLm2wPB5LG+3SYttZ+zt7TEQHjlB/P468qRO0bk5KT45KdLeMhmAtlQdvOCWL782TlndAmJvjgsECilTMAzwEVAInCDUurE3LVfYmxqPxNYCfzjVN7L3d2d8vLyIXcDG4601pSXl+PuPjQGFbNK67j+ue08u+XoKf18U6uZrUfLcHdx4qO0IgqrjHTZLYeN7p6lk0LwdnPmvMmhbNx/nOKaJr45WsZl1u0hz5kUSn2LuVtrAuiyNs+EPp7mIwM8iA/2srtWz6LxwTg7KebEOmYSkbeb8xnPSz/T/D1d+0zzHSpMToqAIdY6c+Rg8VwgU2udBaCUWgtcDtjOhtJAezvZDyjkFERGRpKfn09pae99uaJ/3N3diYw8MzND+/K5debs+tRC7lk24aT37t2ZXUFTq4XfXjGFR94/wMvbj/Hz5QlsOVRCdKAn8dbZpyumh7NxfxG/fO8AFk3HypQLxwXhanJiy+HSLmv2gLEufVFNE49f2fdeskopPrxnMc5O3W9Wk8b4cODXFw6pJ0QxujgyEEQAtvvr5QPzTijzKPCxUupOwAtYZu9CSqnVwGqA6OjuE25cXFyIi+vfSodiePnC+uSeVVZPWmFNl8ye/ticUYKbsxPXzIpk65EyXt+Zy4+WjGPr0TKuT45CVWTBkY9ZVnyIt9x24JbZiHvwXR1P+F5uzsyNC2TzoZJuXQ9rvskhJsiz1zV4bPW2SbsEATGYBrstdQOwRmsdCVwMvKyU6lYnrfVzWutkrXVySEj/VzQUw1t9cxs7siq4dnYkzk6K9ftOvsG4JaOU+fFBeLiaWLUolqqGVh56dz9trS3cYn4H/rEAPnoA5/T3CPR0JkjV8ETjryBvZ8c1lk4K4UhJHXkVnUt+78uvYs+xSr67ILYz08diga+ehNeuh13/htoelhRpa4GSdKjMOenP0yetoeY4HNsGFdlGnYTogyNbBAWAbS5XpPWYre8DywG01tuUUu5AMOCYjTnFsPLN0XJazBaunBlBWV0zH6Qe5+cXJvQ7xTKnrJ68smp+G70X1v6VeX5R/DTQxIE0V9a5vcO4fTmQeDlc8Bj4RVFxrJLfvPoJ73j9Hl6+Em58A2IXcU5CKI9tSGfL4VJunm8s57Bmaw5eriauSbZ2oTXXwjs/hIwN4D0GDn8EG+6HiFngbm3FaAtUF0BFFmgzODnDRX+A5O9DT11erY1Qexz8osHUw3/XlnrY/SIcfA9KM6DZZnKcswcEj4fJK2DR3eDcj1m1WkPau8aXfzSEJEDQOKgrhtLDUJYBgfFw1r3gOnQyX84IrY3fg3dYz39nw5AjA8EuYIJSKg4jAKwEbjyhTC5wHrBGKTUZcAeko38U+vJwKU5KdawfD0aef/vM2aKaJu59I5W9eZX9266vrZnCz/7BZtd/EXWwFHwjUJmfcXdbI7hClVMgXPMyJK7o+JHk2EDW/eJ6qD0b/nsZvHoNnPMQ8ZNXEBXowUvf5JBVWoe2aLbuS+fWWeH4tpZDZQm8cxuUHYHlf4B5P4TSQ3BwHWR/YQSJdqEJRvAJmQT734IN98HxfXDxE+BsHUBsqoYjn0D6OuN7awOYXCFovPFzwZOM70HjIfMT2PYMNJRDxGyYdp1x4w6INQJIaQYcT4XNj8OBt2HF0xA1p+ffW81x2HAvZGy0BrRNYLbdE1iBX6Rxrf1vwmV/g/iz+/eXPFAaKyHjQ8jZCpbODX/wDjM+e0gCBE8Ad5s0XYsZjn0DRz42gtr0G/oXFAHMrZC/2/j7SF8P1Xkw/ny49C/gP/TnLfSHcmSmjTUd9CnABLygtX5cKfUbYLfWep01i+h5wBtj4Pj/tNYf93bN5ORk3dfOXWL4ueAvX3C8qonNP1tKsLcbWmvO+sNmksJ9ee6WZGqbWkl+7FNumBvNoyuSer5QSwN8+2Sn4CYAACAASURBVBJs/SvUFnLQaSKJKx+DCReA1jSX5/D4qx9y1uJlXDB7Us/XqSuFN26GXGN2eIn3ZHbUBRNHIXEU4MUJC/95BMC1ayB+af8/tMVs3KC/+jOMnQ6eQcaNu8bacPYKhcmXGufKj0LZYSPAVB7D+O9iNf58WPIziD5xCM7G4Y/hg58a157zfZh5E4yd0flUW5ULB94xurbMLXDuL2H+7ca5yhyjm8k7BIImGK2AnK9h3Z1G62bqdUYwCJ4EIRM7W0ADwWI23r80w/jsOV9B9pdgaQPPYHCz7u+sLVBbZNS9nU+4ETC9guHoZmgoA2UyWmO+EUYLadYt4HLCbG6tYc8ayNpsvG/5USPgmFxh3LkQOhl2/AuUEyx71GjR2UkCGGqUUnu01sl2zw23lEsJBCOPxaKZ/PBHNLdZ+NmUOu5wepe2vN38q3YBYy+8j6sWG8tm3/7KHnblVLL9wXNxbq2Fj39lPJX6RRk3IJ9wSHsH6ksxRy3k+znnEDfnYh5Z0XdWT4/KjxpPgenrjKflkInGE2dgPJjaJy8pmHC+8aR8KtLehU8eBo9A6xP/RIhZCFHzwMnOIHJrI5RnGjep4AlGoOiPphr47NdGN5I2G91N4881WgyFe40y8UuNJ93A+L6v19IAW/4f7HwO2mwC49zVcOHvbH4/J6mlAY5+ZrSoDn/UtasrcJwRHCdfbnS72XbPmNuMoFFmDRql1sBZexxiFhmtv/HnQ/5O+OJPkPuN8W/m0idh0kXW966H9++wdovFQFiS8XcyZhqMX9bZyqg8BuvvNoKFR0BnK80/2ggQYHwPiDHOBY0zgu3B941/S6XW7jXbFl57K09bOv9+68s6y/lFnVbAkUAgIH+PcaPyGQILcjXXGoOp374Ebr40+I/n6X1OLHE9zHydQpubP4XeSUSWfQMu7jjN+T5MuIDPyvz5/jt5bFxeT+KeR4y+2qnXGv95Sw8ZN4HYxbDkZ2xumsCta3bx0vfmsuQktkwcFRoq4NAG44aU9YVxs0u8HCZfZtywTpa5DaqOGTeuI5uMp+nYxUYLyeuEpblb6o0utPJMI6B11Kms88Zdkg5tjUZgTLgYohfYdPcMYGsj+yv48P+g5CBMuQYW3AHr7oLiA3D+r2HhXb2PA7SPpWR/0Vn3xu7zTQAjKGjrwH3kHIhItrZ0rP9u21t4ysm4Lnbuyy6ecNEfYdbNp/RxJRCMdt++bDTjg8bD6s3g5pgZrH1qroPt/zC+GiuNm4XJhebjB3FrKKLZLYhnWy4iJewqmp288K49yvNxXxpP/dqYWVyrPfBRjRCaBJc/bTwVYrQqfr3uAMdrjP7srLJ6Ciob2fvw+ZKaeaalrjVuqN5hsOiuzq6dsgzjqbgnPmON1lBoIkxaDjFn9TxAPlDaWuDrv8CXfzK6f9z84JoXYILdTPa+tdq0jCytRpda+2f3CoGES8HvhH2RbVt4pRlGMAiZZAQ/r2Brt6D1XNKVEDX3lKomgWA02/VvY0AyYrbR/E+8HK558cxnPDRWwStXQ8FumHiR0acdaSy1/cr2Y/z+vZ18/LML+OxIFb96z1gh9Ydnx/PgRZON/vqSNCg9zNfbvmZHlR93PvgnXN06Zz9vzypn5XPbiQ3y7Ljxn58Yxn0X9DIOIBynYA+svQlqC8HZ3Xiat+0CCZ4Irt6d5d18wMP+Mt5nREk67PoPzPuRkWU1AvUWCGQZ6pFs+7Pw0QMwcTlc+1/Y8Sx8+ihEzYf5Pzpz9WioMNIxi9Pg+leMLggbx8rraXX2ZkyALzfM8eGVbcfIKK7tnKjlHQLeSyF+Ka1+V/D3NbuYkVXNeZM7A8H61EI8XExsvHtxlw3DxSCJmA137oa6EqPf3N5Yx1ASOhkueWKwazFohv5Qtzg1+XuMIJBwKVz3Mri4w6J7YNLF8PEvIHfHmalHfZmRilmSDitf7RYEALLLGogJ8sTJSeFscuIP10zjmtmRdlf0XDQ+GH9Pl44F4sBY82fj/uMsSwyTIDCUuHpBYNzQDwJCAsGIlbXZ+L7i75356UrBFc8ag8Zv3GwMcA2AbUfL+dmbqV0X/WttNFLs/rnY6OO84XW2Oydz5+t7MVu6dkfmlNcTG+TV8XpGlD9PXDvd7iJirs5OXDRlDJ8cLKbRuqnM1swyKhtauczB2zAKMVJJIBip8nYa/bCeJ0y+8vCHG/5nZCasuQSKbdYAtFgg89OTXvrg/ZQC3tyTT1ldizEgvPWv8NQ0IyMjIAZWfQDjz+OPHx1ifWohR0o6J1iZLZrc8gbigr16eYeuLpseTkOL2WZBuuP4uDtz9iTJDhLiVEggGIksFsjbYeSh2xOaAKs2GNkJ/70UClOMWa7PLjQGdF+9zsim6KeM4lp8aKD58z/AU1ONnPiwROM9vvcRRCaTmlfFt9a9fdv3+AUorGqkxWwh9iQCwby4IEJ93FiXWkBTq5mP04pYnjSm10XdhBA9kw7Vkaj8CDRV9RwIwJgYdetG+O8KeM66REBIApz1UyOdbtvfYfF9neUrj8FHDxqzMEMSjJ9va0GXHuLHxV8yz+0AvnsbYMKFsOT+bilua74x1uYxOSlS8qpYOddYRfaYdftG266hvpicFJdMG8urO3JZn1pIbXMbl1mXjRZCnDwJBCNRnnUgOHp+7+WCxhnBYPPvjIk7CZcZMxfLM+GLP0LSVcZgX0OFse5OzXFjFuWBtzqvoUzE61A+1bOombGaVVdf3u1tSmqa+GBfId+ZF0N2WT0peZ0tguzyegBig09u8bLLpofz4tYcHtuQTpCXKwvHBZ3UzwshOkkgGIlydxizMoP6kQ8dEANX/avrseV/MNZm+fD/jIyjtTca4wY3vwexizpnh5pc2Vzqw/de2YdScFHTGFbZeYtXd+TSatZ8d2Es76cU8NfPjlDX3Ia3mzM5ZfW4uzgR5nNyO6LNjPInMsCD/MpGbp4fg/Mw2Z1KiKFI/veMRO3jA6c6acwvAs55yFip8T/LjIXXrvyXEQTASAsMnwFhiRwqM2byzo4OIKesodulmtvMvLojl3MmhRAX7MWMKH+0NtbzB2Op6Nggr34vLd1OKdXRHSTdQkKcHgkEI019uTFGcIrT0DvM/SGETYWi/cZ6/VOuslvscFEt4X7uTI30I6e8vtu+0Rv2HaesrplbFxk7yLVv1N7ePZR9Quroyfjhknj+eM00h+31K8RoIV1DI02+dWetvsYH+mJyhpWvGOuwT7m6x2IZxXVMHONDXLAXDS1mSmubCfXt7OZ5fWcu40K8WGzdZ8Df05W4YC9ScqtoM1vIq2jggsQxp1RFf09XrkseGevBCzGYpEUw0uRuBycXCJ95+tcKiIWp13R0MTW1mrucbjNbOFpSx6QwH2KsT/XZZfUd55vbzKTmVbMsMazLpvMzovzZm1dFYVUTrWZN3EkOFAshBpYEgpEmb6exPv2Jm22cpuyyeqY9+jFfHu7cQC6nvIEWs4VJY3yIswaCnPLOQHCwsIYWs4WZUV0XE5sR5U9pbTPbssoAOoKIEGJwSCAYSdpaoPDb3ucPnKIvMkpoMVt4Y3dex7GMImOG8MQwH8L93XExKbJtBoz3WieOzYjq2oc/M9oIDO/uNXbiOplZxUKIgSeBYCQp2mfsFHW6A8V27Mg2Ntz4NL2Y+uY2wJhR7KRgfKg3ziYnogI9OWbTIkjJq2Ksnztj/LqmhiaM8cXV2YntWRV4upoI9enn3rFCCIdwaCBQSi1XSmUopTKVUg/YOf8XpVSK9euwUqrK3nVEP7VPJBvgFoHWmp3ZFcQHe9HUauHT9GLAyBiKDfLqWP8/LsiryxhBSl5VR5aQLVdnJ6aEG1v+xQR5dRk/EEKceQ4LBEopE/AMcBGQCNxg3ay+g9b6p1rrGVrrGcDfgXccVZ9RIX+3sa+p78CuwplZUkd5fQurl8Qzxted9dYloA8X1zIxrHO3s5ggL46VN6C1pryumdyKBruBADq7i2SgWIjB58gWwVwgU2udpbVuAdYC3dcf6HQD8LoD6zPyHU/t/0bmJ2G7tVtowbggLp02li8Ol1JS00ROeT2TxnQGgrhgTxpbzRTXNHfME+gxEFjHCWSgWIjB58hAEAHk2bzOtx7rRikVA8QBn/dwfrVSardSandpaam9IqKpBiqOOiQQ7MgqZ4yvO9GBnlw2PZxWs+bpzZlYNF0CQfsKou3rCZmcFFMj7W82Pic2AFeTE1MjBnAzciHEKRkqE8pWAm9prc32TmqtnwOeA2PP4jNZsWGj2Njnd6ADgdaa7VkVLBofhFKKaZF+xAR58vpOYxNy266h9hnCx8qNQDApzKfHHcPG+nnwzYPnEuTlOqD1FUKcPEe2CAoA22mfkdZj9qxEuoVOz/F9xvcx0wb0slll9ZTVNTM/3ljdUynFZdOMVoGryYnYoM4+/nB/D1xNTmRZWwTt3T89CfZ2k4FiIYYARwaCXcAEpVScUsoV42a/7sRCSqkEIADY5sC6jHxF+8ArBHxObbmGnuzIMsYH5sV17nTWvsjbOGvaaDuTkyIq0IPPD5VQ29TW4/iAEGJocVgg0Fq3AT8BNgHpwBta6zSl1G+UUitsiq4E1uoTVysTJ6d9oHiAn7B3ZJcT4uPWZdLXpDE+JMcE2N0DIC7Yi8ySOoBuM4qFEEOTQ8cItNYbgY0nHHv4hNePOrIOo0JbM5QeggkXDOhltdbsyKpgXlxgty6cN3+0wG63Tvs4gY+bM+NCvAe0PkIIx5CZxSNByUGwtMHYgR0fyK1ooKimiXnx3Z/8e+rbb88cmh7lf9J7DAghBocEgpHgeKrxfYAzhtrHB+bbjA/0pb1FIOMDQgwfEghGguP7wM0X/GMH9LLf5lbi7+nC+ND+d/FMjfAjYYwPFySFDWhdhBCOM1TmEYjTUbQPxkw1Np4fQGmFNSSF+55Uiqefpwsf3bNkQOshhHAsaREMdxYzFB0Y8G6hVrOFjKJaksJl5q8QI50EguGu7Ai0NQ74RLLMkjpazBaSrKuECiFGLgkEw12RdUbxAGcMpRXWAEggEGIUkEAw3B1PBWd3CJ7Ua7EnNmWwKa2o35dNK6zGw8VEXLDMBRBipJPB4uHueCqEJoKp57/KvIoGnt6cSYCnC/PjgvDzdOnzsmmFNUwe64NJ5gIIMeJJi2A4O/IJ5O+C8Bm9Flu/z9hIprqxlac+O9znZS0WzcHCGhkoFmKUkEAwHGkNXz8Fr14LQeNh8f29Fl+fepxZ0f5cPyeal7cd61gLqCe5FQ3UNbfJ+IAQo4QEguGmMgfe/gF8+ggkXg7f/xj87O73A0BmSS3px2u4bHo4918wEQ9XE49tONjrW3QOFEuLQIjRQMYIhoOqXNj3Pzi4zpolpOC8h+Gse/tcbXRd6nGcFFwybSxB3m7cfd4EHtuQzuZDJZyTEGr3Z9IKq3F2UkwcIwPFQowG0iIYysqPwvt3wN9mwuePgbMbnP9buDsFFt/XZxDQWvNBaiHz44MI9XEH4JYFscQHe/HQu/vZklFi9+fSCmsYH+qNm7NpwD+SEGLokRbBUPXRQ7DjWTC5QvL3YeFPwD/6pC6RVlhDVlk9ty2J7zjm6uzEX66fwT3/S2HVi7s4NyGUX14ymXibJaPTCms4e2LIgH0UIcTQJi2CoaixErY/AwmXwN374OI/nnQQAFifWoizk+KiKV13LZse5c+me5bwi4snszO7gguf+pJPDhYDUFLTRFldswwUCzGKSCAYikoOGd9n3gI+p7aKp8Wi+WDfcZZMDMHfs/sG8a7OTty2JJ7N9y8lcawvd72+l/351TKjWIhRSALBUFRizeoJnXzKl9hfUE1BVSOXThvba7kQHzf+/d05BHq58r3/7uLjg8bs40QJBEKMGg4NBEqp5UqpDKVUplLqgR7KXKeUOqiUSlNKvebI+gwbJeng6gN+kad8iQOF1QB2dxc7UYiPG2tunUNTq5nXd+YRE+SJj3vfs4+FECODwwKBUsoEPANcBCQCNyilEk8oMwF4EFiktU4C7nFUfYaVknSjNXAaG9FnFNXi7eZMuJ97v8pPCPPhnzfNxtlJMTVC5g8IMZo4MmtoLpCptc4CUEqtBS4HbGcz3QY8o7WuBNBa289nHE20NrqGJl92WpfJKKplYpj3SW0qs2h8MG/fvpBQX7fTem8hxPDiyK6hCCDP5nW+9ZiticBEpdRWpdR2pdRyB9ZneKgvhcaK0xof0FpzuLiWSWN8Tvpnp0f5M9bP45TfWwgx/Az2PAJnYAKwFIgEvlRKTdVaV9kWUkqtBlYDREeffBrlsDIAA8Wldc1UNrQyMezkA4EQYvRxZIugAIiyeR1pPWYrH1intW7VWmcDhzECQxda6+e01sla6+SQkBE+0akk3fgemth7uV4cLjIWlTuVFoEQYvRxZCDYBUxQSsUppVyBlcC6E8q8h9EaQCkVjNFVlOXAOg19JQfBMwi8Tj3gZRTXAjBJWgRCiH5wWCDQWrcBPwE2AenAG1rrNKXUb5RSK6zFNgHlSqmDwGbgZ1rrckfVaVgoSTdaA6eVMVRDsLcrQd4y6CuE6JtDxwi01huBjScce9jmzxq41/oltDZmFc+44bQuk1FcJ+MDQoh+k5nFQ0l1PrTUntZAscWiOVJcK4FACNFvEgiGkvaB4pD+B4LtWeUU1zR1vC6oaqShxUyCDBQLIfpJAsFQ0pE6mtCv4kXVTdz07x089M7+jmMZRcZA8UQJBEKIfpJAMJSUpINPOHgE9Kv4y9tzaLNoPs8oIaesHujMGJoQKruLCSH6p1+BQCl1pVLKz+a1v1LqCsdVa5QqOdjv8YGmVjOv7cglOSYAk1L8d1sOAIeLa4nw95BF44QQ/dbfFsEjWuvq9hfWmb+POKZKo5TFDGWH+x0I1qUUUtnQyr3nT+SSaWN5c3c+dc1tZBSd2tISQojRq7+BwF65wV6eYmSpzIG2pn7NKNZa8+I3OUwK82HBuCBuXRRHXXMba3fmcrS0TgKBEOKk9DcQ7FZKPamUGmf9ehLY48iKjToF1l+nnRbB3txK/v1VFg0tbQDszK4g/XgNqxbFopRiRpQ/M6L8+etnR2g1a5lRLIQ4Kf0NBHcCLcD/gLVAE3CHoyo1KqW8Bn5RMHZGt1NPf57JYxvSOe/PX/B+SgEvbM3G39OFK2Z0LuZ666JYapuMQCFzCIQQJ6Nf3Tta63rA7g5jYgBU5ULWFjj75+DUPTYfLa1jeqQfZq25e20KAD86exwerqaOMhdNGcvjPumU17cQH+J1pmouhBgB+ps19IlSyt/mdYBSapPjqjXKpFh36Jz5nW6nmtvM5FY0cPbEEN6/4yx+f9VUFk8I5tZFsV3KuTo78cBFCdw0Lxp3F1O36wghRE/6O+AbbLtHgNa6UikV6qA6jS4WC+x9FeLPBv/uey0cK2/AomFcqDcmJ8XKudGsnGt/T4arZkVy1axT3+dYCDE69XeMwKKU6rj7KKViAe2ICo062V9AdS7MvNnu6aMlxt4C40JkgpgQwjH62yL4BfC1UuoLQAGLse4YJk7T3pfB3R8SLrV7+mipEQik318I4Sj9ahForT8CkoEM4HXgPqDRgfUaHRoqIP0DmHYduLjbLZJZUkeEvweerjJtQwjhGP26uyilfgDcjbHdZAowH9gGnOu4qo0gLfVw5BNIXw9HPgYXTwiZCMoE5uYeu4UAjpbWS2tACOFQ/X3MvBuYA2zXWp+jlEoAfue4ao0gGR/BW7dCa4OxBeXkFYCG0kNQehhizoKx0+z+qNaao6V1XJccZfe8EEIMhP4GgiatdZNSCqWUm9b6kFJqkkNrNhKUH4V3VkPQeLjwcYheCCabX7nufby9qKaJhhYz42QlUSGEA/U3EORb5xG8B3yilKoEjjmuWiNAayO88V1j7+HrX4GAmO5l+tiX+GiJsbT0OOkaEkI4UH8Hi6/UWldprR8FfgX8B+hzGWql1HKlVIZSKlMp1W1mslJqlVKqVCmVYv36wcl+gCFrw/1QvB+uet5+EOiHzBJjb4Hx0iIQQjjQSaeiaK2/6E85pZQJeAY4H8gHdiml1mmtD55Q9H9a65+cbD2GtL2vQMorsORnMPGCU77M0dJ6fNydCfF2G8DKCSFEV47coWwukKm1ztJat2AsVne5A99vaGhthE8fhegFsPTB07rU0dI6xoV4o/roQhJCiNPhyEAQAeTZvM63HjvR1UqpfUqpt5RSdtNjlFKrlVK7lVK7S0tLHVHXgbP3FagvhXN/CU6nt+ZPeyAQQghHGuw9i9cDsVrracAnwH/tFdJaP6e1TtZaJ4eEhJzRCp4Ucyts/RtEzoWYRad1qdqmVoprmhkXKgPFQgjHcmQgKABsn/Ajrcc6aK3LtdbN1pf/BmY7sD6Od+BtY92gxff1mREExr7D9c1tds9llRoZQ+OlRSCEcDBHBoJdwASlVJxSyhVYCayzLaCUGmvzcgWQ7sD6OJbFAl89CaFJMPHCPopq3tqTz+I/buaKZ7ZisXSfT5DZvticZAwJIRzMYQvYaK3blFI/ATYBJuAFrXWaUuo3wG6t9TrgLqXUCqANqABWOao+DpexEcoy4Or/9NoaSMmr4pF1aaTmVRHh78GRkjo2Z5Rw3uSwLuWOltbh7KSIDvR0dM2FEKOcQ1cy01pvBDaecOxhmz8/CJxeas1QoDV8/SQExEJiz9Mrssvque6f2/DzdOHP107nsunhLPnjZtZ8k2M3EMQEeeJiGuxhHCHESCd3mYGQ/YWx+fyiu8HkTFldM4VV3RdnfXxDOi4mxYY7z+Lq2ZG4Ojtx84IYvjpSxpHi2i5lj5bWS8aQEOKMkEAwEL56ErzHwPQbAXjg7f1c/LevyLLuJQDw9ZEyPk0v5o5zxxPq27nk9A1zo3F1dmLNNzkdx748XEpWaR2Tx/qesY8ghBi9JBCcrvw9RotgwR0dewqkH6+hqqGVW9fsoryumTazhd98kEZ0oCffWxTX5ccDvVy5YkY473xbQHVDK4eKavjxq98yaYwvty2JH4xPJIQYZSQQnK6vnzR2GEu+FYDGFjMFVY0smxxGUXUTq1/ew5pvcjhcXMdDF0+2u7H8qoVxNLaa+fvnR/jei7vwcjPxwqpkvN1kMxohhOPJneZ0lByCQx/A2T8HNx8AssqM7qCrZkVw1awIfvzqt+w5VsmC+CAuTAqze5nEcF/mxQXy76+z8XQ18eaPFjDWz+OMfQwhxOgmLYLT8fVfjN3G5v2o41CmzWbzF08dyy8vmYyvuzMPX5bY65pBPz5nPD5uzjxz4yySwv0cXnUhhGgnLYJTVXkM9r8J834InoEdh4+W1uOkICbIyP//weJ4Vi2MxbmPNNCzJ4aw9+Hz+ywnhBADTe46p2r7s8bEsQVdV9A+WlpHVKBnl7GA/t7cJQgIIQaD3HlORVM17H0Zkq4Cv64Lqh4tkRVDhRDDiwSCU7H3FWipgwU/7nLYbNFkl9XL1pJCiGFFAsHJsphhxz+NjejDZ3Y5VVjVSHObRbaWFEIMKxIITtahD6AqF+bf3u2UbcaQEEIMFxIITta2f4B/DCRc0u3U0VIJBEKI4UcCwcko2AN52415A3a2oTxaWkeglysBXq6DUDkhhDg1EghOxs5/g6sPzLzJ7umjJTJQLIQYfiQQnIyi/RCzENztrwoqm80LIYYjCQQno6ag27yBdpX1LZTXt0ggEEIMOxII+qu1ERorwDfc7un2gWJJHRVCDDcODQRKqeVKqQylVKZS6oFeyl2tlNJKqWRH1ue01BQa333ttwgkY0gIMVw5LBAopUzAM8BFQCJwg1Iq0U45H+BuYIej6jIgOgJBTy2CelydnYgIkOWjhRDDiyNbBHOBTK11lta6BVgLXG6n3G+BPwBNDqzL6esIBJF2Tx8tqSM+2AuTU89LTQshxFDkyEAQAeTZvM63HuuglJoFRGmtN/R2IaXUaqXUbqXU7tLS0oGvaX/U5BvffcfaPS0ZQ0KI4WrQBouVUk7Ak8B9fZXVWj+ntU7WWieHhIQ4vnL21BQaW1K6dp8n0NRqJreiQeYQCCGGJUcGggIgyuZ1pPVYOx9gCrBFKZUDzAfWDdkB45rCHgeK9+ZWYdEwLdL/DFdKCCFOnyMDwS5gglIqTinlCqwE1rWf1FpXa62DtdaxWutYYDuwQmu924F1OnU1BT0OFO/ILkcpmBMXaPe8EEIMZQ4LBFrrNuAnwCYgHXhDa52mlPqNUmqFo97XYWoKew4EWRVMHuOLn4fLGa6UEEKcPofuWay13ghsPOHYwz2UXerIupyWtmaoLwW/7hlDzW1mvs2t5DvzYgahYkIIcfpkZnF/9DKHYF9+Nc1tFubFS7eQEGJ4kkDQH70Egh1Z5QDMjZVAIIQYniQQ9Ecvy0vsyK4gYYyP7EEghBi2JBD0R4016/WEFkGr2cLunErmSbaQEGIYk0DQHzWF4OYLbj5dDu/Lr6ax1cy8+KBBqpgQQpw+CQT9UVPQQ7eQdXxAWgRCiGFMAkF/9DCZbEdWBeNDvQn2dhuESgkhxMCQQNAfdiaTtZkt7M6pkPEBIcSw59AJZSNCWwvUlYBvBIeLa9mZXQFAaW0z9S0yPiCEGP4kEPSlrgjQ4BvOz95MJTW/uuOUu4sTCyQQCCGGOQkEfbHOIaj3GMP+gmpWL4nnB4vjAPBydcbLTX6FQojhTe5ifak2NqQ5UOuNRVexdGIIoT7ug1wpIYQYODJYDOzKqWDPsUr7J60tgq3FrriYFDOjA85gzYQQwvGkRQA8ui4NpeCDOxd3P1lTCK7efJHbzPRIfzxcTWe+gkII4UDSIgDyKho4XFRHq9nS/WRNARafsRworJEVRoUQI9KoDwQ1Ta3UNLXRYrZwpLjOToFCql1CMVs08yVDSAgxAo36QFBQ2djx57TC6u4FagrJMwfg7KSYHSPjA0KIkWfUB4L8LoGg+lkSHQAACwhJREFUpuvJlgaoKyKjwYepkX54usqQihBi5HFoIFBKLVdKZSilMpVSD9g5/yOl1H6lVIpS6mulVKIj62NPQWUDADFBnhy0DQTHvoF/LQZt4aOqKObFSbeQEGJkctgjrlLKBDwDnA/kA7uUUuu01gdtir2mtf6ntfwK4ElguUMqVJYJJQe7HfbKyucyl1IWhgSxI7sCS1oJTtlfwO7/gH80+899ic82OnOTDBQLIUYoR/Z1zAUytdZZAEqptcDlQMfdWGtt2xfjBWiH1SZjA3zycLfD1wLXmoAcuEEBbwIomP9jOPeXfLwlHyeVSbKMDwghRihHBoIIIM/mdT4w78RCSqk7gHsBV+BcexdSSq0GVgNER0efWm2m3wjjzut2+M7X9+Lr4cKqhbHc+fpeHrw4gbOnTQC/SMBYanpqhB8+7i6n9r5CCDHEDfpgsdb6Ga31OODnwC97KPOc1jpZa50cEhJyam/kHQJjpnT7+ro2DB2WRHTiHDJVDNvrx3YEgYaWNlLyqmSFUSHEiObIQFAARNm8jrQe68la4AoH1qeb+uY2KhtaiQzwwM3ZxIQwny6ZQ+/uLaDFbOGCxLAzWS0hhDijHBkIdgETlFJxSilXYCWwzraAUmqCzctLgCMOrE83BVVG6miEvwcASeG+HCysRmuN1po1W3OYEuEr8weEECOawwKB1roN+AmwCUgH3tBapyml/n979xZjVXXHcfz7Y8YBxlHuEGAUBiWtY4vQToBqbY1igpWoD7b1QmONTV801V7Sai82NelDa1PbB9Nq1Iamtl4opqShV2pMbcIoCtUCGinTyhDsDDfLKILgvw97HeY4jIGi5+xh1u/zwux99pz5z8o6/Gavtffad6QrhABukrRB0nqKeYLralXPYCo3k7WOawaKINjRd4Cevfv52+advNTTx/XntiGpnmWZmdVVTe+QiohVwKoB+26v+vrmWv78o+lO9xC0jqucEYwBijuMf9n5MhNbmlhyztTS6jMzq4fSJ4vL1L1nH00NI5iUHj5/1tRTAFj1/CusfqGHa+afzshGrzZqZsNb3kGwex/Txo5ixIhi6OeUUScxc0Izy5/ppkFi6cIZJVdoZlZ7WQfBtt37Ds8PVFSGhy6dM5XJp/pJZGY2/GUdBN279x2+Yqjig61FEHz23JklVGRmVn/ZLqf5xpuH2NG3//BEccXShTM4e9qpfiSlmWUj2zOCyj0ErePfHgQtIxs5f/Zx3r1sZnYCyjYIKs8hmD62+ShHmpkNb9kGQf/NZKOPcqSZ2fCWbRB0736dxhFiiq8MMrPMZRsE2/bsY+rYUTSM8PIRZpa3bINgsEtHzcxylHEQvH7EzWRmZjnKMgj2HzxEz94j7yEwM8tRlkHQteM1ImDGBJ8RmJllGQSdW3YB0DFjfMmVmJmVL88g6NrJtDGjPDRkZkaGQRARPNW1iwWzJvjJY2ZmZBgE/+ztY0ffARbO8rCQmRnUOAgkLZb0oqTNkm4d5PUvSdoo6TlJqyXV/Ekwa9L8wIK2CbX+UWZmJ4SaBYGkBuBu4BKgHbhaUvuAw9YBHRExB1gOfL9W9VR0du1iyqkjfcWQmVlSyzOC+cDmiNgSEQeAh4DLqw+IiMcj4vW0uQZorWE9RARrtuxkQZvnB8zMKmoZBNOBrVXb3WnfO7kB+N1gL0j6vKS1ktb29vYed0FdO16jd+9+Fnh+wMzssCExWSxpKdAB3DnY6xFxb0R0RETHpEnH/9CYzi7PD5iZDVTLR1VuA06r2m5N+95G0iLgG8DHI2J/Deuhc8tOJraM5IxJJ9fyx5iZnVBqeUbwNDBbUpukJuAqYGX1AZLmAfcAl0VETw1rISLo7NrFgrbxnh8wM6tSsyCIiIPATcAfgE3AIxGxQdIdki5Lh90JtACPSlovaeU7vN27tnXXPra/+obnB8zMBqjl0BARsQpYNWDf7VVfL6rlz6+2pmsn4PkBM7OBhsRkcT2Ma27i4vYpzJ7cUnYpZmZDSk3PCIaSi9uncHH7lLLLMDMbcrI5IzAzs8E5CMzMMucgMDPLnIPAzCxzDgIzs8w5CMzMMucgMDPLnIPAzCxzioiya/i/SOoF/n2c3z4R2PEelnMic1v0c1v0c1v0G25tMSMiBl3H/4QLgndD0tqI6Ci7jqHAbdHPbdHPbdEvp7bw0JCZWeYcBGZmmcstCO4tu4AhxG3Rz23Rz23RL5u2yGqOwMzMjpTbGYGZmQ3gIDAzy1w2QSBpsaQXJW2WdGvZ9dSTpNMkPS5po6QNkm5O+8dL+pOkl9K/48qutR4kNUhaJ+m3abtNUmfqGw9Laiq7xnqQNFbSckkvSNok6SMZ94kvps/GPyT9StKonPpFFkEgqQG4G7gEaAeultReblV1dRD4ckS0AwuBG9PvfyuwOiJmA6vTdg5uBjZVbX8PuCsizgR2AzeUUlX9/Rj4fUS8HziHok2y6xOSpgNfADoi4gNAA3AVGfWLLIIAmA9sjogtEXEAeAi4vOSa6iYitkfEs+nrvRQf+OkUbbAsHbYMuKKcCutHUitwKXBf2hZwIbA8HZJLO4wBPgbcDxARByJiDxn2iaQRGC2pEWgGtpNRv8glCKYDW6u2u9O+7EiaCcwDOoEpEbE9vfQKkMNDnX8EfBV4K21PAPZExMG0nUvfaAN6gZ+lYbL7JJ1Mhn0iIrYBPwBepgiAV4FnyKhf5BIEBkhqAX4N3BIR/61+LYrriIf1tcSSlgA9EfFM2bUMAY3Ah4CfRMQ84DUGDAPl0CcA0jzI5RThOA04GVhcalF1lksQbANOq9puTfuyIekkihB4MCJWpN3/kTQ1vT4V6Cmrvjo5D7hM0r8ohgcvpBgnH5uGBCCfvtENdEdEZ9peThEMufUJgEVAV0T0RsSbwAqKvpJNv8glCJ4GZqerAJooJoJWllxT3aRx8PuBTRHxw6qXVgLXpa+vA35T79rqKSJui4jWiJhJ0Qf+EhHXAo8DV6bDhn07AETEK8BWSe9Luy4CNpJZn0heBhZKak6flUpbZNMvsrmzWNInKMaHG4AHIuK7JZdUN5I+CvwVeJ7+sfGvU8wTPAKcTrG096ciYlcpRdaZpAuAr0TEEkmzKM4QxgPrgKURsb/M+upB0lyKSfMmYAtwPcUfh9n1CUnfAT5NcYXdOuBzFHMCWfSLbILAzMwGl8vQkJmZvQMHgZlZ5hwEZmaZcxCYmWXOQWBmljkHgVkdSbqgsuqp2VDhIDAzy5yDwGwQkpZKekrSekn3pGcY9Em6K61bv1rSpHTsXElrJD0n6bHKGv6SzpT0Z0l/l/SspDPS27dUPQfgwXQ3q1lpHARmA0g6i+Iu0/MiYi5wCLiWYjGytRFxNvAE8O30LT8HvhYRcyju3q7sfxC4OyLOAc6lWNkSitVfb6F4NsYsinVtzErTePRDzLJzEfBh4On0x/poisXX3gIeTsf8AliR1vUfGxFPpP3LgEclnQJMj4jHACLiDYD0fk9FRHfaXg/MBJ6s/a9lNjgHgdmRBCyLiNvetlP61oDjjnd9lur1ag7hz6GVzENDZkdaDVwpaTIcfrbzDIrPS2U1ymuAJyPiVWC3pPPT/s8AT6QnwXVLuiK9x0hJzXX9LcyOkf8SMRsgIjZK+ibwR0kjgDeBGyke3jI/vdZDMY8AxRLFP03/0VdW8YQiFO6RdEd6j0/W8dcwO2ZefdTsGEnqi4iWsuswe695aMjMLHM+IzAzy5zPCMzMMucgMDPLnIPAzCxzDgIzs8w5CMzMMvc/OzoYgmsx2qsAAAAASUVORK5CYII=\n",
      "text/plain": [
       "<Figure size 432x288 with 1 Axes>"
      ]
     },
     "metadata": {
      "needs_background": "light"
     },
     "output_type": "display_data"
    },
    {
     "data": {
      "image/png": "iVBORw0KGgoAAAANSUhEUgAAAYIAAAEWCAYAAABrDZDcAAAABHNCSVQICAgIfAhkiAAAAAlwSFlzAAALEgAACxIB0t1+/AAAADh0RVh0U29mdHdhcmUAbWF0cGxvdGxpYiB2ZXJzaW9uMy4xLjEsIGh0dHA6Ly9tYXRwbG90bGliLm9yZy8QZhcZAAAgAElEQVR4nOzdd3zV1f348de52XvvHQIkQBghDAeyRBEVR3GParXW1tbaYbXaYbcdX3/WtmpFrbYqDtwDNwqyJKxA2IRssvdO7j2/Pz43NwnZIZebkPfz8bgPyGfdcy/k8/6c8z5Daa0RQggxfpkcXQAhhBCOJYFACCHGOQkEQggxzkkgEEKIcU4CgRBCjHMSCIQQYpyTQCDEAJRSOUqp8x1dDiHsRQKBEEKMcxIIhBBinJNAIMQgKaXclFKPKqWKrK9HlVJu1n3BSqn3lFLVSqlKpdRGpZTJuu8+pVShUqpOKXVIKbXUsZ9EiO6cHV0AIcaQB4H5wExAA28DvwB+CfwEKABCrMfOB7RSajLwfWCO1rpIKRUPOJ3eYgvRP6kRCDF4NwC/1VqXaq3LgN8AN1n3tQERQJzWuk1rvVEbE3mZATdgilLKRWudo7U+5pDSC9EHCQRCDF4kkNvl51zrNoC/AkeBj5VS2Uqp+wG01keBe4CHgFKl1MtKqUiEGEUkEAgxeEVAXJefY63b0FrXaa1/orVOBFYCP+7IBWitX9Jan2s9VwN/Pr3FFqJ/EgiEGLw1wC+UUiFKqWDgV8ALAEqpS5RSSUopBdRgNAlZlFKTlVJLrEnlZqAJsDio/EL0SgKBEIP3eyADyAT2Ajut2wAmAp8C9cAW4HGt9XqM/MDDQDlQDIQCPz+9xRaif0oWphFCiPFNagRCCDHOSSAQQohxTgKBEEKMc3YLBEqpGKXUeqXUfqVUllLqh70cc4NSKlMptVcptVkpNcNe5RFCCNE7uyWLlVIRQITWeqdSygfYAVyutd7f5ZizgQNa6yql1EXAQ1rref1dNzg4WMfHx9ulzEIIcabasWNHudY6pLd9dptrSGt9Ajhh/XudUuoAEAXs73LM5i6nbAWiB7pufHw8GRkZI1xaIYQ4symlcvvad1pyBNaJtmYB2/o57DZgXR/n36GUylBKZZSVlY18AYUQYhyzeyBQSnkDrwP3aK1r+zhmMUYguK+3/Vrrp7TW6Vrr9JCQXms2Qgghhsmu01ArpVwwgsCLWus3+jhmOvA0cJHWusKe5RFCCNGT3QKBdc6VZzCSwY/0cUws8AZwk9b6sL3KIoQYvdra2igoKKC5udnRRTkjuLu7Ex0djYuLy6DPsWeN4ByMudr3KqV2W7c9gDFjI1rrJzEm7QoCHjfiBu1a63Q7lkkIMcoUFBTg4+NDfHw81vuAGCatNRUVFRQUFJCQkDDo8+zZa+groN9/Va317cDt9iqDEGL0a25uliAwQpRSBAUFMdRONTKyWAjhcBIERs5wvstxEwjyKhr5zbtZtJllKnghhOhq3ASCI6V1/GdTDi9vz3d0UYQQo0h1dTWPP/74kM9bsWIF1dXVdijR6TduAsGS5FDmJgTy908PU9/S7ujiCCFGib4CQXt7//eJDz74AH9/f3sV67QaN4FAKcUDK1Ior2/lqQ3Zji6OEGKUuP/++zl27BgzZ85kzpw5LFiwgJUrVzJlyhQALr/8cmbPns3UqVN56qmnbOfFx8dTXl5OTk4OKSkpfPvb32bq1KlccMEFNDU1OerjDItdB5SNNjNj/Lk4NYKnN2Zz47xYQn3dHV0kIUQXv3k3i/1FvU5AMGxTIn359aVT+9z/8MMPs2/fPnbv3s0XX3zBxRdfzL59+2zdL5999lkCAwNpampizpw5fOMb3yAoKKjbNY4cOcKaNWtYvXo1V199Na+//jo33njjiH4Oexo3NYIO9144mdZ2C49+dsTRRRFCjEJz587t1gf/scceY8aMGcyfP5/8/HyOHOl570hISGDmzJkAzJ49m5ycnNNV3BExrmoEAPHBXtwwL5YXtuXxrXMSSAr1dnSRhBBW/T25ny5eXl62v3/xxRd8+umnbNmyBU9PTxYtWtTrCGg3Nzfb352cnMZc09C4qxEA/GDpRFycFM9vznF0UYQQDubj40NdXV2v+2pqaggICMDT05ODBw+ydevW01y602NcBoJgbzcWTAzhswMl2GthHiHE2BAUFMQ555zDtGnTuPfee7vtW758Oe3t7aSkpHD//fczf/58B5XSvsZX01BlNgQmAnB+Siif7C/hwIk6pkT6OrhgQghHeumll3rd7ubmxrp1vS6TYssDBAcHs2/fPtv2n/70pyNePnsbPzWC3S/BY7Og7BAAi5NDAfj0QIkjSyWEEA43fgJB0jIwucDO/wIQ6uPOzBh/PpNAIIQY58ZPIPAOgeQVRs2gvQUwmof2FNRQWivzoAshxq/xEwgA0m6Gpko4+D4AS1PCAPj8YKkjSyWEEA41vgJB4hLwi4WdzwOQHO5DlL8Hnx6QQCCEGL/GVyAwmSDtJsj+AiqPo5RiaUooXx0to7nN7OjSCSGEQ4yvQAAw8wZQJtj1P8BoHmpus7D5WLmDCyaEGAu8vY3ZCIqKili1alWvxyxatIiMjIx+r/Poo4/S2Nho+9mR01qPv0DgFwUTL4BdL4K5nfmJgXi5OknzkBBiSCIjI1m7du2wzz85EDhyWmu7BQKlVIxSar1Sar9SKksp9cNejlFKqceUUkeVUplKqTR7laebtJuhvhiOfISbsxOLJofy3p4iSqT3kBDjzv3338+//vUv288PPfQQv//971m6dClpaWmkpqby9ttv9zgvJyeHadOmAdDU1MS1115LSkoKV1xxRbe5hr773e+Snp7O1KlT+fWvfw0YE9kVFRWxePFiFi9eDHROaw3wyCOPMG3aNKZNm8ajjz5qez97TXdtz5HF7cBPtNY7lVI+wA6l1Cda6/1djrkImGh9zQOesP5pXxMvBJ9I+PopSL6YH18wic8OlvCztZk8d+scWT9VCEdZdz8U7x3Za4anwkUP97n7mmuu4Z577uGuu+4C4NVXX+Wjjz7i7rvvxtfXl/LycubPn8/KlSv7vDc88cQTeHp6cuDAATIzM0lL63ym/cMf/kBgYCBms5mlS5eSmZnJ3XffzSOPPML69esJDg7udq0dO3bwn//8h23btqG1Zt68eSxcuJCAgAC7TXdttxqB1vqE1nqn9e91wAEg6qTDLgP+qw1bAX+lVIS9ymTj5Azz7jCSxsX7mBDizf3Lk/nycBlrvpalLIUYT2bNmkVpaSlFRUXs2bOHgIAAwsPDeeCBB5g+fTrnn38+hYWFlJT0Pfh0w4YNthvy9OnTmT59um3fq6++SlpaGrNmzSIrK4v9+/f3dRkAvvrqK6644gq8vLzw9vbmyiuvZOPGjYD9prs+LXMNKaXigVnAtpN2RQFd77wF1m0n7F6o2bfAl3+BrY/D5Y9z81nxfHKghN+/v59zkoKIC/Ia8BJCiBHWz5O7PV111VWsXbuW4uJirrnmGl588UXKysrYsWMHLi4uxMfH9zr99ECOHz/O3/72N7Zv305AQAC33HLLsK7TwV7TXds9WayU8gZeB+7RWg9r6SGl1B1KqQylVEZZWdnIFMwjAGbdCJmvQl0xJpPir6tm4KQUd7+8m9Ubsnnk40P87r39I75ikhBidLnmmmt4+eWXWbt2LVdddRU1NTWEhobi4uLC+vXryc3N7ff88847zzZx3b59+8jMzASgtrYWLy8v/Pz8KCkp6TaBXV/TXy9YsIC33nqLxsZGGhoaePPNN1mwYMEIftqe7FojUEq5YASBF7XWb/RySCEQ0+XnaOu2brTWTwFPAaSnp4/cvNHz7oSvV8P2p2HJL4j09+B3l0/jJ6/tYU9+NR3NgYdL6vjfbfZPXQghHGPq1KnU1dURFRVFREQEN9xwA5deeimpqamkp6eTnJzc7/nf/e53ufXWW0lJSSElJYXZs2cDMGPGDGbNmkVycjIxMTGcc845tnPuuOMOli9fTmRkJOvXr7dtT0tL45ZbbmHu3LkA3H777cyaNcuuq54pe83Hr4ysyvNApdb6nj6OuRj4PrACI0n8mNZ6bn/XTU9P1wP1zx2Sl2+A3M3woyxw9QSgpqkNkwIvV2ce/fQw/1h/lE33LSHS32Pk3lcIAcCBAwdISUlxdDHOKL19p0qpHVrr9N6Ot2fT0DnATcASpdRu62uFUupOpdSd1mM+ALKBo8Bq4Ht2LE/v5n/PmH8o82XbJj8PF3zcXTCZFKtmx6A1vLGz4LQXTQghTge7NQ1prb8C+u2HqY3qyF32KsOgxJ0NETNh02PGqGNnt267Y4M8mZ8YyGs7CrhrcZJ0LRVCnHHG38jikykFS38FVceNYNCLq2bHkFvRyNfHK09z4YQYH2TJ2JEznO9SAgFA0lKYcjls/BtUHu+x+6LUcLzdnHlthzQPCTHS3N3dqaiokGAwArTWVFRU4O7uPqTzxteaxf1Z/ic4+ims+xlc/yp0aQLydHXmkukRvLOniN+snIqXm3xtQoyU6OhoCgoKGLGu4eOcu7s70dHRQzpH7mgdfCNh0c/h4weNhWtSLum2+6r0aF7ens/7e09wdXpMHxcRQgyVi4sLCQkJji7GuCZNQ13N+w6EToV190FD92mp02IDSAzx4j+bcqhpanNQAYUQYuRJIOjKyQUufRQayuDf50HBDtsupRQ/WTaZIyV1XPKPjewrrHFgQYUQYuRIIDhZzFy47WMwOcF/lkPGf8CaxLp4egSvfOcs2s2aK5/YzEvb8hxcWCGEOHUSCHoTORPu+BISzoP37oEPfgoWYynL2XEBvH/3AuYlBPLAm3t5d0+RgwsrhBCnRgJBXzwDjd5DZ99tzEX0+u3Q3gpAoJcrz906l9QoP3733n7qmiVnIIQYuyQQ9MfkBBf8Dpb9FrLegDXXQmsDAE4mxe8un0ZZfQuPfnrEwQUVQojhk0AwGOf8EFb+E7LXwwurbDWDmTH+XDc3luc258hU1UKIMUsCwWCl3QRXroa8zfDJL22bf3bhZPw8XPjl2/uwWGRkpBBi7JFAMBSpq2D+XbDtSdj3OgD+nq7cf1EyO3KreHNXj6UUhBBi1JNAMFTLfgMx8+Cdu6HsMACr0qJJCPbivUzpQSSEGHskEAyVkwtc9Rw4u8OrN0FLPSaTYl5CIDtyq6R5SAgx5kggGA7fSFj1DJQfhnd/CFozOy6A2uZ2jpbVO7p0QggxJBIIhitxESz5BexbC9v+TXp8IAAZOVUOLZYQQgyVBIJTcc6PYPLF8PGDxDfsIcjLlYxcWbxGCDG2SCA4FSYTXPEE+MeiXruFJVEWduRKjUAIMbZIIDhV7n5wzQvQXMu3W58nt6KRsroWR5dKCCEGzW6BQCn1rFKqVCm1r4/9fkqpd5VSe5RSWUqpW+1VFrsLmwozryep7BP8qGeHNA8JIcYQe9YIngOW97P/LmC/1noGsAj4P6WUqx3LY1+zb8FkbuUql02SMBZCjCl2CwRa6w1Af4/GGvBRSinA23psu73KY3cR0yEyjZvdvmB7jtQIhBBjhyNzBP8EUoAiYC/wQ621pbcDlVJ3KKUylFIZo3qB69m3ENuei+uJDJpazY4ujRBCDIojA8GFwG4gEpgJ/FMp5dvbgVrrp7TW6Vrr9JCQkNNZxqGZ9g3anb24xvQZewqqAcitaOBP6w5Q0yhrFgghRidnB773rcDDWmsNHFVKHQeSga8dWKZT4+aNeeoqLtn9Ei8czaW4pplfvLWP+pZ2vF2d+cHSiY4uoRBC9ODIGkEesBRAKRUGTAayHVieEeE271u4qzZKNv2Pe17ZTUqED7Ni/Xl5ez5mmYdICDEK2bP76BpgCzBZKVWglLpNKXWnUupO6yG/A85WSu0FPgPu01qX26s8p03kTAo9JnOl/pQfLp3Imm/P5/ZzEymsbmLDkVGc3xBCjFt2axrSWl83wP4i4AJ7vb8jBZ99M1GfPUjKbGdwMrFsShjB3q6s2ZbH4smhji6eEEJ0IyOL7cBt6grjL4c/AsDV2cSq2TF8drCUktpmB5ZMCCF6kkBgD4GJEDwZDq2zbbpubgxmi+bV7fkOLJgQQvQkgcBeJl0IuZug2VjUPi7Ii3OTgiVpLIQYdSQQ2Mvki8DSDsc+s226bm6sJI2FEKOOBAJ7iZ4L7v62PAHAsilhBHq58s5uWdtYCDF6SCCwFydnmHgBHPkYLMZ0E67OJuYlBMpcREKIUUUCgT1NuhAaK6Agw7ZpdlwABVVN0ntICDFqSCCwp6TzweQMhzt7D82OCwBgp6xkJoQYJSQQ2JOHP8Se1S1PMDXSDzdnkyxpKYQYNSQQ2Nuk5VC6H6pyASNPMCPanwwJBEKIUUICgb1Nvsj4s8vgsrS4ALKKamhukzULhBCOJ4HA3oImWEcZv2/bNDsugDazZm9hjQMLJoQQBgkEp0PyCsjZBE1Gc1BarD+ArG0shBgVJBCcDpMvBm2GI58AEOTtRmKwlySMhRCjggSC0yFqNniFwsHO5qG0uAB25lVhLNAmhBCOI4HgdDCZYPJyOPoZtLcARp6gsqGVnIrGXk9pbbdgkcnphBCngQSC02XyxdBaBzkbgc6BZRm9TDfR1Grmor9v4Jdv7zutRRRCjE8SCE6XxIXg4gkHPwAgKcQbX3dndub1zBM8+ulhjpU1sG5fsUxZLYSwOwkEp4uLB0xYYown0BqTSZEWF8C27ErazBbbYXsLali9MZv4IE8qG1rZU1DtwEILIcYDCQSnU/LFUFcERbsAuGR6JNnlDdz49DYq6ltoM1u47/VMgr3d+N9t8zApWH+w1MGFFkKc6ewWCJRSzyqlSpVSfTZ0K6UWKaV2K6WylFJf2qsso8bEC0GZbL2HVs2O5tFrZrI7v5qV/9zEr9/JYv+JWn572TRiAj2ZHRfA5xIIhBB2Zs8awXPA8r52KqX8gceBlVrrqcBVdizL6OAVBAkLIfNVsBjNQZfPimLtnWdj0ZqXtuWxfGo4y6eFA7A4OZSsolqZsloIYVd2CwRa6w1AfyuwXA+8obXOsx4/Ph59Z90INXlwvLMClBrtxzvfP5e7lyTxhyum2bYvSQ4F4ItD4+OrEUI4hiNzBJOAAKXUF0qpHUqpm/s6UCl1h1IqQymVUVY2xtf7Tb7EWMJy1wvdNof4uPHjCyYT5O1m2zY5zIcIP3dpHhJC2JUjA4EzMBu4GLgQ+KVSalJvB2qtn9Jap2ut00NCQk5nGUeeiztMvxoOvGube6gvSikWJ4fy1ZFyWtplplIhhH04MhAUAB9prRu01uXABmCGA8tz+sy6CcwtsHftgIcumRxKQ6uZ7cdlXiIhhH04MhC8DZyrlHJWSnkC84ADDizP6RMxHcKnw87/Dnjo2UlBuDqbWC95AiGEndiz++gaYAswWSlVoJS6TSl1p1LqTgCt9QHgQyAT+Bp4Wms9fuZUSLsZijPhxJ5+D/N0deasxCA+P1gqE9QJIezCnr2GrtNaR2itXbTW0VrrZ7TWT2qtn+xyzF+11lO01tO01o/aqyyjUuoqcHLrkTTuzfJp4Rwvb5Bpq4UQdiEjix3FIwBSLjXGFFhnJO3LZTMj8XV35rnNOaenbEKIcUUCgSPNvB6aq+HwR/0e5unqzDVzYli3r5jiGhlcJoQYWRIIHClxEXiHw56XBzz0pvnxWLTmxW25di+WEGJ8kUDgSCYnmH4VHPkIGir6PTQ2yJOlyWG8tC2P5jYZUyCEGDkSCBxt+rVgaYesNwY89Jaz46loaOX9zBOnoWBCiPFCAoGjhU+DsFTYs2bAQ89JCiIp1JvnNuecUlfS1nYL2WX1wz5fCHFmkUAwGsy4Fgp3QPmRfg9TSvHNs+PZW1jDA2/uY/Oxctq7LGozWGu+zmP5oxupaWobbomFEGcQCQSjQeoqY52CQSSNV6VFc9nMSN7cVcD1q7cx5w+fsnZHwZDeLquohlazhfzKxuGWWAhxBpFAMBr4hBvLWGa+YlunoC8erk78/dpZ7PzlMp68MY2oAA/++MGBIU1Kd6ysAYDC6qZTKrYQ4swwqECglPqhUspXGZ5RSu1USl1g78KNKzOug5p8yN00qMM9XZ1ZPi2Cn14wmcqGVj7ZXzKo87TWHC018gOFVRIIhBCDrxF8S2tdC1wABAA3AQ/brVTj0eQV4OoNe18d0mkLJoYQ5e/By1/nD+r4yoZWW25AagRCCBh8IFDWP1cA/9NaZ3XZJkaCq6cx5UTW29A2+NHDTibFNXNi+OpoObkVDQMe39EsBFIjEEIYBhsIdiilPsYIBB8ppXyAoXdXEf1LvQpaauDIx0M67er0GEwKXtk+cK3gmLXb6IQQL6kRCCGAwQeC24D7gTla60bABbjVbqUarxIWgneYkTQegnA/d5Ykh/JqRgFtA3QnPVZaj5uzibkJgRIIhBDA4APBWcAhrXW1UupG4BdAjf2KNU45OcO0bxg1ggGWsTzZdXNjKa9v4bMD/S9gc6ysnsQQb6IDPKlsaKWxtf1USiyEOAMMNhA8ATQqpWYAPwGOAQMvryWGbvrVYG6F/W8P6bSFk0II93Vnzdd5/R53rKyBCSFeRAd4AJInEEIMPhC0a2NOg8uAf2qt/wX42K9Y41jETAiaCJmvDek0ZycTV8+JYcORMnLKe08aN7eZya9qZEKIN1H+RiAokOYhIca9wQaCOqXUzzG6jb6vlDJh5AnESFMKpl8DuV9B9eC6hHa4cV4sLiYTz2463uv+nIoGtIYJod5ESY1ACGE12EBwDdCCMZ6gGIgG/mq3Uo13qauMP/cOrVYQ6uvOypmRvJZRQHVja4/9x0qNmsKEEC9CfdxxNilJGAshBhcIrDf/FwE/pdQlQLPWWnIE9hKYAHHnwvanB1zG8mS3L0igqc3Mi9t65go6uo4mBnvjZFJE+LtLjUAIMegpJq4GvgauAq4GtimlVg1wzrNKqVKl1L4BjpujlGof6HrjzoIfQ20h7H5pSKclh/uyYGIwz2/OobW9e1fSY2X1RPl74OHqBECUv4fUCIQQg24aehBjDME3tdY3A3OBXw5wznPA8v4OUEo5AX8GhjaCajyYsASiZsNXj4B5aNNF374gkdK6Ft7dU9Rt+7GyeiaEett+jvL3lBqBEGLQgcCkte7aQb1ioHO11huAygGu+wPgdaD/zu/jkVJw3s+gOg8yhzb/0HkTg5kc5sPqjdm2BWwsFs2xUqPraIfoAA9K6pp71ByEEOPLYAPBh0qpj5RStyilbgHeBz44lTdWSkUBV2CMURjo2DuUUhlKqYyysrJTeduxZdKFEJ4KG/8PLIOfZlopxW0LEjhYXMdHWcaspMW1zTS1mZkQ0qVGEOCB1lBcM/i5jYQQZ57BJovvBZ4CpltfT2mt7zvF934UuE9rPeDjqNb6Ka11utY6PSQk5BTfdgxRCs67FyqPwb6B1zTu6rKZkaRE+HLva3s4XFLXZY6hzkAQbRtLIAvUCDGeDXphGq3161rrH1tfb47Ae6cDLyulcoBVwONKqctH4LpnluRLISQFNvx1SLUCN2cnnvlmOu6uTnzrue1sP2600k0I7WwakrEEQggYIBAopeqUUrW9vOqUUrWn8sZa6wStdbzWOh5YC3xPa/3WqVzzjGQywaL7oPwQ7H5xSKdG+nvw9M3plNW18I/1R/FxdybE2822P8LPA6VkXQIhxruBEr4+WmvfXl4+Wmvf/s5VSq0BtgCTlVIFSqnblFJ3KqXuHMkPMC5MuRyi58Lnv4eW+iGdOiPGn0eunonWkBjijVKdy0i4OpsI9XGjQGoEQoxrzva6sNb6uiEce4u9ynFGUAou/AM8sww2PwaLHxjS6RdPj6DVPAN/T9ce+6L8Pbo1DWmt0RpMJll3SIjxQhavHyti5sLUK2DTY1BbNPDxJ7liVjSLJ4f22B4V4GlrGmppN3Pd6q18+78Ztm6nfdmRW8XmY+VDLocQYvSRQDCWnP8QaLPRRDRCovw9OFHThMWi+cP7B9iaXclnB0v54lD/3XT/+MEBHnona8TKIYRwHAkEY0lAPMy705h2omjXiFwyKsCDNrNm9cZs/rsll1vOjicuyJM/f3gQs6XvWsGxsnpyKxqx9HOMEGJskEAw1iz4CXiHwjt3g/nUVxfrGEvwp3UHmRMfwIMXp/DTCyZzsLiOt3cX9npOZUMr1Y1ttLRbKKsf2qR4QojRRwLBWOPhDyv+BsWZsOUfp3y5jrEEwd5u/PP6NFycTFycGkFqlB//9/Fhmtt6jl3ILuvsuZRbIYPRhBjrJBCMRVNWQspKWP8nKD96SpdKCPbispmR/PumNMJ83QGjx9D9FyVTWN3EC1tze5yTXda5AlpuRe+roQkhxg4JBGPVir+Bizu88wOwDH/SOBcnE3+/dhaz4wK7bT8nKZgFE4P55/qjPWoFx8rrcXUy4WRS5FVKjUCIsU4CwVjlEwYX/hHyNkPGM3Z5i5vPiqe6sY29hTXdtmeXNRAX5Emkv7s0DQlxBpBAMJbNvAGSlsGHP4ecTSN++RkxfgBkFpwcCOpJDPEiNtCT3JNqBO1mC9c9tZX1h2RmcSHGCgkEY5lS8I2njaUtX7kBKo6N6OVDfdyJ8HMns6Datq3dbCGvspHEEG9iA73IOylHcLSsni3ZFXxxUAKBEGOFBIKxzsMfrn8FUPDSNdBUNaKXT43y61YjyK9qos2sSQz2Ii7Ik6rGNmqbO1dQ21dozEWYI01GQowZEgjOBIGJcM0LUJUDr35zyAve92dGjD/HyxuoaTJu9sdKja6jiSHexAV6ApDX5aa/z5pPkN5EQowdEgjOFPHnwMp/wPEvYe23hrzOcV+mRxt5go4bfHZ5xwI3XsQGWQNBZc9AYNQcZAlMIcYCCQRnkpnXwUV/gYPvwZt3Dmkhm75Mj/IHYI81T5Bd1kCglyv+nq7EWmsEHT2HzBZNVlEtAZ4umC1aFrwRYoyQQHCmmfcdOP83sG+tMQ3FKYwxAPDzdCEuyJPMfGuNoKyBxGBjlTMfdxcCvVzJqzSagY6X19PUZmb5tHAAcqR5SIgxQQLBmejce2Dh/bD7BVh3LwwwpfRApi7JHcEAACAASURBVEf728YSZJcbXUc7xAZ62moEHcdcMj0SgJxyCQRCjAUSCM5Ui+6Hs++G7U/Dx784pWAwI9qPwuomssvqKa9vJTHE27YvLsjTliPYV1iLu4uJeQmBeLk6Sc8hIcYIu61QJhxMKVj2W2hvhi3/BBdPWPLgsC41PdrIE7y121gQp6NpCCAu0JN39xTR2m5hb2ENKRG+ODuZiAvykp5DQowREgjOZErB8j8bwWDDX6C9CRY/CC4eQ7rM1EhfTAre2mVMS921RhAb5IVFQ0FVI/uLarkyLQqA+GBPDpyoG7nPIoSwG2kaOtOZTHDJozD7Ftj8D3h8Phz+aEiX8HJzJinUm7zKRpxMytZbCIymIYANh8uob2lnWpTR3TQ+yIv8ykbau3QhPVhcy1VPbqZC1jAQYlSxWyBQSj2rlCpVSu3rY/8NSqlMpdRepdRmpdQMe5Vl3DM5waV/h5vfASdXeOlqWHMdVB4f9CU6modiAz1xde78b9MxqOz9vScAmBbZGQjaLZqi6mbbsW/tKmJ7ThVrdxSc8kcSQowce9YIngOW97P/OLBQa50K/A54yo5lEQCJC+HOTcbax9lfwr/mGesftw7clj/DOrBsQpceQwAhPm64u5jIyK3C1dnExDCj2aijpnC8S57gq6PGOsivZOSjT7EnkxBi5NgtEGitNwCV/ezfrLXumBhnKxBtr7KILpxd4dwfwQ8yYMplsOGv8M85sPVJaKru87RUa42ga34AQCmjqUhrSAn3wcXJ+C8Vb00odySMKxtaySqqZUKIF9llDezIHdk5kYQQwzdacgS3Aev62qmUukMplaGUyigrKzuNxTqD+UbCN1bDrR8af//wPvi/ZHj7LjjyCVTldhuMNiXCl3OTglmSHNrjUrGBxk2/Iz8AEOrjhoeLEznlRhfSLccq0BoeWjkVL1cnXtmeb+cPKIQYLIf3GlJKLcYIBOf2dYzW+imsTUfp6enSpjCS4s6C2z+Fot2Q8SzsfQ12vWDsc/aAsKkw53Zcp32DF26f1/slrM1AXQOBUoq4IE9bjeCro+X4uDlzVmIQl0yP5N3MIn69cirebqf2X7C5zYy7i9MpXUOI8c6hNQKl1HTgaeAyrXWFI8sy7kXOhJWPwU8Pw63rjOTynNuM/MFbd8JjM41eR0c/tb4+g7JDoDXx1kCQ2iUQgJEwPm4LBGXMnxCEs5OJq+fE0Nhq5r09RadU5K+PV5L60EccKpZuqkKcCofVCJRSscAbwE1a68OOKoc4iZsPxJ1tvAAu+L1x49/0d2OE8skC4rl6woWELzybqZG+3XbFB3vx2cESjpc3kF/ZxO3nJgKQFuvPhBAvXsnI59q5scMu6kvbcmkza77OqWRyuM+wryPEeGe3QKCUWgMsAoKVUgXArwEXAK31k8CvgCDgcaUUQLvWOt1e5RHDpBRMXGa8yg5Dc7V1ugoNJVlw+EPcdj3HMvO/oeVGuOjP4GYklOODPGkza17LMPIB5yQFWy+puGZODH/84CBHSuqYGDb0m3h9SzsfZhUDsL+odmQ+qxDjlN0Cgdb6ugH23w7cbq/3F3YQMqn7z7HzjeajlnrY9Chs+Bvkb4VVz0LEDOKCjCTyqxn5RPi5MyHIzVhBzSOAK9Oi+cuHh1i7o4Cfr0gZclHW7T1Bc5uFIC9X9hfVDHyCEKJPDk8WizOAmzcs+QUknAdv3AFPnw9R6cx0DeB3zi24N7dylncx6o+5YG6FWTcSvPTXnDsxmPcyT3D/RclYa4WD9sbOQuKDPFmaEsYLW3NpN1twdhotneCEGFvkN0eMnITzjAFrs24CZcK9+iiXOG1jkdMeXH2CYe63jdeeNfCP2dzj/Skl1XXsyu97/EJvCqoa2ZJdwZVp0UyL8qWl3UK2THktxLBJjUCMLK8guOQRABRw7f/bwKGSOr6+eSn4uBvHzPk2fHg/M7P+zL9c5/L+7kTSYgMG/RZvW2dBvWJWFI2txipsWUU1TBpGrkEIITUCYWep0X7MivUntCMIgJFruPF1uOAPXGj6muTdf8AyyPWNtda8vqOAeQmBxAR6MiHECzdnkySMhTgFEgiEXf3himm82NtANKXg7O9zJOlWrrKso/D9hwd1vd351WSXN/CNNGNGEmcnE8nhPmRJIBBi2CQQCLtyc3bC07XvFsiIVX/hPcvZxOz8M+x5ecDrvb27CDdnExelhtu2TYn0JauoViayE2cmraFghzGO59CHdnkLyREIh/J2d+Wjib8iLPunpL99F8ozyBiz0IdtxyuZmxCIj7uLbduUSD/WfJ1PUU0zUf5DW3RHiFGnqRoqjkHlMWPqlwPvQk0emJzBzQ8m9zep8/BIIBAOt3xGPLdm3cPWiP+H1ys38Ubq47xfFcMjV8/A39PVdlxdcxuHimu5cOlEY0NjJRRnMsvbH4WFrMIaCQRi7GhtgIIMyP8ayg9DZTZUHYfGLrPtmFxgwmJjDfLkFeAx+E4VQyGBQDjckuRQLK4+3NhyL39vu4+lO7/PE62/5pP94VyVHmM7bnd+NQkUcnntdnhmMxRsB21hGrDPzY3adUlQ/01Ivw2cRvC/dnsr7H8bcjYCGlDG01n8OTDxQttIajGONVVD2UGoL4WI6eAfZ+TBTtZYCbtfgqw3jKd9bQYU+MVAYAKkXAqBiRCUZLwC4sHZze7FV2OtXTU9PV1nZGQ4uhhihN23NpN39hTxranwo7wfUN3YSlbAUhYuXAahKZD/NcUbnyW8/oBxQuQsSFoGsfOgppA3PvyYmaajJLYchPBUuPj/QcycUytUYyXs+A98vRrqThhPY07WX8q2RmipBWd3mLAUpl5hPLG5evV/TUeqKTSaGXI2QnMNtNZDa6MxDXnEdAi3voImGKvanar6Uji+AfK3GU+9pfvBMwj8osE3Cjz8jRluXdyNG970a42/j0bm9u4PF+Z2OPa5MSYmb4vx/6Mr7zCInmPc4N39jNeJ3ZD1FphbIGo2JC42RudHzzG+CztTSu3oaxofCQRiVGg3W2i3aGNK6ZIsjj33HaKaDuFOq+2YXJdEPnRewne+9zPwCet2/t1rdrEjp5JNK+vgw59DXZGxTvOy3xq/hEN1fAO8dotRTU9cBPPvgqTzwWSiqLqJVf/ayHPLNJMqPof97xjv5+IJk1dA6lWQtBScXAZ4kz5U5xvtww3lxs20scJoRmitg7ZmCJsCE5ZA+AxjTer+tNTB7jWQ+QoUWn9vAhPBK9Soybh4GGtPlB4AS5ux39kdQpKNAOwZBO7+xo3KMwi8QoyXT5ixvetTr7kdqnLgyMdGwMnbAmjje4mabQSZ5hqoLYCaAmiuhfZmaGsy3ts3Chb+DGbeMPzvbiTVFMK+12HfWjixB3wijSDpE26s8NdQCh6BRk4rNAVCUozv5sQuI/AVZEBDmfHAAODqAzOugdm3Qvi00/5xJBCIMee1jHzuW7ubT26OZIIlB3NgEjP+XczlsyL5/eWpPY5/8stjPLzuILt/tQx/pxb44mHY+jh4h8Olj1IQsoDoAM+B31hr47yPf2n80n/jaYjovpz2UxuO8ccPDvLDpRP50bJJxgI++VuNtRyy3jTmU/IKgdSrjV/8kBRjZbjeNFYaN+HS/caTc+4W40bZlTIZNxFXL+OptDrP2O4RaASE5BVG7cjdOvurud0IJDueh13/M25E4akw5XJjVbrgiT3L0d5qNG2UZEHJPuPP8sPGZ2lr7L3sbr5GE4hXsHFjr8rpDCahUyBlpZHYDEsduKku+0v4/HdGc19AgjECffo1xrVPp7ZmOPge7HwejlubAiPTjGVe64qNdvzqPCOwzbgOJl7Q979tB4vZWnv0cGiNp79AIDkCMSotmBiCBROflwcw4bzZHCqqpb6lgPS4wF6P75gCe39RLWcnBcOFf4BpV8Jbd8FLV5NhPpv6C75N8uxF4Nn7NSg7DF8+bDwFJl8Clz/ReXPt4sN9xqynmQXWqTFMps6pu5f/2Zi2e89L8PVTsPVfxjFuvsb7OrsbNwZtNp7WG7qsuOcdbiwUFHu3cSP1DjNuhB4B3Z+860sh+wujaeLIx8YTq8nFuNk3lENtoXF9k7Nx85//XYgeYGJfZ1ejeShies997S3Gk3xjhVHehjKoLTJuiNV5RnlCkyHlEgicALFnQXBS/+93ssSFxhQlhz8ylk/96AH45Ncw+SLj3zFhYd//bqeqvQVyN8PhD42aU1OVEeAW/RxSVxkPBKfC5GS3JO9IkUAgRqVwP3eSQr3ZeLScb5+XyI5cY/nr2XG9/0JNiTBu2FkdgQCMp7bvfMmeNb9kxdGncf1sM3yGkYQLTTHapf3jjLbyfa9D8V60MqEX/wLTgp/02uxSUtvMzrxqXJwUmQU1aK27T5jn7Go8oSevMJ72D60zbpqNFdBYbtx0TE6gnMDVE4InGTWG0GSjaWQwk+95h8L0q42XxWw0Qxz6AIp2GZ/NP9Z4TVxmtP+fKmc34z29Q4GhzxQ7aEoZNYjJy6FkP+x+0WiDP/AOoIzFk2LmG8HRMxA8g43amn/s4L63Dg3lRlPPiT3Gd3d8A7Q1GPmf5BWQ9k0j8AzU7HYGkUAgRq1zk4J5eXsezW1mduRWEerjRnRA791Dg7zdCPd1Z/+Jk0YYO7vxuu/NrG2Zx42xlTyQWme03ZYdgsMfG4k7gKh08ub+im9sCONer4Vc3cdN4GPrGgjXz43l+S25/Y9d8AyEWTcM67MPmsnJqEXEnWXf9zndwqYYtbrzfwNFO+HYesheDzv/a9y0u/KJgJh5Ru7D1RNcvIwcQ1uT8WqtN5quqvOgOrd7LSwgAWZeZzStJSw4Lcn+hpZ23t5dxHVzY4Y86669SCAQo9a5ScE8tzmHnblVZORWMTsuoN9fnOQIHw72smzlkZJ6GnFnTWks959zASaT9RoWC9SXgLaAXxTrN+dQRhYfZ5VwdZduq12t21fMhBAvrkiL5vktuWTmV8vYBXtycoaYucZr0X3GtrZmo/mm7gQU7oC8rcaT/YF3rd0xT76Gm1Ez8o81mpqCJho1ifBU+zU39WPdvmIeeHMvaXH+JIf3bHp0BAkEYtSaPyEIZ5Pi9Z2FFFQ1ccvZ8f0enxLhy6aj2bS2W3B17nyiP1Jaj5erE3XN7Rwrq+9cEc1kAt8I23EdQeSro2U0tZrxcO3ehbKyoZVtxyu5c2EiKRE+RvNQYQ0XpUYwGL94ay9hPu78YGkvyVoxeC7u4BJh/NtFpRmJ5Q7trUaNwdxu9Ihy8RiZrrAjqLSuGYDyulYIH+Dg02T8NIKJMcfbzZlZsf68tbsQ6Ds/0CE53Ic2sya7vN62raqhlfL6Fi6dYbSV78rre+2DQ8W1eLk60dxmYcORsh77Pz1QgtmiuWhaBG7OTkwO9+lMGA8gt6KBF7bm8cmBkkEdL4bJ2dVIzHqHGN1jR1kQACirM5ojKxpaHFySThIIxKh2blIIZovGzdnE1Mj+xwOkWBPGB090Ng8dKTWCwgVTw/DzcGFnXlWv52qtOVxSz8qZUfi6O/PJ/p437I/2FRPl72HroTQ92p/MghosloG7YL+wNReAouqmAY8VZ7byemNsTEV96wBHnj4SCMSodu5EowfQjGj/bs09vUkI9sLVycSB4s6E8ZFSIyhMCvNhVqx/n4GgoKqJ+pZ2pkX5siQ5lM8OlNDeZY2EuuY2Nh4pZ/m0cFueYka0H3XN7eRW9tHP3qq5zcyrGQWYlHETaG7rpR17EMwWzYNv7uXAyQnxM9if1h3gjZ0FAx84hpRZm4bGRY1AKfWsUqpUKbWvj/1KKfWYUuqoUipTKZVmr7KIsWtGtB+Rfu4snBwy4LEuTiYmhnl3rxGUGPmBKH8P0mIDOFJaT21zW49zD1nzA8nhPiybEk5VYxs7cjuDxmcHSmk1W1g+rbNRNzXKmBZgoOahd/YUUdPUxqrZxhoKJ2qaB/wsvcmpaODFbXm8tatwWOcP5FBxHZuPldvl2sNhtmie25TDm3b6vI4y3moEzwH9zZd6ETDR+roDeMKOZRFjlLOTifX3LuK7Cwc3qCc53LfbE/OR0jqSQr1RSjEr1h+tYU8vayQfKumsOSycHIKrk8nWPJRf2cjv3ttPYohXtyU1J4V54+ZsIrOgpt8yvbA1l0lh3lw+KwoYfvNQdpnRbbJHF9kR8scPDvCjV3bb5drDkVfZSEu7hZyKM2s96o4cQfl4CARa6w1AZT+HXAb8Vxu2Av5KqcF1vxDjipuzU2eXzwGkRPhQWtdCRb3xy3akpJ6kUKOX0MwYf5SCnbk9A8HB4jqi/D3wcXfB282Zs5OC+Hh/CXXNbdz2/HbazBaevjkdpy7lcHYyMTXSt98awe78ajILarhpfhzR/sYUF4XDDATHrUlwezQNaa3JKqqhpLal1xqTI3TU0gqrmmhtH9xSpqNdS7uZmibj+x0XTUODEAXkd/m5wLqtB6XUHUqpDKVURllZz94cQnTo6Jd9qLiOmsY2SutamBRmTBPt4+7CpFAfduX3zBMcKq4lOdzH9vOyKWHkVTZy3eqtHCtr4IkbZ5MY0nO66enR/uwrrO2WT+jqv1ty8HJ14vJZUYT5uaHUqdcIyutbbV0QR0ppXYvtCfVoaf0AR58eh621NIuG/Kr+8zBjRdfmoMqGcVAjGEla66e01ula6/SQkIHbisX4lRxh3MwPFNfZEsUTwzpv4LNi/dmVV92tp09ru4XssgYmdw0EKcbspvsKa/ntZVM5J6n3yc9mxPjR1GbmWFnP5ovy+hbeyzzBFWlR+Li74ObsRIi32/ADQXkDbtaE+YETPQfOnYqsos7mrdEWCMDofnsm6GgWign0GDc5goEUAl2Hb0ZbtwkxbMHeboT4uHHgRK2t6+jE0M4bfFpsADVNbWSXd95YjpXV027R3QJBqK87t5wdz08vmMQN8+L6fL+OhPGeXpqHVm/Mps1s4ZazE2zbIv09KKoe3tN8dlkDCycZD0L7i0a2eSir0Liei5Pi2CgKBLNije83p/zMqBGUW5ssk8N9qW9pH3YPspHmyEDwDnCztffQfKBGa31ioJOEGEhyuA8Hi2s5UlKPh4tTtykg0uKMG8uuLt1IO3sMdR/u/9DKqXx/Sf+jgBODvfB2c2Znbvfmpor6Fv67OZeVMyJJCu2skUQFeAxYI3h7dyEfWec06lDb3EZ5fQuzYgOI8vcY8TxBVlEt8UGeJAZ7j4oaQUctbX5iED5uzmdcjaCjGbJilDQP2bP76BpgCzBZKVWglLpNKXWnUupO6yEfANnAUWA18D17lUWMLykRvhwuqedgcS1Jod7dEs2Jwd74ebjw2YFS27aDxXW4OCkSQ4Y+4ZjJpFg+LZzXdhR06266euNxmtvN/GBJ9+mYo/w9KKxuoq91QD7ZX8I9r+zmzx8e7Lb9uLXpKSHYi5QInx6BwGzRHCsb/g0860QNUyP9SAr15ugpXGek5FQ0GLW0MB/ig73IqTizagQdtc/KUdI8ZM9eQ9dprSO01i5a62it9TNa6ye11k9a92ut9V1a6wla61Sttaw2I0ZEcrgPre0Wvj5eycTQ7glek0nxzbPj+TCrmK+PG53aDhXXMiHEGxen4f06/OrSKUT6u3P3ml3UNLVR2dDKf7fkcMn0SFuPpQ6Rfu60tFt6TRQeLK7lnpd34WxSZJc1UN3Yecxxa1PWhBAvpkT4cqysvluzwkvbcjn/kS/ZO0BX1t7UNLWRX9nElEhfJoR6k1/Z6PAmi45a2qQwH+KCPM+oGoGPuzMRfkYttXyU9BwaE8liIYaiY6qJdosmKaxnT5/vLpxApJ87v34nC7NFc6i4rluPoaHydXfhsWtnUVLbzANv7GX1xmya2szcvaTn4iyR1maqk/ME5fUt3PZcBt7uzvztKmNFtK7zImWX1WNSEBvkSUqELxbdPZn6xq5CtIZnvsoecvk78g1TI31JCvXGojsDj6McLqnDyWTU0uKDvMivaqKtj55ZAD99bQ//+OzIgNc9UlI35KDSZraMWCAqr28lxMeNYG9jVbPRkjCWQCDOOBNCvHG2NgdNCu15g/dwdeLBi6dw4EQt/95wjKKaZiaf4nTAs2ID+MkFk3l/7wme2pDNxakRnbOcdtERCLqOJTBbNN99YQcVDS2svjmdZVPCMKnueYzs8gaiAzxxc3ayBbqOG3h+ZSO78qoJ8nLlvcwTFA9x5HJHj6GpkX4kWbvIOjpPcKi4jrggT9xdnIgL8sRs0RRW9Z5baW238M7uIt7L7D/FqLXmtuczePDNXic76NOar/NY/Lcv2Fc49NrWycrqWgj2diPI2w3ANt7F0SQQiDOOq7PJlqCd2EuNAGBFajjzEwP5v48PA5xSjaDDd85LZMHEYCxac3cfU01H2WoEnTe1rKIatudU8eDFU5ge7Y+nqzPJ4b7s7FYjaCAh2MhhxAZ64uXqZMsTvLOnCIB/XD8Li9Y8vyVnSOXeX1RLqI/R2yoxxAulHB8IjpTWM9kaSOOtn7uvEcaHiutoNVs4UlpHU2vfTVpHS+vJq2zkYPHQEu0bDpdj0fCXjw4N6bzelNe3EOLjhperE67OplEzlkACgTgjpUT44u5i6nPBeqUUD62cakvaTh6BQGAyKf5902w+uHsBk3qpDQD4e7rg4eLULRB05CoumBJm25YW58/u/GrMFo3WmuPlDbZktsmkSI7wtY0leHdPEbPjAjh7QjAXTAnnpW15NLa2D7rcWUW1thlV3V2ciAnwHHbC+LlNx7slzYejuc1MTkWD7TuMCzL+DXP7SBh3dN21aPq9yX920OggUF7fOugbsMWi2Z5Tia+7MxsOl53yXExldS2EeLuhlCLYy3XUTDMhgUCckX64dCJP3Di725QQJ0sO9+W2cxOIDvAgws99RN7X09XZ1nTTG6UUkf7uFNV0BoKMnCpiAz0J8+0sQ1psAPUt7Rwtrae4tpmmNnO3kc0dPYcOFddxsLiOldb1Fm5bkEBNUxuv7xjcjJ3NbWaOltV3m+I7KdR7WGMJ6prb+O17+3lsEG31/TlaWo/W2AJBiLfxBN1XjSCzoNo2M21/zTefHyy1NRl2za/052BxHTVNbdx/UQoRfu78+cNDffb4Gkhzm5m6lnZCfIxmoSBvt1EzzYQEAnFGig/2YvHk0AGPe2BFCut/uui0rh0b6e9BoTVZrLUmI7eS9Pjui+7Msk5utzOvytZ1NDG4s3vrlAg/6lraeeKLo5gUrLCukpYeF8D0aD+e3ZQzqHUSDhXXYbZoW40AjECQXd6AeRDnd7UnvwaLhq3ZFafU66jjJj053Ah8Sinigrz6rBFkFtRwVmIQAZ4u7CvsvUZQY51N9rKZxiw2RwYZCLYdrwDgvEnB/Oj8SezJr+ajLGMywrrmNp788tigZ4PtGEPQkSgO8naVZLEQo4FSatjdRocryr9zUFlORSPl9a3Mie++dm58kCeBXq7szK3imLUHT9dxDinWqTTe3lPEOUnBtqdMpRS3nZvA8fIGW1NIf7JsPYa61AhCvGltt5A/wDoLJ+toEmppt7A1u2JI53Z1qKQOVycTcUGdnzc+2LPXGkFjazuHS+qYEe3HtCg/9hX1XiPYcKQMs0Vz/bwYfNycOVwyuBrPtuxKogM8iA7w5Mq0KCaEePHXjw7yz8+PcO6f1/PwuoPc/0ambXxAfzqO6fi3CvRylWSxEONVpL8HZXUttLSb2W7ND8w5qUaglGJWjD+78qs5XtaAh4sTYT6dTUeTw31QCrTGtgxnhxWpEcQHefKnDw7Q0t7/k3lWUQ0+7s7EBHaOvp4QOryeQzvyqkgM9sLdxcQXh4Y/OeTh4joSQ7y6Bei4IC/yKxt7TO6XVVSLRRuT/02N9ONwSV2vn3n9wVICPF2YGRPAxDDvQTUNaa35OqeSeQlBgDHb7L0XJnOsrIG/fXyY9LgA/nV9Gq3tFp756viA1+usEbjZ/qxoaB12U9NIkkAgxGnW0YX0RHUz23MqCfB0YUIvM5vOivXnaGk9u/OrSAj26jZC2tPV2bYi24VTu6+A7uJk4qGVU8kub2D1hv7HFWQV1TIlwrdb01hHj6u+EsZrdxTw23f3d9tmtmh25VZx1oQg5icG8eXhUwgEJfU9ku3xQZ60mXWPRX061paYHuNHapQfbWbN4eLu5TZbNOsPlbJwUghOJsWkMJ9BBbkjpfVUNrQyL7Gztnbh1DAevjKVt+86h2dumcPF0yNYkRrB/7bkUtPY//TdHYlhW47Ay5WWdgsN/fR0Ol0kEAhxmkX6G0/2RdVNZORWkR4f2GuOIs2WJ6gmoZfpL66fG8udiybg5+HSY9+iyaFcNC2cf3x+tM8mnqqGVg6cqGVaVPe1oP08XAjxcev1ZtnQ0s7v39/Ps5uOdxsLcaS0jrqWdmbHBbBoUgjHyxuGNQirrrmNwuqmHr24OpqJTm4eyiyoIcLPnVAfd6ZFGXmOk5uHdudXU9XYxuJkI2eUFOpNRUPrgM0y26zNW/OtNQIwamrXzo1lRoy/bdv3FiVR39LOf7fk2LaV1DZz5/92dOtB1VEjCPLqTBbD6BhLIIFAiNOsYyzBnoIajpc39GgW6jAjxp+OSsCE4J6B4PYFifx42aQ+3+eXl0zByaT4zbtZve5/eN1BzBbNNXNieuxLCul98rkXt+VSbX3y/aDLAK6OG97suAAWWZP0Q60VlNY121ZISz0pOCXYxhJ0D2qZBdVMjzaOjQ30xMfduUfPofUHSzEpbDO3dtQ2BsoTbM2uJMLPvVuzWW+mRPqyNDmUZzcdp6GlnbyKRlY9uZkPs4p5YWuu7bjy+hb8PV1sPZyCrEnj0dCFVAKBEKdZuLWr6tu7jd4m6Sclijt4uTnbRjz3ViMYSKS/Bz9cOpFPD5Talt3skJFTySsZ+dy2IKHXMQ8dXUi7tl83t5lZvfE45yQFkRrlx3uZRbZ9O3KrCPZ25iARjgAADyNJREFUJTbQk/hgL+KCPIeUJ3g/8wQX/r8NbDhSzi8uTmHBxO7rP4T6uOHuYiK3y9QXNY1t5FQ0Mj3aeDpXSjEt0o99J03R/fnBUtLjAvH3NG68HZ+3Y72K3mit2Xa8gnkJvdfWTva9xUlUNbbxp3UHuOrfm6ltamdGjD+bjpbbvsOOUcUdgryM8oyGQWUSCIQ4zdycnQjxceNgcR3uLiamRfr1eWzHfPyJwb2PkB7It85NYFKYNz95dTfrrb2I2swWHnxzH1HWQNGbpFBv6lrau3XZfC0jn7K6Fu5anMTF0yPYU1Bja3bamVtFWmyA7aa5aFIIm4+VD6ob6eoN2dz10k5iAz354O5zuX1BYo+br1KK+KDus5BmFhr5gRnRnc0006KMNas75iU6XFLH/hO1tmYhgDBfN3zcnXskjJvbzLab9rGyBsrrW5mXGMRgzI4L4KzEIF7YmodFw6vfOYvr5sRQWtdiq1mV1xuDyTpI05AQ41xHwnhmjL+tqaA3F00LZ0KIV59TZQzExcnEM9+cQ1SAJ7c+t51HPjnM6o3ZHCqp46GVU/F0de71vHOSgvFwceL61VvJKqqhzWzhyS+zSYv156zEIC62jlt4L/ME5fUt5FQ0Mjuus4lr0eRQmv9/e3cfHVV9JnD8+2SSyTsZ8gYhISYEpETCmzRCAntYxXMU8aV70BXrrlSru62treueVXery9p69nS33W7t+np8KVoW8QWPHOpxrUhtwRSioCAgh/CWhAIhSCARAgl59o97Z5KZBJIDmRngPp9/knvnzpzf3PObeeb+nvt7fh1d1O4+07LlTk7gVx9sZ9bYPN78TlWvaq09RVYh3ehWWq0o6g6k4wuzONnZRV1TG6e6lAff3EggLYmbpxaFjhFxEsY9h4YavjzGlB//juueWM3S2vrQsNa0AQYCcOakXPm1fF7/u+mMHZ4ZWtVuTZ0zG/lg2wlyM3tfEQx0TYJX/rTnjOtjnwsLBMbEQaGbMI6cPxBp5pg8Vj4w67Rf2AMxMjuNt75bxbzLi3hi5Xb+491tzB43jKt7lLSINDo/g9f/fjoKzHu6hoeXbWJvy3G+d+VoRISR2WlMHBngt5v+HFqUp2cgmDYqB39iAu9vOcDGxhZ+vWYXC5dv7vXr9+WaPRxt7+SBq8eS2M98juBEtxdX76KrS/msoYXS3PSwZHlwPsTne4/w0ppdbKhvYeH1l4UNyQBcOiyD7QdaQ1cAL9fs5kRnF51dXTz45iZ+vGIL+ZnJlOT0XaKkLxVFWby44Ouh2kgjs9Mozk5jzQ4n6dzcGn5FkJLkIyM5cUBzEI62d7Bw+eZeQ3yD5ex7lzHmrI1w69GfLj8w2FKSfPznvAlMKR7K0tp6Ft5Q3u9zxhdm8fa91dzzyie88Ukj5QVDwmZrz60o4PF3trJs/V78voSwu49S/T6mjcphUc0eFtV0J0x3HGxj0bcqSUgQvjrRyfN/3Mlfjs0L+1V/OnfPHMXWfa08tmILq7Y1sXVfK9Wjw3+xj8pNJ93v451N+6jZeYjZ4/K5cdKIXq81Jj+TJccaaG47Sarfx6u1DcypKOCJWyexbteX/O+6eiYUBc55xnn16BxWfLaP1vYOvjp5itxMf9jjzqSy/q8I1u78klNdetq1s8+VBQJj4qCiKItAWhJTigP9HzxIRITbrijmtiuKB/yc/CEpvHrPNJ7+/Q5mjxsW9sU4Z4ITCN7dvJ8pxQFSknxhz71/9hjGDc+koiiLKcVDWbWtiX9563Oe/cNOvjOrjMVr93D4WAffP02eIlIgzc8Ld0xl8dp6fvLbLbR3dIUSxUEJCUL5iCGs2naQzJREfnJTRZ9f5qGE8YFWtje10dreyZ3VJYgIV4zKGXBuoD9VZbksWdfAB25+Ji/iyiQnwz+gZPGaumZSk3yhnNFgs0BgTBzcMHEEcyoKYl7e4mykJPm4v4/bVAsDqUwpDrC+viVsWChocvHQUM0kcOY9fLTjED97bxsTirJ47g+7mDE6NzRfYiBEhNunXcL0shxeXL2L6ycW9DrmshFZ1O4+zCPXlYfu0Ip0qZtz+WJ/Ky/X7GZycSCsrYOlqswJKMs/de6w6pkjAGdOQePh7gT40fYO2jtOkZ8Z3u7Vdc1UlmaTnBgebAfL+d8LjbkIxaPGUTTMneAMu/QVCCKJCP/+VxUUBlJZ8NI6mttO9FrTeaDK8jJ4/BsVvb4wAe6oKuHRueVhCeJIeZnJZKUmsahmN7sPHePO6tKzakd/cjKSGVcwJJR8jrwiyM3whyWLv/ub9XzjyY/CSmnsP9JOXVMbM6I0LARRDgQico2IbBOROhF5qI/Hi0VklYhsEJGNIjInmu0xxgyuW74+kn+4+tLQJLL+DElJ4n9umwxAZWn2oA3B9FSam86dM0rPOL7v3DmUwZ5DxyjISuGa8cNPe+y5qi7LodOt5JoXcUWQne4MDXV1KevrD7O6rpm9LcfDJuMF7zqKVn4AohgIRMQHPAlcC5QD80UkMkP1I+A1VZ0M3Ao8Fa32GGMGX0ZyIvddNaZXfuBMJhQFePveGTxz++VRbFn/gkuJ/u30kqhenQW/wEWcL/6ecjKSOdWlHG3v4KlVOwikJZGbkcySdQ2hY9bUNZOb4R+UVfROJ5pXBJVAnaruVNWTwKvAjRHHKBAshJ4F/BljzEWvfMSQXl+KsVZVlsPwISnMr+xdYmMwVZZmk5ggZKf5ewWc4NoEH+04xPtbD7CgqoRbphbxwRcH2H+kHVVldV0zVWW5YUUHB1s0k8WFQEOP7UbgiohjFgLvicj3gXRgdhTbY4wxIXMnjOC6ioKoL0qUnpzIlEuG8tWJ3suHBgvQ/fTdL0jz+1hQVcKR4x089fsdvPZxA9eOH05T64mo5gcg/ncNzQd+rao/F5HpwCsiMl5Vw4qOi8g9wD0AxcUDv/XNGGPOJFYr0/385okc76PcRrDw3J5Dx7h7ZimBND+BND8zRueytLaBNL8z5FY9JrqBIJpDQ3uBntdcRe6+nu4CXgNQ1RogBej1jlX1OVWdqqpT8/LyotRcY4yJjpHZaX0W9wuWmfD7Evj2zFGh/fMri9nbcpxnPtxJaW56qGJttEQzENQCY0SkVET8OMng5RHH1ANXAYjIOJxAcPYrWhhjzAVkaLqf1CQfN08tYtiQ7lthry4fRk66n+a2E71mT0dD1AKBqnYC3wP+D9iKc3fQZhF5TERucA97ALhbRD4DlgAL9HxYt80YY2IgyZfAivtm8Oj14TdU+hMTmHe5Mw8i2vkBiHKOQFXfAd6J2Pdoj/+3ANXRbIMxxpzP+lqmFOCumaV0dumA52ici3gni40xxvQhPzOFR+b2XxxwMFz4c9yNMcacEwsExhjjcRYIjDHG4ywQGGOMx1kgMMYYj7NAYIwxHmeBwBhjPM4CgTHGeJxcaBUdROQgsOcsn54LNA9icy5kdi662bnoZuei28V2Li5R1T6rdl5wgeBciMjHqjo13u04H9i56Gbnopudi25eOhc2NGSMMR5ngcAYYzzOa4HguXg34Dxi56KbnYtudi66eeZceCpHYIwxpjevXREYY4yJYIHAGGM8zjOBQESuEZFtIlInIg/Fuz2xJCIjRWSViGwRkc0i8gN3f7aI/E5Etrt/h8a7rbEgIj4R2SAiK9ztUhFZ6/aNpe4a254gIgEReUNEvhCRrSIy3Yv9QkTudz8bn4vIEhFJ8VK/8EQgEBEf8CRwLVAOzBeR2Cz9c37oBB5Q1XJgGnCv+/4fAlaq6hhgpbvtBT/AWUc76KfAL1R1NHAYuCsurYqPXwLvqurXgIk458VT/UJECoH7gKmqOh7wAbfioX7hiUAAVAJ1qrpTVU8CrwI3xrlNMaOq+1R1vft/K86HvRDnHCxyD1sE3BSfFsaOiBQB1wHPu9sCXAm84R7iifMAICJZwF8ALwCo6klVbcGD/QJn2d5UEUkE0oB9eKhfeCUQFAINPbYb3X2eIyIlwGRgLTBMVfe5D+0HhsWpWbH038A/AV3udg7Qoqqd7raX+kYpcBB4yR0qe15E0vFYv1DVvcDPgHqcAHAE+AQP9QuvBAIDiEgG8CbwQ1U92vMxde4jvqjvJRaRuUCTqn4S77acJxKBKcDTqjoZ+IqIYSCP9IuhOFdBpcAIIB24Jq6NijGvBIK9wMge20XuPs8QkSScILBYVZe5uw+ISIH7eAHQFK/2xUg1cIOI7MYZHrwSZ4w84A4JgLf6RiPQqKpr3e03cAKD1/rFbGCXqh5U1Q5gGU5f8Uy/8EogqAXGuHcB+HESQcvj3KaYccfBXwC2qup/9XhoOXCH+/8dwNuxblssqerDqlqkqiU4feADVf0msAqY5x520Z+HIFXdDzSIyFh311XAFjzWL3CGhKaJSJr7WQmeB8/0C8/MLBaROTjjwz7gRVV9PM5NihkRmQH8EdhE99j4P+PkCV4DinFKe9+iql/GpZExJiKzgH9U1bkiMgrnCiEb2ADcrqon4tm+WBGRSTiJcz+wE/gWzg9ET/ULEfk34K9x7rDbAHwbJyfgiX7hmUBgjDGmb14ZGjLGGHMaFgiMMcbjLBAYY4zHWSAwxhiPs0BgjDEeZ4HAmBgSkVnBqqfGnC8sEBhjjMdZIDCmDyJyu4isE5FPReRZdw2DNhH5hVu3fqWI5LnHThKRP4nIRhF5K1i/X0RGi8j7IvKZiKwXkTL35TN6rAGw2J3NakzcWCAwJoKIjMOZZVqtqpOAU8A3cYqRfayqlwEfAv/qPuVl4EFVnYAzezu4fzHwpKpOBKpwKluCU/31hzhrY4zCqWtjTNwk9n+IMZ5zFXA5UOv+WE/FKbzWBSx1j/kNsMyt6R9Q1Q/d/YuA10UkEyhU1bcAVLUdwH29dara6G5/CpQAq6P/tozpmwUCY3oTYJGqPhy2U+SRiOPOtj5Lz3o1p7DPoYkzGxoypreVwDwRyYfQ2s6X4HxegtUobwNWq+oR4LCIzHT3/w3wobsSXKOI3OS+RrKIpMX0XRgzQPZLxJgIqrpFRH4EvCciCUAHcC/Owi2V7mNNOHkEcEoUP+N+0QcreIITFJ4Vkcfc17g5hm/DmAGz6qPGDJCItKlqRrzbYcxgs6EhY4zxOLsiMMYYj7MrAmOM8TgLBMYY43EWCIwxxuMsEBhjjMdZIDDGGI/7f593KjAa3whvAAAAAElFTkSuQmCC\n",
      "text/plain": [
       "<Figure size 432x288 with 1 Axes>"
      ]
     },
     "metadata": {
      "needs_background": "light"
     },
     "output_type": "display_data"
    }
   ],
   "source": [
    "plot_history(history)"
   ]
  },
  {
   "cell_type": "code",
   "execution_count": 29,
   "metadata": {},
   "outputs": [
    {
     "name": "stdout",
     "output_type": "stream",
     "text": [
      "\n",
      "Test Set Metrics:\n",
      "\tloss: 1.0511\n",
      "\tacc: 0.7940\n"
     ]
    }
   ],
   "source": [
    "appnp_model.load_weights(\"logs/best_appnp_model.h5\")\n",
    "test_metrics = appnp_model.evaluate_generator(test_gen)\n",
    "print(\"\\nTest Set Metrics:\")\n",
    "for name, val in zip(appnp_model.metrics_names, test_metrics):\n",
    "    print(\"\\t{}: {:0.4f}\".format(name, val))"
   ]
  },
  {
   "cell_type": "markdown",
   "metadata": {},
   "source": [
    "### Scalable APPNP Training\n",
    "\n",
    "Now we're going to exploit the structure of PPNP for scalable training. PPNP consists of a fully-connected neural network followed by a graph propogation step. For each node, the fully-connected network outputs a score for each class and the propogaiton step basically takes a weighted average of scores of nearby nodes (closer nodes are weighted higher). \n",
    "\n",
    "Above, we trained the whole network end-to-end which obtains the most accurate results but  requires us to load the entire graph onto our GPU memory. This is because we need the entire graph for the propogation step. Unfortunately, this limits the graph size by our GPU memory. To get around this, we can train the fully-connected network separately and once we have a trained fully connected network we can add the graph propagation step.  The advantage of this approach is that we can train on batches of node features instead of the entire graph.\n",
    "\n",
    "The model in the propagation step can be any keras model trained on node features to predict the target classes. In this example we use a fully connected neural network with bag of word features as input. We could easily swap out the bag of words features for the complete text and replace the fully connected network with a state-of-the-art NLP model (for example BERT [1]), fine-tune the model and propagate its predictions.\n",
    "\n",
    "\n",
    "<br>\n",
    "\n",
    "1. Devlin, J., Chang, M. W., Lee, K., & Toutanova, K. (2018). Bert: Pre-training of deep bidirectional transformers for language understanding. https://arxiv.org/abs/1810.04805"
   ]
  },
  {
   "cell_type": "markdown",
   "metadata": {},
   "source": [
    "First we create and train a fully connected model."
   ]
  },
  {
   "cell_type": "code",
   "execution_count": 30,
   "metadata": {},
   "outputs": [],
   "source": [
    "model = keras.models.Model()\n",
    "\n",
    "in_layer = layers.Input(shape=(len(feature_names),))\n",
    "\n",
    "layer = layers.Dropout(0.5)(in_layer)\n",
    "layer = layers.Dense(64, activation=\"relu\", kernel_regularizer=\"l2\")(layer)\n",
    "layer = layers.Dropout(0.5)(layer)\n",
    "layer = layers.Dense(64, activation=\"relu\", kernel_regularizer=\"l2\")(layer)\n",
    "layer = layers.Dropout(0.5)(layer)\n",
    "\n",
    "# note the dimension of the output should equal the number of classes to predict!\n",
    "layer = layers.Dense(train_targets.shape[-1], activation=\"relu\")(layer)\n",
    "layer = layers.Softmax()(layer)\n",
    "\n",
    "fully_connected_model = keras.models.Model(inputs=in_layer, outputs=layer)\n",
    "\n",
    "fully_connected_model.compile(\n",
    "    loss=\"categorical_crossentropy\", metrics=[\"acc\"], optimizer=optimizers.Adam(lr=0.01)\n",
    ")\n",
    "\n",
    "# the inputs are just the node features\n",
    "X_train = train_data[feature_names].values.astype(np.float32)\n",
    "X_val = val_data[feature_names].values.astype(np.float32)"
   ]
  },
  {
   "cell_type": "code",
   "execution_count": 31,
   "metadata": {},
   "outputs": [
    {
     "name": "stdout",
     "output_type": "stream",
     "text": [
      "Train on 140 samples, validate on 500 samples\n",
<<<<<<< HEAD
      "Epoch 1/2000\n",
      "140/140 [==============================] - 0s 2ms/sample - loss: 3.8216 - acc: 0.1714 - val_loss: 3.2994 - val_acc: 0.2820\n",
      "Epoch 2/2000\n",
      "140/140 [==============================] - 0s 144us/sample - loss: 3.2997 - acc: 0.1929 - val_loss: 2.9402 - val_acc: 0.3160\n",
      "Epoch 3/2000\n",
      "140/140 [==============================] - 0s 79us/sample - loss: 2.9110 - acc: 0.3214 - val_loss: 2.6987 - val_acc: 0.3060\n",
      "Epoch 4/2000\n",
      "140/140 [==============================] - 0s 87us/sample - loss: 2.6659 - acc: 0.3286 - val_loss: 2.5403 - val_acc: 0.3020\n",
      "Epoch 5/2000\n",
      "140/140 [==============================] - 0s 78us/sample - loss: 2.4499 - acc: 0.3857 - val_loss: 2.4362 - val_acc: 0.3020\n",
      "Epoch 6/2000\n",
      "140/140 [==============================] - 0s 86us/sample - loss: 2.3308 - acc: 0.3857 - val_loss: 2.3725 - val_acc: 0.3020\n",
      "Epoch 7/2000\n",
      "140/140 [==============================] - 0s 89us/sample - loss: 2.2808 - acc: 0.3214 - val_loss: 2.3294 - val_acc: 0.3060\n",
      "Epoch 8/2000\n",
      "140/140 [==============================] - 0s 91us/sample - loss: 2.1928 - acc: 0.3429 - val_loss: 2.2938 - val_acc: 0.3140\n",
      "Epoch 9/2000\n",
      "140/140 [==============================] - 0s 138us/sample - loss: 2.0959 - acc: 0.4000 - val_loss: 2.2519 - val_acc: 0.3500\n",
      "Epoch 10/2000\n",
      "140/140 [==============================] - 0s 141us/sample - loss: 2.0389 - acc: 0.4286 - val_loss: 2.2012 - val_acc: 0.4080\n",
      "Epoch 11/2000\n",
      "140/140 [==============================] - 0s 125us/sample - loss: 1.9926 - acc: 0.5000 - val_loss: 2.1501 - val_acc: 0.4440\n",
      "Epoch 12/2000\n",
      "140/140 [==============================] - 0s 142us/sample - loss: 1.9203 - acc: 0.5357 - val_loss: 2.1020 - val_acc: 0.4560\n",
      "Epoch 13/2000\n",
      "140/140 [==============================] - 0s 138us/sample - loss: 1.7702 - acc: 0.5786 - val_loss: 2.0548 - val_acc: 0.4680\n",
      "Epoch 14/2000\n",
      "140/140 [==============================] - 0s 147us/sample - loss: 1.7775 - acc: 0.5929 - val_loss: 2.0090 - val_acc: 0.4900\n",
      "Epoch 15/2000\n",
      "140/140 [==============================] - 0s 147us/sample - loss: 1.6509 - acc: 0.6357 - val_loss: 1.9682 - val_acc: 0.5040\n",
      "Epoch 16/2000\n",
      "140/140 [==============================] - 0s 138us/sample - loss: 1.6055 - acc: 0.6643 - val_loss: 1.9341 - val_acc: 0.5200\n",
      "Epoch 17/2000\n",
      "140/140 [==============================] - 0s 143us/sample - loss: 1.5834 - acc: 0.6643 - val_loss: 1.9055 - val_acc: 0.5400\n",
      "Epoch 18/2000\n",
      "140/140 [==============================] - 0s 134us/sample - loss: 1.5980 - acc: 0.6286 - val_loss: 1.8775 - val_acc: 0.5580\n",
      "Epoch 19/2000\n",
      "140/140 [==============================] - 0s 147us/sample - loss: 1.4469 - acc: 0.6929 - val_loss: 1.8523 - val_acc: 0.5720\n",
      "Epoch 20/2000\n",
      "140/140 [==============================] - 0s 151us/sample - loss: 1.3723 - acc: 0.7643 - val_loss: 1.8324 - val_acc: 0.5760\n",
      "Epoch 21/2000\n",
      "140/140 [==============================] - 0s 193us/sample - loss: 1.3108 - acc: 0.7571 - val_loss: 1.8183 - val_acc: 0.5800\n",
      "Epoch 22/2000\n",
      "140/140 [==============================] - 0s 164us/sample - loss: 1.3626 - acc: 0.7429 - val_loss: 1.8083 - val_acc: 0.5840\n",
      "Epoch 23/2000\n",
      "140/140 [==============================] - 0s 110us/sample - loss: 1.2967 - acc: 0.7857 - val_loss: 1.7995 - val_acc: 0.5820\n",
      "Epoch 24/2000\n",
      "140/140 [==============================] - 0s 157us/sample - loss: 1.2459 - acc: 0.7714 - val_loss: 1.7902 - val_acc: 0.5940\n",
      "Epoch 25/2000\n",
      "140/140 [==============================] - 0s 132us/sample - loss: 1.1298 - acc: 0.8714 - val_loss: 1.7827 - val_acc: 0.6040\n",
      "Epoch 26/2000\n",
      "140/140 [==============================] - 0s 148us/sample - loss: 1.1777 - acc: 0.8357 - val_loss: 1.7752 - val_acc: 0.6100\n",
      "Epoch 27/2000\n",
      "140/140 [==============================] - 0s 142us/sample - loss: 1.2361 - acc: 0.8143 - val_loss: 1.7699 - val_acc: 0.6180\n",
      "Epoch 28/2000\n",
      "140/140 [==============================] - 0s 90us/sample - loss: 1.1913 - acc: 0.8143 - val_loss: 1.7645 - val_acc: 0.6180\n",
      "Epoch 29/2000\n",
      "140/140 [==============================] - 0s 88us/sample - loss: 1.2371 - acc: 0.7571 - val_loss: 1.7637 - val_acc: 0.6160\n",
      "Epoch 30/2000\n",
      "140/140 [==============================] - 0s 90us/sample - loss: 1.0502 - acc: 0.8929 - val_loss: 1.7661 - val_acc: 0.6120\n",
      "Epoch 31/2000\n",
      "140/140 [==============================] - 0s 136us/sample - loss: 1.1757 - acc: 0.8214 - val_loss: 1.7720 - val_acc: 0.6200\n",
      "Epoch 32/2000\n",
      "140/140 [==============================] - 0s 131us/sample - loss: 1.0217 - acc: 0.9143 - val_loss: 1.7801 - val_acc: 0.6240\n",
      "Epoch 33/2000\n",
      "140/140 [==============================] - 0s 114us/sample - loss: 1.0435 - acc: 0.8929 - val_loss: 1.7986 - val_acc: 0.6180\n",
      "Epoch 34/2000\n",
      "140/140 [==============================] - 0s 77us/sample - loss: 1.0116 - acc: 0.9071 - val_loss: 1.8090 - val_acc: 0.6200\n",
      "Epoch 35/2000\n",
      "140/140 [==============================] - 0s 94us/sample - loss: 1.1192 - acc: 0.8500 - val_loss: 1.8003 - val_acc: 0.6160\n",
      "Epoch 36/2000\n",
      "140/140 [==============================] - 0s 87us/sample - loss: 1.0225 - acc: 0.9000 - val_loss: 1.7967 - val_acc: 0.6160\n",
      "Epoch 37/2000\n",
      "140/140 [==============================] - 0s 84us/sample - loss: 1.0336 - acc: 0.8714 - val_loss: 1.7986 - val_acc: 0.6200\n",
      "Epoch 38/2000\n",
      "140/140 [==============================] - 0s 134us/sample - loss: 1.0361 - acc: 0.8714 - val_loss: 1.7894 - val_acc: 0.6280\n",
      "Epoch 39/2000\n",
      "140/140 [==============================] - 0s 149us/sample - loss: 0.9900 - acc: 0.9000 - val_loss: 1.7885 - val_acc: 0.6300\n",
      "Epoch 40/2000\n",
      "140/140 [==============================] - 0s 80us/sample - loss: 1.0062 - acc: 0.9071 - val_loss: 1.7826 - val_acc: 0.6260\n",
      "Epoch 41/2000\n",
      "140/140 [==============================] - 0s 84us/sample - loss: 0.9254 - acc: 0.9214 - val_loss: 1.7804 - val_acc: 0.6180\n",
      "Epoch 42/2000\n",
      "140/140 [==============================] - 0s 77us/sample - loss: 0.9559 - acc: 0.9000 - val_loss: 1.7806 - val_acc: 0.6220\n",
      "Epoch 43/2000\n",
      "140/140 [==============================] - 0s 80us/sample - loss: 0.9892 - acc: 0.9143 - val_loss: 1.7776 - val_acc: 0.6240\n",
      "Epoch 44/2000\n",
      "140/140 [==============================] - 0s 78us/sample - loss: 1.0850 - acc: 0.8571 - val_loss: 1.7771 - val_acc: 0.6260\n",
      "Epoch 45/2000\n",
      "140/140 [==============================] - 0s 75us/sample - loss: 0.8903 - acc: 0.9500 - val_loss: 1.7688 - val_acc: 0.6260\n",
      "Epoch 46/2000\n",
      "140/140 [==============================] - 0s 74us/sample - loss: 0.9739 - acc: 0.9286 - val_loss: 1.7569 - val_acc: 0.6180\n",
      "Epoch 47/2000\n",
      "140/140 [==============================] - 0s 75us/sample - loss: 0.9790 - acc: 0.9286 - val_loss: 1.7523 - val_acc: 0.6180\n",
      "Epoch 48/2000\n",
      "140/140 [==============================] - 0s 81us/sample - loss: 0.9447 - acc: 0.9286 - val_loss: 1.7503 - val_acc: 0.6160\n",
      "Epoch 49/2000\n",
      "140/140 [==============================] - 0s 79us/sample - loss: 1.0873 - acc: 0.8571 - val_loss: 1.7474 - val_acc: 0.6120\n",
      "Epoch 50/2000\n",
      "140/140 [==============================] - 0s 76us/sample - loss: 0.9992 - acc: 0.8643 - val_loss: 1.7462 - val_acc: 0.6140\n",
      "Epoch 51/2000\n",
      "140/140 [==============================] - 0s 121us/sample - loss: 0.9599 - acc: 0.9143 - val_loss: 1.7491 - val_acc: 0.6320\n",
      "Epoch 52/2000\n",
      "140/140 [==============================] - 0s 75us/sample - loss: 0.8949 - acc: 0.9143 - val_loss: 1.7607 - val_acc: 0.6160\n",
      "Epoch 53/2000\n",
      "140/140 [==============================] - 0s 81us/sample - loss: 0.9125 - acc: 0.9143 - val_loss: 1.7823 - val_acc: 0.6000\n",
      "Epoch 54/2000\n",
      "140/140 [==============================] - 0s 77us/sample - loss: 0.9975 - acc: 0.8786 - val_loss: 1.8049 - val_acc: 0.5940\n",
      "Epoch 55/2000\n",
      "140/140 [==============================] - 0s 77us/sample - loss: 0.9599 - acc: 0.9071 - val_loss: 1.8146 - val_acc: 0.5920\n",
      "Epoch 56/2000\n",
      "140/140 [==============================] - 0s 75us/sample - loss: 0.8662 - acc: 0.9429 - val_loss: 1.8173 - val_acc: 0.5880\n",
      "Epoch 57/2000\n",
      "140/140 [==============================] - 0s 79us/sample - loss: 0.9326 - acc: 0.9000 - val_loss: 1.8059 - val_acc: 0.6020\n",
      "Epoch 58/2000\n",
      "140/140 [==============================] - 0s 72us/sample - loss: 0.9788 - acc: 0.8929 - val_loss: 1.7992 - val_acc: 0.6080\n",
      "Epoch 59/2000\n",
      "140/140 [==============================] - 0s 68us/sample - loss: 0.9308 - acc: 0.9071 - val_loss: 1.8016 - val_acc: 0.6160\n",
      "Epoch 60/2000\n",
      "140/140 [==============================] - 0s 79us/sample - loss: 0.9293 - acc: 0.9000 - val_loss: 1.8009 - val_acc: 0.6040\n",
      "Epoch 61/2000\n",
      "140/140 [==============================] - 0s 74us/sample - loss: 0.9424 - acc: 0.9214 - val_loss: 1.8018 - val_acc: 0.6060\n",
      "Epoch 62/2000\n",
      "140/140 [==============================] - 0s 74us/sample - loss: 0.8702 - acc: 0.9357 - val_loss: 1.8045 - val_acc: 0.6080\n",
      "Epoch 63/2000\n",
      "140/140 [==============================] - 0s 67us/sample - loss: 0.9826 - acc: 0.8786 - val_loss: 1.7946 - val_acc: 0.6120\n",
      "Epoch 64/2000\n",
      "140/140 [==============================] - 0s 69us/sample - loss: 0.9536 - acc: 0.8929 - val_loss: 1.7797 - val_acc: 0.6180\n",
      "Epoch 65/2000\n",
      "140/140 [==============================] - 0s 72us/sample - loss: 0.9596 - acc: 0.8786 - val_loss: 1.7688 - val_acc: 0.6180\n",
      "Epoch 66/2000\n",
      "140/140 [==============================] - 0s 67us/sample - loss: 0.8866 - acc: 0.9071 - val_loss: 1.7717 - val_acc: 0.6080\n",
      "Epoch 67/2000\n",
      "140/140 [==============================] - 0s 83us/sample - loss: 0.8541 - acc: 0.9357 - val_loss: 1.7777 - val_acc: 0.6040\n",
      "Epoch 68/2000\n",
      "140/140 [==============================] - 0s 83us/sample - loss: 0.9547 - acc: 0.8857 - val_loss: 1.7788 - val_acc: 0.6060\n",
      "Epoch 69/2000\n",
      "140/140 [==============================] - 0s 89us/sample - loss: 0.9884 - acc: 0.9071 - val_loss: 1.7833 - val_acc: 0.6060\n",
      "Epoch 70/2000\n",
      "140/140 [==============================] - 0s 78us/sample - loss: 0.9409 - acc: 0.9143 - val_loss: 1.7857 - val_acc: 0.6120\n",
      "Epoch 71/2000\n",
      "140/140 [==============================] - 0s 75us/sample - loss: 0.9233 - acc: 0.9143 - val_loss: 1.7768 - val_acc: 0.6020\n",
      "Epoch 72/2000\n",
      "140/140 [==============================] - 0s 79us/sample - loss: 0.8263 - acc: 0.9357 - val_loss: 1.7662 - val_acc: 0.6060\n",
      "Epoch 73/2000\n",
      "140/140 [==============================] - 0s 80us/sample - loss: 0.8907 - acc: 0.9357 - val_loss: 1.7576 - val_acc: 0.6100\n",
      "Epoch 74/2000\n",
      "140/140 [==============================] - 0s 72us/sample - loss: 0.8513 - acc: 0.9357 - val_loss: 1.7516 - val_acc: 0.6180\n",
      "Epoch 75/2000\n",
      "140/140 [==============================] - 0s 76us/sample - loss: 0.9998 - acc: 0.9000 - val_loss: 1.7374 - val_acc: 0.6160\n",
      "Epoch 76/2000\n",
      "140/140 [==============================] - 0s 79us/sample - loss: 0.8575 - acc: 0.9214 - val_loss: 1.7337 - val_acc: 0.6100\n",
      "Epoch 77/2000\n",
      "140/140 [==============================] - 0s 76us/sample - loss: 0.8788 - acc: 0.9214 - val_loss: 1.7410 - val_acc: 0.6080\n",
      "Epoch 78/2000\n",
      "140/140 [==============================] - 0s 73us/sample - loss: 0.8903 - acc: 0.8857 - val_loss: 1.7492 - val_acc: 0.6100\n",
      "Epoch 79/2000\n",
      "140/140 [==============================] - 0s 75us/sample - loss: 0.8531 - acc: 0.9286 - val_loss: 1.7583 - val_acc: 0.6060\n",
      "Epoch 80/2000\n",
      "140/140 [==============================] - 0s 79us/sample - loss: 0.9291 - acc: 0.9000 - val_loss: 1.7703 - val_acc: 0.6120\n",
      "Epoch 81/2000\n",
      "140/140 [==============================] - 0s 77us/sample - loss: 0.9650 - acc: 0.8857 - val_loss: 1.7869 - val_acc: 0.6120\n",
      "Epoch 82/2000\n",
      "140/140 [==============================] - 0s 75us/sample - loss: 0.8805 - acc: 0.9214 - val_loss: 1.8170 - val_acc: 0.6100\n",
      "Epoch 83/2000\n",
      "140/140 [==============================] - 0s 72us/sample - loss: 0.9244 - acc: 0.9071 - val_loss: 1.8285 - val_acc: 0.6060\n",
      "Epoch 84/2000\n",
      "140/140 [==============================] - 0s 77us/sample - loss: 0.7528 - acc: 0.9714 - val_loss: 1.8432 - val_acc: 0.6000\n",
      "Epoch 85/2000\n",
      "140/140 [==============================] - 0s 76us/sample - loss: 0.9111 - acc: 0.8714 - val_loss: 1.8545 - val_acc: 0.5960\n",
      "Epoch 86/2000\n",
      "140/140 [==============================] - 0s 69us/sample - loss: 0.8016 - acc: 0.9429 - val_loss: 1.8595 - val_acc: 0.5940\n",
      "Epoch 87/2000\n",
      "140/140 [==============================] - 0s 79us/sample - loss: 0.8798 - acc: 0.9143 - val_loss: 1.8630 - val_acc: 0.5900\n",
      "Epoch 88/2000\n",
      "140/140 [==============================] - 0s 78us/sample - loss: 0.7846 - acc: 0.9571 - val_loss: 1.8549 - val_acc: 0.5920\n",
      "Epoch 89/2000\n",
      "140/140 [==============================] - 0s 75us/sample - loss: 0.9326 - acc: 0.8929 - val_loss: 1.8475 - val_acc: 0.5860\n",
      "Epoch 90/2000\n",
      "140/140 [==============================] - 0s 71us/sample - loss: 0.8851 - acc: 0.9071 - val_loss: 1.8369 - val_acc: 0.5880\n",
      "Epoch 91/2000\n",
      "140/140 [==============================] - 0s 92us/sample - loss: 0.8889 - acc: 0.9000 - val_loss: 1.8257 - val_acc: 0.5980\n",
      "Epoch 92/2000\n",
      "140/140 [==============================] - 0s 79us/sample - loss: 0.8797 - acc: 0.9214 - val_loss: 1.8133 - val_acc: 0.6080\n",
      "Epoch 93/2000\n",
      "140/140 [==============================] - 0s 80us/sample - loss: 0.9668 - acc: 0.8929 - val_loss: 1.8070 - val_acc: 0.6020\n",
      "Epoch 94/2000\n",
      "140/140 [==============================] - 0s 70us/sample - loss: 0.8591 - acc: 0.9214 - val_loss: 1.8075 - val_acc: 0.5900\n",
      "Epoch 95/2000\n",
      "140/140 [==============================] - 0s 72us/sample - loss: 0.8491 - acc: 0.9286 - val_loss: 1.8106 - val_acc: 0.5920\n",
      "Epoch 96/2000\n",
      "140/140 [==============================] - 0s 75us/sample - loss: 0.8463 - acc: 0.9429 - val_loss: 1.8148 - val_acc: 0.5900\n",
      "Epoch 97/2000\n",
      "140/140 [==============================] - 0s 68us/sample - loss: 0.8782 - acc: 0.9286 - val_loss: 1.8235 - val_acc: 0.5780\n",
      "Epoch 98/2000\n",
      "140/140 [==============================] - 0s 68us/sample - loss: 0.8724 - acc: 0.9143 - val_loss: 1.8366 - val_acc: 0.5820\n",
      "Epoch 99/2000\n",
      "140/140 [==============================] - 0s 73us/sample - loss: 0.8918 - acc: 0.9214 - val_loss: 1.8530 - val_acc: 0.5800\n",
      "Epoch 100/2000\n",
      "140/140 [==============================] - 0s 73us/sample - loss: 0.8428 - acc: 0.9071 - val_loss: 1.8592 - val_acc: 0.5840\n",
      "Epoch 101/2000\n",
      "140/140 [==============================] - 0s 82us/sample - loss: 0.8548 - acc: 0.9143 - val_loss: 1.8489 - val_acc: 0.5900\n"
=======
      "Epoch 1/2000\n"
     ]
    },
    {
     "name": "stdout",
     "output_type": "stream",
     "text": [
      "\r",
      "140/140 [==============================] - 1s 6ms/sample - loss: 3.8485 - acc: 0.1000 - val_loss: 3.3083 - val_acc: 0.1900\n"
     ]
    },
    {
     "name": "stdout",
     "output_type": "stream",
     "text": [
      "Epoch 2/2000\n",
      "\r",
      "140/140 [==============================] - 0s 178us/sample - loss: 3.3217 - acc: 0.1714 - val_loss: 2.9498 - val_acc: 0.3040\n"
     ]
    },
    {
     "name": "stdout",
     "output_type": "stream",
     "text": [
      "Epoch 3/2000\n",
      "\r",
      "140/140 [==============================] - 0s 208us/sample - loss: 2.9493 - acc: 0.1643 - val_loss: 2.7084 - val_acc: 0.3220\n"
     ]
    },
    {
     "name": "stdout",
     "output_type": "stream",
     "text": [
      "Epoch 4/2000\n",
      "\r",
      "140/140 [==============================] - 0s 159us/sample - loss: 2.6636 - acc: 0.3857 - val_loss: 2.5488 - val_acc: 0.3120\n"
     ]
    },
    {
     "name": "stdout",
     "output_type": "stream",
     "text": [
      "Epoch 5/2000\n",
      "\r",
      "140/140 [==============================] - 0s 164us/sample - loss: 2.4872 - acc: 0.3500 - val_loss: 2.4442 - val_acc: 0.3040\n"
     ]
    },
    {
     "name": "stdout",
     "output_type": "stream",
     "text": [
      "Epoch 6/2000\n",
      "\r",
      "140/140 [==============================] - 0s 168us/sample - loss: 2.3739 - acc: 0.3929 - val_loss: 2.3771 - val_acc: 0.3040\n"
     ]
    },
    {
     "name": "stdout",
     "output_type": "stream",
     "text": [
      "Epoch 7/2000\n",
      "\r",
      "140/140 [==============================] - 0s 165us/sample - loss: 2.2847 - acc: 0.3786 - val_loss: 2.3321 - val_acc: 0.3020\n"
     ]
    },
    {
     "name": "stdout",
     "output_type": "stream",
     "text": [
      "Epoch 8/2000\n",
      "\r",
      "140/140 [==============================] - 0s 179us/sample - loss: 2.2006 - acc: 0.3714 - val_loss: 2.3000 - val_acc: 0.3020\n"
     ]
    },
    {
     "name": "stdout",
     "output_type": "stream",
     "text": [
      "Epoch 9/2000\n",
      "\r",
      "140/140 [==============================] - 0s 172us/sample - loss: 2.1878 - acc: 0.3929 - val_loss: 2.2725 - val_acc: 0.3080\n"
     ]
    },
    {
     "name": "stdout",
     "output_type": "stream",
     "text": [
      "Epoch 10/2000\n",
      "\r",
      "140/140 [==============================] - 0s 166us/sample - loss: 2.0464 - acc: 0.4429 - val_loss: 2.2426 - val_acc: 0.3180\n"
     ]
    },
    {
     "name": "stdout",
     "output_type": "stream",
     "text": [
      "Epoch 11/2000\n"
     ]
    },
    {
     "name": "stdout",
     "output_type": "stream",
     "text": [
      "\r",
      "140/140 [==============================] - 0s 231us/sample - loss: 2.0199 - acc: 0.4143 - val_loss: 2.2011 - val_acc: 0.3560\n"
     ]
    },
    {
     "name": "stdout",
     "output_type": "stream",
     "text": [
      "Epoch 12/2000\n"
     ]
    },
    {
     "name": "stdout",
     "output_type": "stream",
     "text": [
      "\r",
      "140/140 [==============================] - 0s 243us/sample - loss: 1.9192 - acc: 0.4429 - val_loss: 2.1461 - val_acc: 0.4000\n"
     ]
    },
    {
     "name": "stdout",
     "output_type": "stream",
     "text": [
      "Epoch 13/2000\n"
     ]
    },
    {
     "name": "stdout",
     "output_type": "stream",
     "text": [
      "\r",
      "140/140 [==============================] - 0s 227us/sample - loss: 1.8648 - acc: 0.5000 - val_loss: 2.0863 - val_acc: 0.4600\n"
     ]
    },
    {
     "name": "stdout",
     "output_type": "stream",
     "text": [
      "Epoch 14/2000\n"
     ]
    },
    {
     "name": "stdout",
     "output_type": "stream",
     "text": [
      "\r",
      "140/140 [==============================] - 0s 199us/sample - loss: 1.7401 - acc: 0.5929 - val_loss: 2.0268 - val_acc: 0.4920\n"
     ]
    },
    {
     "name": "stdout",
     "output_type": "stream",
     "text": [
      "Epoch 15/2000\n"
     ]
    },
    {
     "name": "stdout",
     "output_type": "stream",
     "text": [
      "\r",
      "140/140 [==============================] - 0s 203us/sample - loss: 1.6906 - acc: 0.6071 - val_loss: 1.9727 - val_acc: 0.5280\n"
     ]
    },
    {
     "name": "stdout",
     "output_type": "stream",
     "text": [
      "Epoch 16/2000\n"
     ]
    },
    {
     "name": "stdout",
     "output_type": "stream",
     "text": [
      "\r",
      "140/140 [==============================] - 0s 198us/sample - loss: 1.6083 - acc: 0.6429 - val_loss: 1.9279 - val_acc: 0.5520\n"
     ]
    },
    {
     "name": "stdout",
     "output_type": "stream",
     "text": [
      "Epoch 17/2000\n"
     ]
    },
    {
     "name": "stdout",
     "output_type": "stream",
     "text": [
      "\r",
      "140/140 [==============================] - 0s 193us/sample - loss: 1.5176 - acc: 0.7429 - val_loss: 1.8930 - val_acc: 0.5600\n"
     ]
    },
    {
     "name": "stdout",
     "output_type": "stream",
     "text": [
      "Epoch 18/2000\n"
     ]
    },
    {
     "name": "stdout",
     "output_type": "stream",
     "text": [
      "\r",
      "140/140 [==============================] - 0s 202us/sample - loss: 1.4444 - acc: 0.7071 - val_loss: 1.8686 - val_acc: 0.5660\n"
     ]
    },
    {
     "name": "stdout",
     "output_type": "stream",
     "text": [
      "Epoch 19/2000\n",
      "\r",
      "140/140 [==============================] - 0s 140us/sample - loss: 1.3737 - acc: 0.7643 - val_loss: 1.8576 - val_acc: 0.5540\n"
     ]
    },
    {
     "name": "stdout",
     "output_type": "stream",
     "text": [
      "Epoch 20/2000\n"
     ]
    },
    {
     "name": "stdout",
     "output_type": "stream",
     "text": [
      "\r",
      "140/140 [==============================] - 0s 141us/sample - loss: 1.3440 - acc: 0.7429 - val_loss: 1.8541 - val_acc: 0.5580\n"
     ]
    },
    {
     "name": "stdout",
     "output_type": "stream",
     "text": [
      "Epoch 21/2000\n"
     ]
    },
    {
     "name": "stdout",
     "output_type": "stream",
     "text": [
      "\r",
      "140/140 [==============================] - 0s 146us/sample - loss: 1.3335 - acc: 0.7643 - val_loss: 1.8636 - val_acc: 0.5620\n"
     ]
    },
    {
     "name": "stdout",
     "output_type": "stream",
     "text": [
      "Epoch 22/2000\n",
      "\r",
      "140/140 [==============================] - 0s 144us/sample - loss: 1.3222 - acc: 0.7714 - val_loss: 1.8613 - val_acc: 0.5620\n"
     ]
    },
    {
     "name": "stdout",
     "output_type": "stream",
     "text": [
      "Epoch 23/2000\n"
     ]
    },
    {
     "name": "stdout",
     "output_type": "stream",
     "text": [
      "\r",
      "140/140 [==============================] - 0s 196us/sample - loss: 1.2884 - acc: 0.7929 - val_loss: 1.8608 - val_acc: 0.5840\n"
     ]
    },
    {
     "name": "stdout",
     "output_type": "stream",
     "text": [
      "Epoch 24/2000\n"
     ]
    },
    {
     "name": "stdout",
     "output_type": "stream",
     "text": [
      "\r",
      "140/140 [==============================] - 0s 193us/sample - loss: 1.1907 - acc: 0.8500 - val_loss: 1.8575 - val_acc: 0.5920\n"
     ]
    },
    {
     "name": "stdout",
     "output_type": "stream",
     "text": [
      "Epoch 25/2000\n"
     ]
    },
    {
     "name": "stdout",
     "output_type": "stream",
     "text": [
      "\r",
      "140/140 [==============================] - 0s 187us/sample - loss: 1.1725 - acc: 0.8357 - val_loss: 1.8572 - val_acc: 0.6020\n"
     ]
    },
    {
     "name": "stdout",
     "output_type": "stream",
     "text": [
      "Epoch 26/2000\n"
     ]
    },
    {
     "name": "stdout",
     "output_type": "stream",
     "text": [
      "\r",
      "140/140 [==============================] - 0s 186us/sample - loss: 1.2528 - acc: 0.8000 - val_loss: 1.8392 - val_acc: 0.6160\n"
     ]
    },
    {
     "name": "stdout",
     "output_type": "stream",
     "text": [
      "Epoch 27/2000\n"
     ]
    },
    {
     "name": "stdout",
     "output_type": "stream",
     "text": [
      "\r",
      "140/140 [==============================] - 0s 185us/sample - loss: 1.1431 - acc: 0.8786 - val_loss: 1.8257 - val_acc: 0.6380\n"
     ]
    },
    {
     "name": "stdout",
     "output_type": "stream",
     "text": [
      "Epoch 28/2000\n"
     ]
    },
    {
     "name": "stdout",
     "output_type": "stream",
     "text": [
      "\r",
      "140/140 [==============================] - 0s 190us/sample - loss: 1.2546 - acc: 0.8286 - val_loss: 1.8161 - val_acc: 0.6400\n"
     ]
    },
    {
     "name": "stdout",
     "output_type": "stream",
     "text": [
      "Epoch 29/2000\n"
     ]
    },
    {
     "name": "stdout",
     "output_type": "stream",
     "text": [
      "\r",
      "140/140 [==============================] - 0s 139us/sample - loss: 1.0875 - acc: 0.9000 - val_loss: 1.8147 - val_acc: 0.6360\n"
     ]
    },
    {
     "name": "stdout",
     "output_type": "stream",
     "text": [
      "Epoch 30/2000\n"
     ]
    },
    {
     "name": "stdout",
     "output_type": "stream",
     "text": [
      "\r",
      "140/140 [==============================] - 0s 171us/sample - loss: 1.1210 - acc: 0.8571 - val_loss: 1.8179 - val_acc: 0.6300\n"
     ]
    },
    {
     "name": "stdout",
     "output_type": "stream",
     "text": [
      "Epoch 31/2000\n"
     ]
    },
    {
     "name": "stdout",
     "output_type": "stream",
     "text": [
      "\r",
      "140/140 [==============================] - 0s 155us/sample - loss: 1.1788 - acc: 0.8500 - val_loss: 1.8190 - val_acc: 0.6280\n"
     ]
    },
    {
     "name": "stdout",
     "output_type": "stream",
     "text": [
      "Epoch 32/2000\n",
      "\r",
      "140/140 [==============================] - 0s 148us/sample - loss: 1.0932 - acc: 0.8786 - val_loss: 1.8256 - val_acc: 0.6180\n"
     ]
    },
    {
     "name": "stdout",
     "output_type": "stream",
     "text": [
      "Epoch 33/2000\n"
     ]
    },
    {
     "name": "stdout",
     "output_type": "stream",
     "text": [
      "\r",
      "140/140 [==============================] - 0s 150us/sample - loss: 1.0502 - acc: 0.8929 - val_loss: 1.8341 - val_acc: 0.6160\n"
     ]
    },
    {
     "name": "stdout",
     "output_type": "stream",
     "text": [
      "Epoch 34/2000\n"
     ]
    },
    {
     "name": "stdout",
     "output_type": "stream",
     "text": [
      "\r",
      "140/140 [==============================] - 0s 152us/sample - loss: 1.0944 - acc: 0.8500 - val_loss: 1.8452 - val_acc: 0.5920\n"
     ]
    },
    {
     "name": "stdout",
     "output_type": "stream",
     "text": [
      "Epoch 35/2000\n"
     ]
    },
    {
     "name": "stdout",
     "output_type": "stream",
     "text": [
      "\r",
      "140/140 [==============================] - 0s 157us/sample - loss: 1.0786 - acc: 0.8714 - val_loss: 1.8448 - val_acc: 0.5980\n"
     ]
    },
    {
     "name": "stdout",
     "output_type": "stream",
     "text": [
      "Epoch 36/2000\n"
     ]
    },
    {
     "name": "stdout",
     "output_type": "stream",
     "text": [
      "\r",
      "140/140 [==============================] - 0s 151us/sample - loss: 1.1030 - acc: 0.8571 - val_loss: 1.8330 - val_acc: 0.6020\n"
     ]
    },
    {
     "name": "stdout",
     "output_type": "stream",
     "text": [
      "Epoch 37/2000\n",
      "\r",
      "140/140 [==============================] - 0s 141us/sample - loss: 1.0702 - acc: 0.8643 - val_loss: 1.8206 - val_acc: 0.6060\n"
     ]
    },
    {
     "name": "stdout",
     "output_type": "stream",
     "text": [
      "Epoch 38/2000\n"
     ]
    },
    {
     "name": "stdout",
     "output_type": "stream",
     "text": [
      "\r",
      "140/140 [==============================] - 0s 144us/sample - loss: 1.1255 - acc: 0.8643 - val_loss: 1.8021 - val_acc: 0.6080\n"
     ]
    },
    {
     "name": "stdout",
     "output_type": "stream",
     "text": [
      "Epoch 39/2000\n"
     ]
    },
    {
     "name": "stdout",
     "output_type": "stream",
     "text": [
      "\r",
      "140/140 [==============================] - 0s 142us/sample - loss: 1.0457 - acc: 0.8786 - val_loss: 1.7885 - val_acc: 0.6080\n"
     ]
    },
    {
     "name": "stdout",
     "output_type": "stream",
     "text": [
      "Epoch 40/2000\n"
     ]
    },
    {
     "name": "stdout",
     "output_type": "stream",
     "text": [
      "\r",
      "140/140 [==============================] - 0s 143us/sample - loss: 1.0932 - acc: 0.8500 - val_loss: 1.7775 - val_acc: 0.6220\n"
     ]
    },
    {
     "name": "stdout",
     "output_type": "stream",
     "text": [
      "Epoch 41/2000\n"
     ]
    },
    {
     "name": "stdout",
     "output_type": "stream",
     "text": [
      "\r",
      "140/140 [==============================] - 0s 137us/sample - loss: 1.0922 - acc: 0.8500 - val_loss: 1.7753 - val_acc: 0.6220\n"
     ]
    },
    {
     "name": "stdout",
     "output_type": "stream",
     "text": [
      "Epoch 42/2000\n"
     ]
    },
    {
     "name": "stdout",
     "output_type": "stream",
     "text": [
      "\r",
      "140/140 [==============================] - 0s 136us/sample - loss: 1.0114 - acc: 0.8857 - val_loss: 1.7766 - val_acc: 0.6240\n"
     ]
    },
    {
     "name": "stdout",
     "output_type": "stream",
     "text": [
      "Epoch 43/2000\n"
     ]
    },
    {
     "name": "stdout",
     "output_type": "stream",
     "text": [
      "\r",
      "140/140 [==============================] - 0s 194us/sample - loss: 1.0643 - acc: 0.8643 - val_loss: 1.7790 - val_acc: 0.6300\n"
     ]
    },
    {
     "name": "stdout",
     "output_type": "stream",
     "text": [
      "Epoch 44/2000\n"
     ]
    },
    {
     "name": "stdout",
     "output_type": "stream",
     "text": [
      "\r",
      "140/140 [==============================] - 0s 174us/sample - loss: 1.0742 - acc: 0.8714 - val_loss: 1.7812 - val_acc: 0.6200\n"
     ]
    },
    {
     "name": "stdout",
     "output_type": "stream",
     "text": [
      "Epoch 45/2000\n"
     ]
    },
    {
     "name": "stdout",
     "output_type": "stream",
     "text": [
      "\r",
      "140/140 [==============================] - 0s 147us/sample - loss: 1.0769 - acc: 0.8500 - val_loss: 1.7882 - val_acc: 0.6000\n"
     ]
    },
    {
     "name": "stdout",
     "output_type": "stream",
     "text": [
      "Epoch 46/2000\n"
     ]
    },
    {
     "name": "stdout",
     "output_type": "stream",
     "text": [
      "\r",
      "140/140 [==============================] - 0s 149us/sample - loss: 1.0593 - acc: 0.8429 - val_loss: 1.8014 - val_acc: 0.5900\n"
     ]
    },
    {
     "name": "stdout",
     "output_type": "stream",
     "text": [
      "Epoch 47/2000\n"
     ]
    },
    {
     "name": "stdout",
     "output_type": "stream",
     "text": [
      "\r",
      "140/140 [==============================] - 0s 146us/sample - loss: 1.0477 - acc: 0.8714 - val_loss: 1.8197 - val_acc: 0.5800\n"
     ]
    },
    {
     "name": "stdout",
     "output_type": "stream",
     "text": [
      "Epoch 48/2000\n"
     ]
    },
    {
     "name": "stdout",
     "output_type": "stream",
     "text": [
      "\r",
      "140/140 [==============================] - 0s 146us/sample - loss: 1.0045 - acc: 0.8929 - val_loss: 1.8303 - val_acc: 0.5760\n"
     ]
    },
    {
     "name": "stdout",
     "output_type": "stream",
     "text": [
      "Epoch 49/2000\n"
     ]
    },
    {
     "name": "stdout",
     "output_type": "stream",
     "text": [
      "\r",
      "140/140 [==============================] - 0s 156us/sample - loss: 0.9886 - acc: 0.8714 - val_loss: 1.8325 - val_acc: 0.5760\n"
     ]
    },
    {
     "name": "stdout",
     "output_type": "stream",
     "text": [
      "Epoch 50/2000\n"
     ]
    },
    {
     "name": "stdout",
     "output_type": "stream",
     "text": [
      "\r",
      "140/140 [==============================] - 0s 140us/sample - loss: 1.0141 - acc: 0.8571 - val_loss: 1.8354 - val_acc: 0.5680\n"
     ]
    },
    {
     "name": "stdout",
     "output_type": "stream",
     "text": [
      "Epoch 51/2000\n"
     ]
    },
    {
     "name": "stdout",
     "output_type": "stream",
     "text": [
      "\r",
      "140/140 [==============================] - 0s 141us/sample - loss: 1.0230 - acc: 0.8857 - val_loss: 1.8196 - val_acc: 0.5680\n"
     ]
    },
    {
     "name": "stdout",
     "output_type": "stream",
     "text": [
      "Epoch 52/2000\n",
      "\r",
      "140/140 [==============================] - 0s 146us/sample - loss: 1.0200 - acc: 0.8571 - val_loss: 1.8048 - val_acc: 0.5840\n"
     ]
    },
    {
     "name": "stdout",
     "output_type": "stream",
     "text": [
      "Epoch 53/2000\n"
     ]
    },
    {
     "name": "stdout",
     "output_type": "stream",
     "text": [
      "\r",
      "140/140 [==============================] - 0s 136us/sample - loss: 1.0607 - acc: 0.8500 - val_loss: 1.7887 - val_acc: 0.5980\n"
     ]
    },
    {
     "name": "stdout",
     "output_type": "stream",
     "text": [
      "Epoch 54/2000\n"
     ]
    },
    {
     "name": "stdout",
     "output_type": "stream",
     "text": [
      "\r",
      "140/140 [==============================] - 0s 139us/sample - loss: 0.9957 - acc: 0.8714 - val_loss: 1.7808 - val_acc: 0.5880\n"
     ]
    },
    {
     "name": "stdout",
     "output_type": "stream",
     "text": [
      "Epoch 55/2000\n"
     ]
    },
    {
     "name": "stdout",
     "output_type": "stream",
     "text": [
      "\r",
      "140/140 [==============================] - 0s 146us/sample - loss: 0.9454 - acc: 0.9071 - val_loss: 1.7732 - val_acc: 0.5860\n"
     ]
    },
    {
     "name": "stdout",
     "output_type": "stream",
     "text": [
      "Epoch 56/2000\n"
     ]
    },
    {
     "name": "stdout",
     "output_type": "stream",
     "text": [
      "\r",
      "140/140 [==============================] - 0s 150us/sample - loss: 1.0346 - acc: 0.8429 - val_loss: 1.7634 - val_acc: 0.5920\n"
     ]
    },
    {
     "name": "stdout",
     "output_type": "stream",
     "text": [
      "Epoch 57/2000\n"
     ]
    },
    {
     "name": "stdout",
     "output_type": "stream",
     "text": [
      "\r",
      "140/140 [==============================] - 0s 143us/sample - loss: 1.0966 - acc: 0.8214 - val_loss: 1.7534 - val_acc: 0.6000\n"
     ]
    },
    {
     "name": "stdout",
     "output_type": "stream",
     "text": [
      "Epoch 58/2000\n"
     ]
    },
    {
     "name": "stdout",
     "output_type": "stream",
     "text": [
      "\r",
      "140/140 [==============================] - 0s 154us/sample - loss: 1.0187 - acc: 0.8714 - val_loss: 1.7507 - val_acc: 0.6000\n"
     ]
    },
    {
     "name": "stdout",
     "output_type": "stream",
     "text": [
      "Epoch 59/2000\n"
     ]
    },
    {
     "name": "stdout",
     "output_type": "stream",
     "text": [
      "\r",
      "140/140 [==============================] - 0s 159us/sample - loss: 0.9772 - acc: 0.8714 - val_loss: 1.7514 - val_acc: 0.6000\n"
     ]
    },
    {
     "name": "stdout",
     "output_type": "stream",
     "text": [
      "Epoch 60/2000\n"
     ]
    },
    {
     "name": "stdout",
     "output_type": "stream",
     "text": [
      "\r",
      "140/140 [==============================] - 0s 146us/sample - loss: 0.9008 - acc: 0.9000 - val_loss: 1.7546 - val_acc: 0.6020\n"
     ]
    },
    {
     "name": "stdout",
     "output_type": "stream",
     "text": [
      "Epoch 61/2000\n"
     ]
    },
    {
     "name": "stdout",
     "output_type": "stream",
     "text": [
      "\r",
      "140/140 [==============================] - 0s 147us/sample - loss: 0.9517 - acc: 0.8786 - val_loss: 1.7643 - val_acc: 0.5920\n"
     ]
    },
    {
     "name": "stdout",
     "output_type": "stream",
     "text": [
      "Epoch 62/2000\n"
     ]
    },
    {
     "name": "stdout",
     "output_type": "stream",
     "text": [
      "\r",
      "140/140 [==============================] - 0s 142us/sample - loss: 0.9918 - acc: 0.8643 - val_loss: 1.7757 - val_acc: 0.5860\n"
     ]
    },
    {
     "name": "stdout",
     "output_type": "stream",
     "text": [
      "Epoch 63/2000\n"
     ]
    },
    {
     "name": "stdout",
     "output_type": "stream",
     "text": [
      "\r",
      "140/140 [==============================] - 0s 148us/sample - loss: 0.9684 - acc: 0.8786 - val_loss: 1.8014 - val_acc: 0.5660\n"
     ]
    },
    {
     "name": "stdout",
     "output_type": "stream",
     "text": [
      "Epoch 64/2000\n"
     ]
    },
    {
     "name": "stdout",
     "output_type": "stream",
     "text": [
      "\r",
      "140/140 [==============================] - 0s 144us/sample - loss: 1.0324 - acc: 0.8286 - val_loss: 1.8038 - val_acc: 0.5760\n"
     ]
    },
    {
     "name": "stdout",
     "output_type": "stream",
     "text": [
      "Epoch 65/2000\n"
     ]
    },
    {
     "name": "stdout",
     "output_type": "stream",
     "text": [
      "\r",
      "140/140 [==============================] - 0s 151us/sample - loss: 1.0256 - acc: 0.8571 - val_loss: 1.7990 - val_acc: 0.5840\n"
     ]
    },
    {
     "name": "stdout",
     "output_type": "stream",
     "text": [
      "Epoch 66/2000\n"
     ]
    },
    {
     "name": "stdout",
     "output_type": "stream",
     "text": [
      "\r",
      "140/140 [==============================] - 0s 145us/sample - loss: 0.9821 - acc: 0.8786 - val_loss: 1.7833 - val_acc: 0.5940\n"
     ]
    },
    {
     "name": "stdout",
     "output_type": "stream",
     "text": [
      "Epoch 67/2000\n"
     ]
    },
    {
     "name": "stdout",
     "output_type": "stream",
     "text": [
      "\r",
      "140/140 [==============================] - 0s 151us/sample - loss: 0.9516 - acc: 0.8857 - val_loss: 1.7724 - val_acc: 0.5960\n"
     ]
    },
    {
     "name": "stdout",
     "output_type": "stream",
     "text": [
      "Epoch 68/2000\n"
     ]
    },
    {
     "name": "stdout",
     "output_type": "stream",
     "text": [
      "\r",
      "140/140 [==============================] - 0s 147us/sample - loss: 1.0893 - acc: 0.8214 - val_loss: 1.7538 - val_acc: 0.6020\n"
     ]
    },
    {
     "name": "stdout",
     "output_type": "stream",
     "text": [
      "Epoch 69/2000\n"
     ]
    },
    {
     "name": "stdout",
     "output_type": "stream",
     "text": [
      "\r",
      "140/140 [==============================] - 0s 169us/sample - loss: 0.9738 - acc: 0.8643 - val_loss: 1.7395 - val_acc: 0.6080\n"
     ]
    },
    {
     "name": "stdout",
     "output_type": "stream",
     "text": [
      "Epoch 70/2000\n"
     ]
    },
    {
     "name": "stdout",
     "output_type": "stream",
     "text": [
      "\r",
      "140/140 [==============================] - 0s 144us/sample - loss: 1.0552 - acc: 0.8286 - val_loss: 1.7349 - val_acc: 0.6260\n"
     ]
    },
    {
     "name": "stdout",
     "output_type": "stream",
     "text": [
      "Epoch 71/2000\n"
     ]
    },
    {
     "name": "stdout",
     "output_type": "stream",
     "text": [
      "\r",
      "140/140 [==============================] - 0s 144us/sample - loss: 0.9865 - acc: 0.8500 - val_loss: 1.7352 - val_acc: 0.6180\n"
     ]
    },
    {
     "name": "stdout",
     "output_type": "stream",
     "text": [
      "Epoch 72/2000\n"
     ]
    },
    {
     "name": "stdout",
     "output_type": "stream",
     "text": [
      "\r",
      "140/140 [==============================] - 0s 141us/sample - loss: 0.9978 - acc: 0.8929 - val_loss: 1.7477 - val_acc: 0.6120\n"
     ]
    },
    {
     "name": "stdout",
     "output_type": "stream",
     "text": [
      "Epoch 73/2000\n"
     ]
    },
    {
     "name": "stdout",
     "output_type": "stream",
     "text": [
      "\r",
      "140/140 [==============================] - 0s 140us/sample - loss: 0.9465 - acc: 0.8857 - val_loss: 1.7577 - val_acc: 0.6140\n"
     ]
    },
    {
     "name": "stdout",
     "output_type": "stream",
     "text": [
      "Epoch 74/2000\n"
     ]
    },
    {
     "name": "stdout",
     "output_type": "stream",
     "text": [
      "\r",
      "140/140 [==============================] - 0s 138us/sample - loss: 0.9665 - acc: 0.8786 - val_loss: 1.7729 - val_acc: 0.5880\n"
     ]
    },
    {
     "name": "stdout",
     "output_type": "stream",
     "text": [
      "Epoch 75/2000\n"
     ]
    },
    {
     "name": "stdout",
     "output_type": "stream",
     "text": [
      "\r",
      "140/140 [==============================] - 0s 148us/sample - loss: 0.9533 - acc: 0.8786 - val_loss: 1.7853 - val_acc: 0.5820\n"
     ]
    },
    {
     "name": "stdout",
     "output_type": "stream",
     "text": [
      "Epoch 76/2000\n"
     ]
    },
    {
     "name": "stdout",
     "output_type": "stream",
     "text": [
      "\r",
      "140/140 [==============================] - 0s 157us/sample - loss: 0.9798 - acc: 0.8786 - val_loss: 1.7917 - val_acc: 0.5800\n"
     ]
    },
    {
     "name": "stdout",
     "output_type": "stream",
     "text": [
      "Epoch 77/2000\n"
     ]
    },
    {
     "name": "stdout",
     "output_type": "stream",
     "text": [
      "\r",
      "140/140 [==============================] - 0s 150us/sample - loss: 0.9632 - acc: 0.8857 - val_loss: 1.7957 - val_acc: 0.5780\n"
     ]
    },
    {
     "name": "stdout",
     "output_type": "stream",
     "text": [
      "Epoch 78/2000\n"
     ]
    },
    {
     "name": "stdout",
     "output_type": "stream",
     "text": [
      "\r",
      "140/140 [==============================] - 0s 152us/sample - loss: 0.9493 - acc: 0.8857 - val_loss: 1.8022 - val_acc: 0.5820\n"
>>>>>>> 6b23eca4
     ]
    }
   ],
   "source": [
    "es_callback = EarlyStopping(\n",
    "    monitor=\"val_acc\", patience=50\n",
    ")  # patience is the number of epochs to wait before early stopping in case of no further improvement\n",
    "\n",
    "mc_callback = ModelCheckpoint(\n",
    "    \"logs/best_fc_model.h5\",\n",
    "    monitor=\"val_acc\",\n",
    "    save_best_only=True,\n",
    "    save_weights_only=True,\n",
    ")\n",
    "\n",
    "history = fully_connected_model.fit(\n",
    "    X_train,\n",
    "    train_targets,\n",
    "    validation_data=(X_val, val_targets),\n",
    "    epochs=2000,\n",
    "    batch_size=200,\n",
    "    shuffle=True,  # we can shuffle the data here as\n",
    "    callbacks=[es_callback, mc_callback],\n",
    ")  # we're only working with node features"
   ]
  },
  {
   "cell_type": "markdown",
   "metadata": {},
   "source": [
    "By itself the fully connected model only gets ~60% accuracy on the test set."
   ]
  },
  {
   "cell_type": "code",
   "execution_count": 32,
   "metadata": {},
   "outputs": [
    {
     "name": "stdout",
     "output_type": "stream",
     "text": [
      "2068/1 - 0s - loss: 1.7539 - acc: 0.5856\n"
     ]
    },
    {
     "name": "stdout",
     "output_type": "stream",
     "text": [
      "\n",
      "Test Set Metrics:\n",
      "\tloss: 1.8828\n",
      "\tacc: 0.5856\n"
     ]
    }
   ],
   "source": [
    "X_test = test_data[feature_names].values.astype(np.float32)\n",
    "\n",
    "fully_connected_model.load_weights(\"logs/best_fc_model.h5\")\n",
    "test_metrics = fully_connected_model.evaluate(X_test, test_targets, verbose=2)\n",
    "print(\"\\nTest Set Metrics:\")\n",
    "for name, val in zip(fully_connected_model.metrics_names, test_metrics):\n",
    "    print(\"\\t{}: {:0.4f}\".format(name, val))"
   ]
  },
  {
   "cell_type": "markdown",
   "metadata": {},
   "source": [
    "Now we propogate the fully connected network - no extra training required and we can re-use the APPNP object we've already created. First we create an intermediate fully connected model without the softmax layer, this is to avoid propagating the softmax layer which may cause issues with further training. We then propagate this intermediate network."
   ]
  },
  {
   "cell_type": "code",
   "execution_count": 33,
   "metadata": {},
   "outputs": [],
   "source": [
    "intermediate_model = Model(\n",
    "    inputs=fully_connected_model.inputs, outputs=fully_connected_model.layers[-2].output\n",
    ")\n",
    "\n",
    "x_inp, x_out = appnp.propagate_model(intermediate_model)\n",
    "predictions = keras.layers.Softmax()(x_out)\n",
    "\n",
    "propagated_model = keras.models.Model(inputs=x_inp, outputs=predictions)\n",
    "propagated_model.compile(\n",
    "    loss=\"categorical_crossentropy\",\n",
    "    metrics=[\"acc\"],\n",
    "    optimizer=keras.optimizers.Adam(lr=0.01),\n",
    ")"
   ]
  },
  {
   "cell_type": "markdown",
   "metadata": {},
   "source": [
    "Our accuracy is better than the fully connected network by itself but less than end-to-end trained PPNP and APPNP. \n",
    "\n",
    "Note that this is partially because 140 data points isn't sufficient for the fully connected model to achieve optimal performance. As the number of training nodes increases the perfomance gap shrinks. "
   ]
  },
  {
   "cell_type": "code",
   "execution_count": 34,
   "metadata": {},
   "outputs": [
    {
     "name": "stdout",
     "output_type": "stream",
     "text": [
      "\n",
      "Test Set Metrics:\n",
      "\tloss: 1.6962\n",
      "\tacc: 0.6992\n"
     ]
    }
   ],
   "source": [
    "test_metrics = propagated_model.evaluate_generator(test_gen)\n",
    "print(\"\\nTest Set Metrics:\")\n",
    "for name, val in zip(propagated_model.metrics_names, test_metrics):\n",
    "    print(\"\\t{}: {:0.4f}\".format(name, val))"
   ]
  },
  {
   "cell_type": "markdown",
   "metadata": {},
   "source": [
    "### Making predictions with the model"
   ]
  },
  {
   "cell_type": "markdown",
   "metadata": {},
   "source": [
    "Now let's get the predictions for all nodes."
   ]
  },
  {
   "cell_type": "code",
   "execution_count": 35,
   "metadata": {},
   "outputs": [],
   "source": [
    "all_nodes = node_data.index\n",
    "all_gen = generator.flow(all_nodes)\n",
    "all_predictions = propagated_model.predict_generator(all_gen)"
   ]
  },
  {
   "cell_type": "markdown",
   "metadata": {},
   "source": [
    "These predictions will be the output of the softmax layer, so to get final categories we'll use the `inverse_transform` method of our target attribute specifcation to turn these values back to the original categories."
   ]
  },
  {
   "cell_type": "markdown",
   "metadata": {},
   "source": [
    "Note that for full-batch methods the batch size is 1 and the predictions have shape $(1, N_{nodes}, N_{classes})$ so we remove the batch dimension to obtain predictions of shape $(N_{nodes}, N_{classes})$ using the NumPy `squeeze` method."
   ]
  },
  {
   "cell_type": "code",
   "execution_count": 36,
   "metadata": {},
   "outputs": [],
   "source": [
    "node_predictions = target_encoding.inverse_transform(all_predictions.squeeze())"
   ]
  },
  {
   "cell_type": "markdown",
   "metadata": {},
   "source": [
    "Let's have a look at a few predictions after training the model:"
   ]
  },
  {
   "cell_type": "code",
   "execution_count": 37,
   "metadata": {},
   "outputs": [
    {
     "data": {
      "text/html": [
       "<div>\n",
       "<style scoped>\n",
       "    .dataframe tbody tr th:only-of-type {\n",
       "        vertical-align: middle;\n",
       "    }\n",
       "\n",
       "    .dataframe tbody tr th {\n",
       "        vertical-align: top;\n",
       "    }\n",
       "\n",
       "    .dataframe thead th {\n",
       "        text-align: right;\n",
       "    }\n",
       "</style>\n",
       "<table border=\"1\" class=\"dataframe\">\n",
       "  <thead>\n",
       "    <tr style=\"text-align: right;\">\n",
       "      <th></th>\n",
       "      <th>Predicted</th>\n",
       "      <th>True</th>\n",
       "    </tr>\n",
       "  </thead>\n",
       "  <tbody>\n",
       "    <tr>\n",
       "      <th>31336</th>\n",
       "      <td>subject=Neural_Networks</td>\n",
       "      <td>Neural_Networks</td>\n",
       "    </tr>\n",
       "    <tr>\n",
       "      <th>1061127</th>\n",
       "      <td>subject=Theory</td>\n",
       "      <td>Rule_Learning</td>\n",
       "    </tr>\n",
       "    <tr>\n",
       "      <th>1106406</th>\n",
       "      <td>subject=Reinforcement_Learning</td>\n",
       "      <td>Reinforcement_Learning</td>\n",
       "    </tr>\n",
       "    <tr>\n",
       "      <th>13195</th>\n",
       "      <td>subject=Reinforcement_Learning</td>\n",
       "      <td>Reinforcement_Learning</td>\n",
       "    </tr>\n",
       "    <tr>\n",
       "      <th>37879</th>\n",
       "      <td>subject=Probabilistic_Methods</td>\n",
       "      <td>Probabilistic_Methods</td>\n",
       "    </tr>\n",
       "    <tr>\n",
       "      <th>1126012</th>\n",
       "      <td>subject=Probabilistic_Methods</td>\n",
       "      <td>Probabilistic_Methods</td>\n",
       "    </tr>\n",
       "    <tr>\n",
       "      <th>1107140</th>\n",
       "      <td>subject=Neural_Networks</td>\n",
       "      <td>Theory</td>\n",
       "    </tr>\n",
       "    <tr>\n",
       "      <th>1102850</th>\n",
       "      <td>subject=Neural_Networks</td>\n",
       "      <td>Neural_Networks</td>\n",
       "    </tr>\n",
       "    <tr>\n",
       "      <th>31349</th>\n",
       "      <td>subject=Neural_Networks</td>\n",
       "      <td>Neural_Networks</td>\n",
       "    </tr>\n",
       "    <tr>\n",
       "      <th>1106418</th>\n",
       "      <td>subject=Theory</td>\n",
       "      <td>Theory</td>\n",
       "    </tr>\n",
       "    <tr>\n",
       "      <th>1123188</th>\n",
       "      <td>subject=Neural_Networks</td>\n",
       "      <td>Neural_Networks</td>\n",
       "    </tr>\n",
       "    <tr>\n",
       "      <th>1128990</th>\n",
       "      <td>subject=Genetic_Algorithms</td>\n",
       "      <td>Genetic_Algorithms</td>\n",
       "    </tr>\n",
       "    <tr>\n",
       "      <th>109323</th>\n",
       "      <td>subject=Probabilistic_Methods</td>\n",
       "      <td>Probabilistic_Methods</td>\n",
       "    </tr>\n",
       "    <tr>\n",
       "      <th>217139</th>\n",
       "      <td>subject=Theory</td>\n",
       "      <td>Case_Based</td>\n",
       "    </tr>\n",
       "    <tr>\n",
       "      <th>31353</th>\n",
       "      <td>subject=Neural_Networks</td>\n",
       "      <td>Neural_Networks</td>\n",
       "    </tr>\n",
       "    <tr>\n",
       "      <th>32083</th>\n",
       "      <td>subject=Neural_Networks</td>\n",
       "      <td>Neural_Networks</td>\n",
       "    </tr>\n",
       "    <tr>\n",
       "      <th>1126029</th>\n",
       "      <td>subject=Neural_Networks</td>\n",
       "      <td>Reinforcement_Learning</td>\n",
       "    </tr>\n",
       "    <tr>\n",
       "      <th>1118017</th>\n",
       "      <td>subject=Neural_Networks</td>\n",
       "      <td>Neural_Networks</td>\n",
       "    </tr>\n",
       "    <tr>\n",
       "      <th>49482</th>\n",
       "      <td>subject=Neural_Networks</td>\n",
       "      <td>Neural_Networks</td>\n",
       "    </tr>\n",
       "    <tr>\n",
       "      <th>753265</th>\n",
       "      <td>subject=Neural_Networks</td>\n",
       "      <td>Neural_Networks</td>\n",
       "    </tr>\n",
       "  </tbody>\n",
       "</table>\n",
       "</div>"
      ],
      "text/plain": [
       "                              Predicted                    True\n",
       "31336           subject=Neural_Networks         Neural_Networks\n",
       "1061127                  subject=Theory           Rule_Learning\n",
       "1106406  subject=Reinforcement_Learning  Reinforcement_Learning\n",
       "13195    subject=Reinforcement_Learning  Reinforcement_Learning\n",
       "37879     subject=Probabilistic_Methods   Probabilistic_Methods\n",
       "1126012   subject=Probabilistic_Methods   Probabilistic_Methods\n",
       "1107140         subject=Neural_Networks                  Theory\n",
       "1102850         subject=Neural_Networks         Neural_Networks\n",
       "31349           subject=Neural_Networks         Neural_Networks\n",
       "1106418                  subject=Theory                  Theory\n",
       "1123188         subject=Neural_Networks         Neural_Networks\n",
       "1128990      subject=Genetic_Algorithms      Genetic_Algorithms\n",
       "109323    subject=Probabilistic_Methods   Probabilistic_Methods\n",
       "217139                   subject=Theory              Case_Based\n",
       "31353           subject=Neural_Networks         Neural_Networks\n",
       "32083           subject=Neural_Networks         Neural_Networks\n",
       "1126029         subject=Neural_Networks  Reinforcement_Learning\n",
       "1118017         subject=Neural_Networks         Neural_Networks\n",
       "49482           subject=Neural_Networks         Neural_Networks\n",
       "753265          subject=Neural_Networks         Neural_Networks"
      ]
     },
     "execution_count": 37,
     "metadata": {},
     "output_type": "execute_result"
    }
   ],
   "source": [
    "results = pd.DataFrame(node_predictions, index=all_nodes).idxmax(axis=1)\n",
    "df = pd.DataFrame({\"Predicted\": results, \"True\": node_data[\"subject\"]})\n",
    "df.head(20)"
   ]
  },
  {
   "cell_type": "markdown",
   "metadata": {},
   "source": [
    "Now we have an accurate model that can handle large graphs."
   ]
  }
 ],
 "metadata": {
  "kernelspec": {
   "display_name": "Python 3",
   "language": "python",
   "name": "python3"
  },
  "language_info": {
   "codemirror_mode": {
    "name": "ipython",
    "version": 3
   },
   "file_extension": ".py",
   "mimetype": "text/x-python",
   "name": "python",
   "nbconvert_exporter": "python",
   "pygments_lexer": "ipython3",
   "version": "3.7.4"
  }
 },
 "nbformat": 4,
 "nbformat_minor": 4
}<|MERGE_RESOLUTION|>--- conflicted
+++ resolved
@@ -499,1202 +499,164 @@
      "output_type": "stream",
      "text": [
       "Epoch 1/80\n",
-      "WARNING:tensorflow:From /Users/doc019/.envs/tf2/lib/python3.7/site-packages/tensorflow_core/python/ops/array_grad.py:502: _EagerTensorBase.cpu (from tensorflow.python.framework.ops) is deprecated and will be removed in a future version.\n",
-      "Instructions for updating:\n",
-      "Use tf.identity instead.\n"
-     ]
-    },
-    {
-     "name": "stdout",
-     "output_type": "stream",
-     "text": [
-      "1/1 - 0s - loss: 2.1599 - acc: 0.0929 - val_loss: 2.0875 - val_acc: 0.3020\n"
-     ]
-    },
-    {
-     "name": "stdout",
-     "output_type": "stream",
-     "text": [
-      "Epoch 2/80\n"
-     ]
-    },
-    {
-     "name": "stdout",
-     "output_type": "stream",
-     "text": [
-      "1/1 - 0s - loss: 2.0729 - acc: 0.2929 - val_loss: 2.0289 - val_acc: 0.3020\n"
-     ]
-<<<<<<< HEAD
-    }
-   ],
-   "source": [
-    "test_metrics = ppnp_model.evaluate_generator(test_gen)\n",
-    "print(\"\\nTest Set Metrics:\")\n",
-    "for name, val in zip(ppnp_model.metrics_names, test_metrics):\n",
-    "    print(\"\\t{}: {:0.4f}\".format(name, val))"
-   ]
-  },
-  {
-   "cell_type": "markdown",
-   "metadata": {},
-   "source": [
-    "## Using the Approximate PPNP Model\n",
-    "\n",
-    "Lets repeat the training and testing steps with the APPNP model using the same dataset. The downside of the PPNP is that you have to invert the adjacency matrix - which is time inneficient for large graphs - and store that invert matrix - which is space innefficient. The approximate model avoids this issue by using a clever mathematical trick. \n",
-    "\n",
-    "The APPNP model uses the normalized graph Laplacian. To get the normalized graph Laplacian we create a new `FullBatchNodeGenerator` and set `method=\"gcn\"`. We have the option of choosing `sparse=True` or `sparse=False` but will use `sparse=True` for memory efficiency."
-   ]
-  },
-  {
-   "cell_type": "code",
-   "execution_count": 27,
-   "metadata": {},
-   "outputs": [],
-   "source": [
-    "generator = FullBatchNodeGenerator(G, method=\"gcn\", sparse=True)\n",
-    "\n",
-    "train_gen = generator.flow(train_data.index, train_targets)\n",
-    "val_gen = generator.flow(val_data.index, val_targets)\n",
-    "test_gen = generator.flow(test_data.index, test_targets)\n",
-    "\n",
-    "appnp = APPNP(\n",
-    "    layer_sizes=[64, 64, train_targets.shape[-1]],\n",
-    "    activations=[\"relu\", \"relu\", \"relu\"],\n",
-    "    bias=True,\n",
-    "    generator=generator,\n",
-    "    teleport_probability=0.1,\n",
-    "    dropout=0.5,\n",
-    "    kernel_regularizer=keras.regularizers.l2(0.001),\n",
-    ")\n",
-    "\n",
-    "x_inp, x_out = appnp.node_model()\n",
-    "predictions = keras.layers.Softmax()(x_out)\n",
-    "\n",
-    "appnp_model = keras.models.Model(inputs=x_inp, outputs=predictions)\n",
-    "appnp_model.compile(\n",
-    "    loss=\"categorical_crossentropy\",\n",
-    "    metrics=[\"acc\"],\n",
-    "    optimizer=keras.optimizers.Adam(lr=0.01),\n",
-    ")\n",
-    "\n",
-    "es_callback = EarlyStopping(\n",
-    "    monitor=\"val_acc\", patience=50\n",
-    ")  # patience is the number of epochs to wait before early stopping in case of no further improvement\n",
-    "\n",
-    "mc_callback = ModelCheckpoint(\n",
-    "    \"logs/best_appnp_model.h5\",\n",
-    "    monitor=\"val_acc\",\n",
-    "    save_best_only=True,\n",
-    "    save_weights_only=True,\n",
-    ")\n",
-    "\n",
-    "history = appnp_model.fit_generator(\n",
-    "    train_gen,\n",
-    "    epochs=120,\n",
-    "    validation_data=val_gen,\n",
-    "    verbose=2,\n",
-    "    shuffle=False,  # this should be False, since shuffling data means shuffling the whole graph\n",
-    "    callbacks=[es_callback, mc_callback],\n",
-    ")"
-   ]
-  },
-  {
-   "cell_type": "code",
-   "execution_count": 28,
-   "metadata": {},
-   "outputs": [
-=======
-    },
->>>>>>> 6b23eca4
-    {
-     "name": "stdout",
-     "output_type": "stream",
-     "text": [
-      "Epoch 3/80\n"
-     ]
-    },
-    {
-     "name": "stdout",
-     "output_type": "stream",
-     "text": [
-      "1/1 - 0s - loss: 2.0044 - acc: 0.2929 - val_loss: 1.9817 - val_acc: 0.3020\n"
-     ]
-    },
-    {
-     "name": "stdout",
-     "output_type": "stream",
-     "text": [
-      "Epoch 4/80\n"
-     ]
-    },
-    {
-     "name": "stdout",
-     "output_type": "stream",
-     "text": [
-      "1/1 - 0s - loss: 1.9740 - acc: 0.3000 - val_loss: 1.9448 - val_acc: 0.3020\n"
-     ]
-    },
-    {
-     "name": "stdout",
-     "output_type": "stream",
-     "text": [
-      "Epoch 5/80\n"
-     ]
-    },
-    {
-     "name": "stdout",
-     "output_type": "stream",
-     "text": [
-      "1/1 - 0s - loss: 1.9435 - acc: 0.2929 - val_loss: 1.8980 - val_acc: 0.3020\n"
-     ]
-    },
-    {
-     "name": "stdout",
-     "output_type": "stream",
-     "text": [
-      "Epoch 6/80\n"
-     ]
-    },
-    {
-     "name": "stdout",
-     "output_type": "stream",
-     "text": [
-      "1/1 - 0s - loss: 1.8911 - acc: 0.3071 - val_loss: 1.8500 - val_acc: 0.3020\n"
-     ]
-    },
-    {
-     "name": "stdout",
-     "output_type": "stream",
-     "text": [
-      "Epoch 7/80\n"
-     ]
-    },
-    {
-     "name": "stdout",
-     "output_type": "stream",
-     "text": [
-      "1/1 - 0s - loss: 1.9128 - acc: 0.3071 - val_loss: 1.8064 - val_acc: 0.3940\n"
-     ]
-    },
-    {
-     "name": "stdout",
-     "output_type": "stream",
-     "text": [
-      "Epoch 8/80\n"
-     ]
-    },
-    {
-     "name": "stdout",
-     "output_type": "stream",
-     "text": [
-      "1/1 - 0s - loss: 1.8352 - acc: 0.3143 - val_loss: 1.7619 - val_acc: 0.4980\n"
-     ]
-    },
-    {
-     "name": "stdout",
-     "output_type": "stream",
-     "text": [
-      "Epoch 9/80\n"
-     ]
-    },
-    {
-     "name": "stdout",
-     "output_type": "stream",
-     "text": [
-      "1/1 - 0s - loss: 1.7459 - acc: 0.4571 - val_loss: 1.7043 - val_acc: 0.5540\n"
-     ]
-    },
-    {
-     "name": "stdout",
-     "output_type": "stream",
-     "text": [
-      "Epoch 10/80\n"
-     ]
-    },
-    {
-     "name": "stdout",
-     "output_type": "stream",
-     "text": [
-      "1/1 - 0s - loss: 1.7510 - acc: 0.4429 - val_loss: 1.6316 - val_acc: 0.5800\n"
-     ]
-    },
-    {
-     "name": "stdout",
-     "output_type": "stream",
-     "text": [
-      "Epoch 11/80\n"
-     ]
-    },
-    {
-     "name": "stdout",
-     "output_type": "stream",
-     "text": [
-      "1/1 - 0s - loss: 1.6374 - acc: 0.5000 - val_loss: 1.5465 - val_acc: 0.5980\n"
-     ]
-    },
-    {
-     "name": "stdout",
-     "output_type": "stream",
-     "text": [
-      "Epoch 12/80\n"
-     ]
-    },
-    {
-     "name": "stdout",
-     "output_type": "stream",
-     "text": [
-      "1/1 - 0s - loss: 1.6044 - acc: 0.5000 - val_loss: 1.4637 - val_acc: 0.5940\n"
-     ]
-    },
-    {
-     "name": "stdout",
-     "output_type": "stream",
-     "text": [
-      "Epoch 13/80\n"
-     ]
-    },
-    {
-     "name": "stdout",
-     "output_type": "stream",
-     "text": [
-      "1/1 - 0s - loss: 1.5055 - acc: 0.5714 - val_loss: 1.3875 - val_acc: 0.5980\n"
-     ]
-    },
-    {
-     "name": "stdout",
-     "output_type": "stream",
-     "text": [
-      "Epoch 14/80\n"
-     ]
-    },
-    {
-     "name": "stdout",
-     "output_type": "stream",
-     "text": [
-      "1/1 - 0s - loss: 1.4694 - acc: 0.5714 - val_loss: 1.3166 - val_acc: 0.6520\n"
-     ]
-    },
-    {
-     "name": "stdout",
-     "output_type": "stream",
-     "text": [
-      "Epoch 15/80\n"
-     ]
-    },
-    {
-     "name": "stdout",
-     "output_type": "stream",
-     "text": [
-      "1/1 - 0s - loss: 1.4645 - acc: 0.5214 - val_loss: 1.2547 - val_acc: 0.6940\n"
-     ]
-    },
-    {
-     "name": "stdout",
-     "output_type": "stream",
-     "text": [
-      "Epoch 16/80\n"
-     ]
-    },
-    {
-     "name": "stdout",
-     "output_type": "stream",
-     "text": [
-      "1/1 - 0s - loss: 1.3094 - acc: 0.6214 - val_loss: 1.2062 - val_acc: 0.7160\n"
-     ]
-    },
-    {
-     "name": "stdout",
-     "output_type": "stream",
-     "text": [
-      "Epoch 17/80\n"
-     ]
-    },
-    {
-     "name": "stdout",
-     "output_type": "stream",
-     "text": [
-      "1/1 - 0s - loss: 1.3256 - acc: 0.6214 - val_loss: 1.1758 - val_acc: 0.7320\n"
-     ]
-    },
-    {
-     "name": "stdout",
-     "output_type": "stream",
-     "text": [
-      "Epoch 18/80\n"
-     ]
-    },
-    {
-     "name": "stdout",
-     "output_type": "stream",
-     "text": [
-      "1/1 - 0s - loss: 1.1683 - acc: 0.6857 - val_loss: 1.1537 - val_acc: 0.7260\n"
-     ]
-    },
-    {
-     "name": "stdout",
-     "output_type": "stream",
-     "text": [
-      "Epoch 19/80\n"
-     ]
-    },
-    {
-     "name": "stdout",
-     "output_type": "stream",
-     "text": [
-      "1/1 - 0s - loss: 1.0887 - acc: 0.7000 - val_loss: 1.1347 - val_acc: 0.7320\n"
-     ]
-    },
-    {
-     "name": "stdout",
-     "output_type": "stream",
-     "text": [
-      "Epoch 20/80\n"
-     ]
-    },
-    {
-     "name": "stdout",
-     "output_type": "stream",
-     "text": [
-      "1/1 - 0s - loss: 1.1129 - acc: 0.7143 - val_loss: 1.1092 - val_acc: 0.7400\n"
-     ]
-    },
-    {
-     "name": "stdout",
-     "output_type": "stream",
-     "text": [
-      "Epoch 21/80\n"
-     ]
-    },
-    {
-     "name": "stdout",
-     "output_type": "stream",
-     "text": [
-      "1/1 - 0s - loss: 1.1137 - acc: 0.7500 - val_loss: 1.0891 - val_acc: 0.7460\n"
-     ]
-    },
-    {
-     "name": "stdout",
-     "output_type": "stream",
-     "text": [
-      "Epoch 22/80\n"
-     ]
-    },
-    {
-     "name": "stdout",
-     "output_type": "stream",
-     "text": [
-      "1/1 - 0s - loss: 0.9502 - acc: 0.7786 - val_loss: 1.0789 - val_acc: 0.7620\n"
-     ]
-    },
-    {
-     "name": "stdout",
-     "output_type": "stream",
-     "text": [
-      "Epoch 23/80\n"
-     ]
-    },
-    {
-     "name": "stdout",
-     "output_type": "stream",
-     "text": [
-      "1/1 - 0s - loss: 1.0123 - acc: 0.7571 - val_loss: 1.0595 - val_acc: 0.7740\n"
-     ]
-    },
-    {
-     "name": "stdout",
-     "output_type": "stream",
-     "text": [
-      "Epoch 24/80\n"
-     ]
-    },
-    {
-     "name": "stdout",
-     "output_type": "stream",
-     "text": [
-      "1/1 - 0s - loss: 1.0087 - acc: 0.7357 - val_loss: 1.0430 - val_acc: 0.7840\n"
-     ]
-    },
-    {
-     "name": "stdout",
-     "output_type": "stream",
-     "text": [
-      "Epoch 25/80\n"
-     ]
-    },
-    {
-     "name": "stdout",
-     "output_type": "stream",
-     "text": [
-      "1/1 - 0s - loss: 1.0182 - acc: 0.7714 - val_loss: 1.0376 - val_acc: 0.7860\n"
-     ]
-    },
-    {
-     "name": "stdout",
-     "output_type": "stream",
-     "text": [
-      "Epoch 26/80\n"
-     ]
-    },
-    {
-     "name": "stdout",
-     "output_type": "stream",
-     "text": [
-      "1/1 - 0s - loss: 0.9582 - acc: 0.7643 - val_loss: 1.0433 - val_acc: 0.7960\n"
-     ]
-    },
-    {
-     "name": "stdout",
-     "output_type": "stream",
-     "text": [
-      "Epoch 27/80\n"
-     ]
-    },
-    {
-     "name": "stdout",
-     "output_type": "stream",
-     "text": [
-      "1/1 - 0s - loss: 0.9607 - acc: 0.8000 - val_loss: 1.0343 - val_acc: 0.7840\n"
-     ]
-    },
-    {
-     "name": "stdout",
-     "output_type": "stream",
-     "text": [
-      "Epoch 28/80\n"
-     ]
-    },
-    {
-     "name": "stdout",
-     "output_type": "stream",
-     "text": [
-      "1/1 - 0s - loss: 0.9276 - acc: 0.8071 - val_loss: 1.0314 - val_acc: 0.7720\n"
-     ]
-    },
-    {
-     "name": "stdout",
-     "output_type": "stream",
-     "text": [
-      "Epoch 29/80\n"
-     ]
-    },
-    {
-     "name": "stdout",
-     "output_type": "stream",
-     "text": [
-      "1/1 - 0s - loss: 0.9551 - acc: 0.8000 - val_loss: 1.0383 - val_acc: 0.7700\n"
-     ]
-    },
-    {
-     "name": "stdout",
-     "output_type": "stream",
-     "text": [
-      "Epoch 30/80\n"
-     ]
-    },
-    {
-     "name": "stdout",
-     "output_type": "stream",
-     "text": [
-      "1/1 - 0s - loss: 0.8990 - acc: 0.8000 - val_loss: 1.0472 - val_acc: 0.7680\n"
-     ]
-    },
-    {
-     "name": "stdout",
-     "output_type": "stream",
-     "text": [
-      "Epoch 31/80\n"
-     ]
-    },
-    {
-     "name": "stdout",
-     "output_type": "stream",
-     "text": [
-      "1/1 - 0s - loss: 0.8820 - acc: 0.8143 - val_loss: 1.0538 - val_acc: 0.7740\n"
-     ]
-    },
-    {
-     "name": "stdout",
-     "output_type": "stream",
-     "text": [
-      "Epoch 32/80\n"
-     ]
-    },
-    {
-     "name": "stdout",
-     "output_type": "stream",
-     "text": [
-      "1/1 - 0s - loss: 0.9005 - acc: 0.8143 - val_loss: 1.0441 - val_acc: 0.7700\n"
-     ]
-    },
-    {
-     "name": "stdout",
-     "output_type": "stream",
-     "text": [
-      "Epoch 33/80\n"
-     ]
-    },
-    {
-     "name": "stdout",
-     "output_type": "stream",
-     "text": [
-      "1/1 - 0s - loss: 0.9670 - acc: 0.7857 - val_loss: 1.0319 - val_acc: 0.7700\n"
-     ]
-    },
-    {
-     "name": "stdout",
-     "output_type": "stream",
-     "text": [
-      "Epoch 34/80\n"
-     ]
-    },
-    {
-     "name": "stdout",
-     "output_type": "stream",
-     "text": [
-      "1/1 - 0s - loss: 0.8599 - acc: 0.8500 - val_loss: 1.0115 - val_acc: 0.7700\n"
-     ]
-    },
-    {
-     "name": "stdout",
-     "output_type": "stream",
-     "text": [
-      "Epoch 35/80\n"
-     ]
-    },
-    {
-     "name": "stdout",
-     "output_type": "stream",
-     "text": [
-      "1/1 - 0s - loss: 0.8452 - acc: 0.8357 - val_loss: 0.9817 - val_acc: 0.7760\n"
-     ]
-    },
-    {
-     "name": "stdout",
-     "output_type": "stream",
-     "text": [
-      "Epoch 36/80\n"
-     ]
-    },
-    {
-     "name": "stdout",
-     "output_type": "stream",
-     "text": [
-      "1/1 - 0s - loss: 0.8312 - acc: 0.8357 - val_loss: 0.9644 - val_acc: 0.7800\n"
-     ]
-    },
-    {
-     "name": "stdout",
-     "output_type": "stream",
-     "text": [
-      "Epoch 37/80\n"
-     ]
-    },
-    {
-     "name": "stdout",
-     "output_type": "stream",
-     "text": [
-      "1/1 - 0s - loss: 0.7943 - acc: 0.8500 - val_loss: 0.9724 - val_acc: 0.7800\n"
-     ]
-    },
-    {
-     "name": "stdout",
-     "output_type": "stream",
-     "text": [
-      "Epoch 38/80\n"
-     ]
-    },
-    {
-     "name": "stdout",
-     "output_type": "stream",
-     "text": [
-      "1/1 - 0s - loss: 0.9365 - acc: 0.8214 - val_loss: 0.9778 - val_acc: 0.7780\n"
-     ]
-    },
-    {
-     "name": "stdout",
-     "output_type": "stream",
-     "text": [
-      "Epoch 39/80\n"
-     ]
-    },
-    {
-     "name": "stdout",
-     "output_type": "stream",
-     "text": [
-      "1/1 - 0s - loss: 0.8617 - acc: 0.8214 - val_loss: 0.9711 - val_acc: 0.7840\n"
-     ]
-    },
-    {
-     "name": "stdout",
-     "output_type": "stream",
-     "text": [
-      "Epoch 40/80\n"
-     ]
-    },
-    {
-     "name": "stdout",
-     "output_type": "stream",
-     "text": [
-      "1/1 - 0s - loss: 0.8251 - acc: 0.8071 - val_loss: 0.9640 - val_acc: 0.7840\n"
-     ]
-    },
-    {
-     "name": "stdout",
-     "output_type": "stream",
-     "text": [
-      "Epoch 41/80\n"
-     ]
-    },
-    {
-     "name": "stdout",
-     "output_type": "stream",
-     "text": [
-      "1/1 - 0s - loss: 0.8186 - acc: 0.8571 - val_loss: 0.9728 - val_acc: 0.7820\n"
-     ]
-    },
-    {
-     "name": "stdout",
-     "output_type": "stream",
-     "text": [
-      "Epoch 42/80\n"
-     ]
-    },
-    {
-     "name": "stdout",
-     "output_type": "stream",
-     "text": [
-      "1/1 - 0s - loss: 0.7751 - acc: 0.8500 - val_loss: 0.9932 - val_acc: 0.7800\n"
-     ]
-    },
-    {
-     "name": "stdout",
-     "output_type": "stream",
-     "text": [
-      "Epoch 43/80\n"
-     ]
-    },
-    {
-     "name": "stdout",
-     "output_type": "stream",
-     "text": [
-      "1/1 - 0s - loss: 0.7727 - acc: 0.8500 - val_loss: 1.0128 - val_acc: 0.7820\n"
-     ]
-    },
-    {
-     "name": "stdout",
-     "output_type": "stream",
-     "text": [
-      "Epoch 44/80\n"
-     ]
-    },
-    {
-     "name": "stdout",
-     "output_type": "stream",
-     "text": [
-      "1/1 - 0s - loss: 0.8369 - acc: 0.8429 - val_loss: 1.0134 - val_acc: 0.7820\n"
-     ]
-    },
-    {
-     "name": "stdout",
-     "output_type": "stream",
-     "text": [
-      "Epoch 45/80\n"
-     ]
-    },
-    {
-     "name": "stdout",
-     "output_type": "stream",
-     "text": [
-      "1/1 - 0s - loss: 0.8604 - acc: 0.8143 - val_loss: 0.9930 - val_acc: 0.7760\n"
-     ]
-    },
-    {
-     "name": "stdout",
-     "output_type": "stream",
-     "text": [
-      "Epoch 46/80\n"
-     ]
-    },
-    {
-     "name": "stdout",
-     "output_type": "stream",
-     "text": [
-      "1/1 - 0s - loss: 0.7866 - acc: 0.8286 - val_loss: 0.9742 - val_acc: 0.7820\n"
-     ]
-    },
-    {
-     "name": "stdout",
-     "output_type": "stream",
-     "text": [
-      "Epoch 47/80\n"
-     ]
-    },
-    {
-     "name": "stdout",
-     "output_type": "stream",
-     "text": [
-      "1/1 - 0s - loss: 0.7795 - acc: 0.8571 - val_loss: 0.9660 - val_acc: 0.7860\n"
-     ]
-    },
-    {
-     "name": "stdout",
-     "output_type": "stream",
-     "text": [
-      "Epoch 48/80\n"
-     ]
-    },
-    {
-     "name": "stdout",
-     "output_type": "stream",
-     "text": [
-      "1/1 - 0s - loss: 0.8167 - acc: 0.8214 - val_loss: 0.9593 - val_acc: 0.7880\n"
-     ]
-    },
-    {
-     "name": "stdout",
-     "output_type": "stream",
-     "text": [
-      "Epoch 49/80\n"
-     ]
-    },
-    {
-     "name": "stdout",
-     "output_type": "stream",
-     "text": [
-      "1/1 - 0s - loss: 0.8022 - acc: 0.8357 - val_loss: 0.9590 - val_acc: 0.7860\n"
-     ]
-    },
-    {
-     "name": "stdout",
-     "output_type": "stream",
-     "text": [
-      "Epoch 50/80\n"
-     ]
-    },
-    {
-     "name": "stdout",
-     "output_type": "stream",
-     "text": [
-      "1/1 - 0s - loss: 0.7633 - acc: 0.8286 - val_loss: 0.9644 - val_acc: 0.7820\n"
-     ]
-    },
-    {
-     "name": "stdout",
-     "output_type": "stream",
-     "text": [
-      "Epoch 51/80\n"
-     ]
-    },
-    {
-     "name": "stdout",
-     "output_type": "stream",
-     "text": [
-      "1/1 - 0s - loss: 0.6852 - acc: 0.8714 - val_loss: 0.9684 - val_acc: 0.7820\n"
-     ]
-    },
-    {
-     "name": "stdout",
-     "output_type": "stream",
-     "text": [
-      "Epoch 52/80\n"
-     ]
-    },
-    {
-     "name": "stdout",
-     "output_type": "stream",
-     "text": [
-      "1/1 - 0s - loss: 0.8340 - acc: 0.8286 - val_loss: 0.9713 - val_acc: 0.7800\n"
-     ]
-    },
-    {
-     "name": "stdout",
-     "output_type": "stream",
-     "text": [
-      "Epoch 53/80\n"
-     ]
-    },
-    {
-     "name": "stdout",
-     "output_type": "stream",
-     "text": [
-      "1/1 - 0s - loss: 0.8443 - acc: 0.8214 - val_loss: 0.9769 - val_acc: 0.7900\n"
-     ]
-    },
-    {
-     "name": "stdout",
-     "output_type": "stream",
-     "text": [
-      "Epoch 54/80\n"
-     ]
-    },
-    {
-     "name": "stdout",
-     "output_type": "stream",
-     "text": [
-      "1/1 - 0s - loss: 0.7172 - acc: 0.8429 - val_loss: 0.9850 - val_acc: 0.7840\n"
-     ]
-    },
-    {
-     "name": "stdout",
-     "output_type": "stream",
-     "text": [
-      "Epoch 55/80\n"
-     ]
-    },
-    {
-     "name": "stdout",
-     "output_type": "stream",
-     "text": [
-      "1/1 - 0s - loss: 0.7857 - acc: 0.8643 - val_loss: 0.9908 - val_acc: 0.7860\n"
-     ]
-    },
-    {
-     "name": "stdout",
-     "output_type": "stream",
-     "text": [
-      "Epoch 56/80\n"
-     ]
-    },
-    {
-     "name": "stdout",
-     "output_type": "stream",
-     "text": [
-      "1/1 - 0s - loss: 0.8716 - acc: 0.8143 - val_loss: 0.9983 - val_acc: 0.7880\n"
-     ]
-    },
-    {
-     "name": "stdout",
-     "output_type": "stream",
-     "text": [
-      "Epoch 57/80\n"
-     ]
-    },
-    {
-     "name": "stdout",
-     "output_type": "stream",
-     "text": [
-      "1/1 - 0s - loss: 0.8405 - acc: 0.8143 - val_loss: 0.9929 - val_acc: 0.7900\n"
-     ]
-    },
-    {
-     "name": "stdout",
-     "output_type": "stream",
-     "text": [
-      "Epoch 58/80\n"
-     ]
-    },
-    {
-     "name": "stdout",
-     "output_type": "stream",
-     "text": [
-      "1/1 - 0s - loss: 0.7329 - acc: 0.8643 - val_loss: 0.9807 - val_acc: 0.7840\n"
-     ]
-    },
-    {
-     "name": "stdout",
-     "output_type": "stream",
-     "text": [
-      "Epoch 59/80\n"
-     ]
-    },
-    {
-     "name": "stdout",
-     "output_type": "stream",
-     "text": [
-      "1/1 - 0s - loss: 0.7431 - acc: 0.8929 - val_loss: 0.9720 - val_acc: 0.7700\n"
-     ]
-    },
-    {
-     "name": "stdout",
-     "output_type": "stream",
-     "text": [
-      "Epoch 60/80\n"
-     ]
-    },
-    {
-     "name": "stdout",
-     "output_type": "stream",
-     "text": [
-      "1/1 - 0s - loss: 0.7624 - acc: 0.8429 - val_loss: 0.9630 - val_acc: 0.7800\n"
-     ]
-    },
-    {
-     "name": "stdout",
-     "output_type": "stream",
-     "text": [
-      "Epoch 61/80\n"
-     ]
-    },
-    {
-     "name": "stdout",
-     "output_type": "stream",
-     "text": [
-      "1/1 - 0s - loss: 0.7111 - acc: 0.8714 - val_loss: 0.9588 - val_acc: 0.7800\n"
-     ]
-    },
-    {
-     "name": "stdout",
-     "output_type": "stream",
-     "text": [
-      "Epoch 62/80\n"
-     ]
-    },
-    {
-     "name": "stdout",
-     "output_type": "stream",
-     "text": [
-      "1/1 - 0s - loss: 0.6725 - acc: 0.8857 - val_loss: 0.9548 - val_acc: 0.7800\n"
-     ]
-    },
-    {
-     "name": "stdout",
-     "output_type": "stream",
-     "text": [
-      "Epoch 63/80\n"
-     ]
-    },
-    {
-     "name": "stdout",
-     "output_type": "stream",
-     "text": [
-      "1/1 - 0s - loss: 0.7147 - acc: 0.8571 - val_loss: 0.9537 - val_acc: 0.7840\n"
-     ]
-    },
-    {
-     "name": "stdout",
-     "output_type": "stream",
-     "text": [
-      "Epoch 64/80\n"
-     ]
-    },
-    {
-     "name": "stdout",
-     "output_type": "stream",
-     "text": [
-      "1/1 - 0s - loss: 0.7115 - acc: 0.8714 - val_loss: 0.9520 - val_acc: 0.7860\n"
-     ]
-    },
-    {
-     "name": "stdout",
-     "output_type": "stream",
-     "text": [
-      "Epoch 65/80\n"
-     ]
-    },
-    {
-     "name": "stdout",
-     "output_type": "stream",
-     "text": [
-      "1/1 - 0s - loss: 0.6966 - acc: 0.8643 - val_loss: 0.9535 - val_acc: 0.8000\n"
-     ]
-    },
-    {
-     "name": "stdout",
-     "output_type": "stream",
-     "text": [
-      "Epoch 66/80\n"
-     ]
-    },
-    {
-     "name": "stdout",
-     "output_type": "stream",
-     "text": [
-      "1/1 - 0s - loss: 0.7248 - acc: 0.8643 - val_loss: 0.9520 - val_acc: 0.8060\n"
-     ]
-    },
-    {
-     "name": "stdout",
-     "output_type": "stream",
-     "text": [
-      "Epoch 67/80\n"
-     ]
-    },
-    {
-     "name": "stdout",
-     "output_type": "stream",
-     "text": [
-      "1/1 - 0s - loss: 0.7633 - acc: 0.8214 - val_loss: 0.9521 - val_acc: 0.7980\n"
-     ]
-    },
-    {
-     "name": "stdout",
-     "output_type": "stream",
-     "text": [
-      "Epoch 68/80\n"
-     ]
-    },
-    {
-     "name": "stdout",
-     "output_type": "stream",
-     "text": [
-      "1/1 - 0s - loss: 0.6003 - acc: 0.8857 - val_loss: 0.9563 - val_acc: 0.8020\n"
-     ]
-    },
-    {
-     "name": "stdout",
-     "output_type": "stream",
-     "text": [
-      "Epoch 69/80\n"
-     ]
-    },
-    {
-     "name": "stdout",
-     "output_type": "stream",
-     "text": [
-      "1/1 - 0s - loss: 0.6435 - acc: 0.8714 - val_loss: 0.9592 - val_acc: 0.8200\n"
-     ]
-    },
-    {
-     "name": "stdout",
-     "output_type": "stream",
-     "text": [
-      "Epoch 70/80\n"
-     ]
-    },
-    {
-     "name": "stdout",
-     "output_type": "stream",
-     "text": [
-      "1/1 - 0s - loss: 0.5962 - acc: 0.9071 - val_loss: 0.9577 - val_acc: 0.8240\n"
-     ]
-    },
-    {
-     "name": "stdout",
-     "output_type": "stream",
-     "text": [
-      "Epoch 71/80\n"
-     ]
-    },
-    {
-     "name": "stdout",
-     "output_type": "stream",
-     "text": [
-      "1/1 - 0s - loss: 0.7508 - acc: 0.8643 - val_loss: 0.9514 - val_acc: 0.8300\n"
-     ]
-    },
-    {
-     "name": "stdout",
-     "output_type": "stream",
-     "text": [
-      "Epoch 72/80\n"
-     ]
-    },
-    {
-     "name": "stdout",
-     "output_type": "stream",
-     "text": [
-      "1/1 - 0s - loss: 0.7667 - acc: 0.8500 - val_loss: 0.9442 - val_acc: 0.8280\n"
-     ]
-    },
-    {
-     "name": "stdout",
-     "output_type": "stream",
-     "text": [
-      "Epoch 73/80\n"
-     ]
-    },
-    {
-     "name": "stdout",
-     "output_type": "stream",
-     "text": [
-      "1/1 - 0s - loss: 0.7510 - acc: 0.8714 - val_loss: 0.9344 - val_acc: 0.8180\n"
-     ]
-    },
-    {
-     "name": "stdout",
-     "output_type": "stream",
-     "text": [
-      "Epoch 74/80\n"
-     ]
-    },
-    {
-     "name": "stdout",
-     "output_type": "stream",
-     "text": [
-      "1/1 - 0s - loss: 0.6949 - acc: 0.8786 - val_loss: 0.9287 - val_acc: 0.8200\n"
-     ]
-    },
-    {
-     "name": "stdout",
-     "output_type": "stream",
-     "text": [
-      "Epoch 75/80\n"
-     ]
-    },
-    {
-     "name": "stdout",
-     "output_type": "stream",
-     "text": [
-      "1/1 - 0s - loss: 0.6527 - acc: 0.9143 - val_loss: 0.9273 - val_acc: 0.8160\n"
-     ]
-    },
-    {
-     "name": "stdout",
-     "output_type": "stream",
-     "text": [
-      "Epoch 76/80\n"
-     ]
-    },
-    {
-     "name": "stdout",
-     "output_type": "stream",
-     "text": [
-      "1/1 - 0s - loss: 0.6168 - acc: 0.8929 - val_loss: 0.9322 - val_acc: 0.8040\n"
-     ]
-    },
-    {
-     "name": "stdout",
-     "output_type": "stream",
-     "text": [
-      "Epoch 77/80\n"
-     ]
-    },
-    {
-     "name": "stdout",
-     "output_type": "stream",
-     "text": [
-      "1/1 - 0s - loss: 0.6317 - acc: 0.9000 - val_loss: 0.9461 - val_acc: 0.7920\n"
-     ]
-    },
-    {
-     "name": "stdout",
-     "output_type": "stream",
-     "text": [
-      "Epoch 78/80\n"
-     ]
-    },
-    {
-     "name": "stdout",
-     "output_type": "stream",
-     "text": [
-      "1/1 - 0s - loss: 0.7114 - acc: 0.8643 - val_loss: 0.9651 - val_acc: 0.7880\n"
-     ]
-    },
-    {
-     "name": "stdout",
-     "output_type": "stream",
-     "text": [
-      "Epoch 79/80\n"
-     ]
-    },
-    {
-     "name": "stdout",
-     "output_type": "stream",
-     "text": [
-      "1/1 - 0s - loss: 0.6116 - acc: 0.8786 - val_loss: 0.9693 - val_acc: 0.7960\n"
-     ]
-    },
-    {
-     "name": "stdout",
-     "output_type": "stream",
-     "text": [
-      "Epoch 80/80\n"
-     ]
-    },
-    {
-     "name": "stdout",
-     "output_type": "stream",
-     "text": [
+      "1/1 - 0s - loss: 2.1599 - acc: 0.0929 - val_loss: 2.0875 - val_acc: 0.3020\n",
+      "Epoch 2/80\n",
+      "1/1 - 0s - loss: 2.0729 - acc: 0.2929 - val_loss: 2.0289 - val_acc: 0.3020\n",
+      "Epoch 3/80\n",
+      "1/1 - 0s - loss: 2.0044 - acc: 0.2929 - val_loss: 1.9817 - val_acc: 0.3020\n",
+      "Epoch 4/80\n",
+      "1/1 - 0s - loss: 1.9740 - acc: 0.3000 - val_loss: 1.9448 - val_acc: 0.3020\n",
+      "Epoch 5/80\n",
+      "1/1 - 0s - loss: 1.9435 - acc: 0.2929 - val_loss: 1.8980 - val_acc: 0.3020\n",
+      "Epoch 6/80\n",
+      "1/1 - 0s - loss: 1.8911 - acc: 0.3071 - val_loss: 1.8500 - val_acc: 0.3020\n",
+      "Epoch 7/80\n",
+      "1/1 - 0s - loss: 1.9128 - acc: 0.3071 - val_loss: 1.8064 - val_acc: 0.3940\n",
+      "Epoch 8/80\n",
+      "1/1 - 0s - loss: 1.8352 - acc: 0.3143 - val_loss: 1.7619 - val_acc: 0.4980\n",
+      "Epoch 9/80\n",
+      "1/1 - 0s - loss: 1.7459 - acc: 0.4571 - val_loss: 1.7043 - val_acc: 0.5540\n",
+      "Epoch 10/80\n",
+      "1/1 - 0s - loss: 1.7510 - acc: 0.4429 - val_loss: 1.6316 - val_acc: 0.5800\n",
+      "Epoch 11/80\n",
+      "1/1 - 0s - loss: 1.6374 - acc: 0.5000 - val_loss: 1.5465 - val_acc: 0.5980\n",
+      "Epoch 12/80\n",
+      "1/1 - 0s - loss: 1.6044 - acc: 0.5000 - val_loss: 1.4637 - val_acc: 0.5940\n",
+      "Epoch 13/80\n",
+      "1/1 - 0s - loss: 1.5055 - acc: 0.5714 - val_loss: 1.3875 - val_acc: 0.5980\n",
+      "Epoch 14/80\n",
+      "1/1 - 0s - loss: 1.4694 - acc: 0.5714 - val_loss: 1.3166 - val_acc: 0.6520\n",
+      "Epoch 15/80\n",
+      "1/1 - 0s - loss: 1.4645 - acc: 0.5214 - val_loss: 1.2547 - val_acc: 0.6940\n",
+      "Epoch 16/80\n",
+      "1/1 - 0s - loss: 1.3094 - acc: 0.6214 - val_loss: 1.2062 - val_acc: 0.7160\n",
+      "Epoch 17/80\n",
+      "1/1 - 0s - loss: 1.3256 - acc: 0.6214 - val_loss: 1.1758 - val_acc: 0.7320\n",
+      "Epoch 18/80\n",
+      "1/1 - 0s - loss: 1.1683 - acc: 0.6857 - val_loss: 1.1537 - val_acc: 0.7260\n",
+      "Epoch 19/80\n",
+      "1/1 - 0s - loss: 1.0887 - acc: 0.7000 - val_loss: 1.1347 - val_acc: 0.7320\n",
+      "Epoch 20/80\n",
+      "1/1 - 0s - loss: 1.1129 - acc: 0.7143 - val_loss: 1.1092 - val_acc: 0.7400\n",
+      "Epoch 21/80\n",
+      "1/1 - 0s - loss: 1.1137 - acc: 0.7500 - val_loss: 1.0891 - val_acc: 0.7460\n",
+      "Epoch 22/80\n",
+      "1/1 - 0s - loss: 0.9502 - acc: 0.7786 - val_loss: 1.0789 - val_acc: 0.7620\n",
+      "Epoch 23/80\n",
+      "1/1 - 0s - loss: 1.0123 - acc: 0.7571 - val_loss: 1.0595 - val_acc: 0.7740\n",
+      "Epoch 24/80\n",
+      "1/1 - 0s - loss: 1.0087 - acc: 0.7357 - val_loss: 1.0430 - val_acc: 0.7840\n",
+      "Epoch 25/80\n",
+      "1/1 - 0s - loss: 1.0182 - acc: 0.7714 - val_loss: 1.0376 - val_acc: 0.7860\n",
+      "Epoch 26/80\n",
+      "1/1 - 0s - loss: 0.9582 - acc: 0.7643 - val_loss: 1.0433 - val_acc: 0.7960\n",
+      "Epoch 27/80\n",
+      "1/1 - 0s - loss: 0.9607 - acc: 0.8000 - val_loss: 1.0343 - val_acc: 0.7840\n",
+      "Epoch 28/80\n",
+      "1/1 - 0s - loss: 0.9276 - acc: 0.8071 - val_loss: 1.0314 - val_acc: 0.7720\n",
+      "Epoch 29/80\n",
+      "1/1 - 0s - loss: 0.9551 - acc: 0.8000 - val_loss: 1.0383 - val_acc: 0.7700\n",
+      "Epoch 30/80\n",
+      "1/1 - 0s - loss: 0.8990 - acc: 0.8000 - val_loss: 1.0472 - val_acc: 0.7680\n",
+      "Epoch 31/80\n",
+      "1/1 - 0s - loss: 0.8820 - acc: 0.8143 - val_loss: 1.0538 - val_acc: 0.7740\n",
+      "Epoch 32/80\n",
+      "1/1 - 0s - loss: 0.9005 - acc: 0.8143 - val_loss: 1.0441 - val_acc: 0.7700\n",
+      "Epoch 33/80\n",
+      "1/1 - 0s - loss: 0.9670 - acc: 0.7857 - val_loss: 1.0319 - val_acc: 0.7700\n",
+      "Epoch 34/80\n",
+      "1/1 - 0s - loss: 0.8599 - acc: 0.8500 - val_loss: 1.0115 - val_acc: 0.7700\n",
+      "Epoch 35/80\n",
+      "1/1 - 0s - loss: 0.8452 - acc: 0.8357 - val_loss: 0.9817 - val_acc: 0.7760\n",
+      "Epoch 36/80\n",
+      "1/1 - 0s - loss: 0.8312 - acc: 0.8357 - val_loss: 0.9644 - val_acc: 0.7800\n",
+      "Epoch 37/80\n",
+      "1/1 - 0s - loss: 0.7943 - acc: 0.8500 - val_loss: 0.9724 - val_acc: 0.7800\n",
+      "Epoch 38/80\n",
+      "1/1 - 0s - loss: 0.9365 - acc: 0.8214 - val_loss: 0.9778 - val_acc: 0.7780\n",
+      "Epoch 39/80\n",
+      "1/1 - 0s - loss: 0.8617 - acc: 0.8214 - val_loss: 0.9711 - val_acc: 0.7840\n",
+      "Epoch 40/80\n",
+      "1/1 - 0s - loss: 0.8251 - acc: 0.8071 - val_loss: 0.9640 - val_acc: 0.7840\n",
+      "Epoch 41/80\n",
+      "1/1 - 0s - loss: 0.8186 - acc: 0.8571 - val_loss: 0.9728 - val_acc: 0.7820\n",
+      "Epoch 42/80\n",
+      "1/1 - 0s - loss: 0.7751 - acc: 0.8500 - val_loss: 0.9932 - val_acc: 0.7800\n",
+      "Epoch 43/80\n",
+      "1/1 - 0s - loss: 0.7727 - acc: 0.8500 - val_loss: 1.0128 - val_acc: 0.7820\n",
+      "Epoch 44/80\n",
+      "1/1 - 0s - loss: 0.8369 - acc: 0.8429 - val_loss: 1.0134 - val_acc: 0.7820\n",
+      "Epoch 45/80\n",
+      "1/1 - 0s - loss: 0.8604 - acc: 0.8143 - val_loss: 0.9930 - val_acc: 0.7760\n",
+      "Epoch 46/80\n",
+      "1/1 - 0s - loss: 0.7866 - acc: 0.8286 - val_loss: 0.9742 - val_acc: 0.7820\n",
+      "Epoch 47/80\n",
+      "1/1 - 0s - loss: 0.7795 - acc: 0.8571 - val_loss: 0.9660 - val_acc: 0.7860\n",
+      "Epoch 48/80\n",
+      "1/1 - 0s - loss: 0.8167 - acc: 0.8214 - val_loss: 0.9593 - val_acc: 0.7880\n",
+      "Epoch 49/80\n",
+      "1/1 - 0s - loss: 0.8022 - acc: 0.8357 - val_loss: 0.9590 - val_acc: 0.7860\n",
+      "Epoch 50/80\n",
+      "1/1 - 0s - loss: 0.7633 - acc: 0.8286 - val_loss: 0.9644 - val_acc: 0.7820\n",
+      "Epoch 51/80\n",
+      "1/1 - 0s - loss: 0.6852 - acc: 0.8714 - val_loss: 0.9684 - val_acc: 0.7820\n",
+      "Epoch 52/80\n",
+      "1/1 - 0s - loss: 0.8340 - acc: 0.8286 - val_loss: 0.9713 - val_acc: 0.7800\n",
+      "Epoch 53/80\n",
+      "1/1 - 0s - loss: 0.8443 - acc: 0.8214 - val_loss: 0.9769 - val_acc: 0.7900\n",
+      "Epoch 54/80\n",
+      "1/1 - 0s - loss: 0.7172 - acc: 0.8429 - val_loss: 0.9850 - val_acc: 0.7840\n",
+      "Epoch 55/80\n",
+      "1/1 - 0s - loss: 0.7857 - acc: 0.8643 - val_loss: 0.9908 - val_acc: 0.7860\n",
+      "Epoch 56/80\n",
+      "1/1 - 0s - loss: 0.8716 - acc: 0.8143 - val_loss: 0.9983 - val_acc: 0.7880\n",
+      "Epoch 57/80\n",
+      "1/1 - 0s - loss: 0.8405 - acc: 0.8143 - val_loss: 0.9929 - val_acc: 0.7900\n",
+      "Epoch 58/80\n",
+      "1/1 - 0s - loss: 0.7329 - acc: 0.8643 - val_loss: 0.9807 - val_acc: 0.7840\n",
+      "Epoch 59/80\n",
+      "1/1 - 0s - loss: 0.7431 - acc: 0.8929 - val_loss: 0.9720 - val_acc: 0.7700\n",
+      "Epoch 60/80\n",
+      "1/1 - 0s - loss: 0.7624 - acc: 0.8429 - val_loss: 0.9630 - val_acc: 0.7800\n",
+      "Epoch 61/80\n",
+      "1/1 - 0s - loss: 0.7111 - acc: 0.8714 - val_loss: 0.9588 - val_acc: 0.7800\n",
+      "Epoch 62/80\n",
+      "1/1 - 0s - loss: 0.6725 - acc: 0.8857 - val_loss: 0.9548 - val_acc: 0.7800\n",
+      "Epoch 63/80\n",
+      "1/1 - 0s - loss: 0.7147 - acc: 0.8571 - val_loss: 0.9537 - val_acc: 0.7840\n",
+      "Epoch 64/80\n",
+      "1/1 - 0s - loss: 0.7115 - acc: 0.8714 - val_loss: 0.9520 - val_acc: 0.7860\n",
+      "Epoch 65/80\n",
+      "1/1 - 0s - loss: 0.6966 - acc: 0.8643 - val_loss: 0.9535 - val_acc: 0.8000\n",
+      "Epoch 66/80\n",
+      "1/1 - 0s - loss: 0.7248 - acc: 0.8643 - val_loss: 0.9520 - val_acc: 0.8060\n",
+      "Epoch 67/80\n",
+      "1/1 - 0s - loss: 0.7633 - acc: 0.8214 - val_loss: 0.9521 - val_acc: 0.7980\n",
+      "Epoch 68/80\n",
+      "1/1 - 0s - loss: 0.6003 - acc: 0.8857 - val_loss: 0.9563 - val_acc: 0.8020\n",
+      "Epoch 69/80\n",
+      "1/1 - 0s - loss: 0.6435 - acc: 0.8714 - val_loss: 0.9592 - val_acc: 0.8200\n",
+      "Epoch 70/80\n",
+      "1/1 - 0s - loss: 0.5962 - acc: 0.9071 - val_loss: 0.9577 - val_acc: 0.8240\n",
+      "Epoch 71/80\n",
+      "1/1 - 0s - loss: 0.7508 - acc: 0.8643 - val_loss: 0.9514 - val_acc: 0.8300\n",
+      "Epoch 72/80\n",
+      "1/1 - 0s - loss: 0.7667 - acc: 0.8500 - val_loss: 0.9442 - val_acc: 0.8280\n",
+      "Epoch 73/80\n",
+      "1/1 - 0s - loss: 0.7510 - acc: 0.8714 - val_loss: 0.9344 - val_acc: 0.8180\n",
+      "Epoch 74/80\n",
+      "1/1 - 0s - loss: 0.6949 - acc: 0.8786 - val_loss: 0.9287 - val_acc: 0.8200\n",
+      "Epoch 75/80\n",
+      "1/1 - 0s - loss: 0.6527 - acc: 0.9143 - val_loss: 0.9273 - val_acc: 0.8160\n",
+      "Epoch 76/80\n",
+      "1/1 - 0s - loss: 0.6168 - acc: 0.8929 - val_loss: 0.9322 - val_acc: 0.8040\n",
+      "Epoch 77/80\n",
+      "1/1 - 0s - loss: 0.6317 - acc: 0.9000 - val_loss: 0.9461 - val_acc: 0.7920\n",
+      "Epoch 78/80\n",
+      "1/1 - 0s - loss: 0.7114 - acc: 0.8643 - val_loss: 0.9651 - val_acc: 0.7880\n",
+      "Epoch 79/80\n",
+      "1/1 - 0s - loss: 0.6116 - acc: 0.8786 - val_loss: 0.9693 - val_acc: 0.7960\n",
+      "Epoch 80/80\n",
       "1/1 - 0s - loss: 0.6332 - acc: 0.8786 - val_loss: 0.9705 - val_acc: 0.8180\n"
      ]
     }
@@ -1851,1294 +813,190 @@
      "name": "stdout",
      "output_type": "stream",
      "text": [
-      "Using GCN (local pooling) filters...\n"
-     ]
-    },
-    {
-     "name": "stdout",
-     "output_type": "stream",
-     "text": [
-      "Epoch 1/120\n"
-     ]
-    },
-    {
-     "name": "stdout",
-     "output_type": "stream",
-     "text": [
-      "1/1 - 0s - loss: 2.1413 - acc: 0.1786 - val_loss: 2.0759 - val_acc: 0.3020\n"
-     ]
-    },
-    {
-     "name": "stdout",
-     "output_type": "stream",
-     "text": [
-      "Epoch 2/120\n"
-     ]
-    },
-    {
-     "name": "stdout",
-     "output_type": "stream",
-     "text": [
-      "1/1 - 0s - loss: 2.0987 - acc: 0.2286 - val_loss: 2.0169 - val_acc: 0.3020\n"
-     ]
-    },
-    {
-     "name": "stdout",
-     "output_type": "stream",
-     "text": [
-      "Epoch 3/120\n"
-     ]
-    },
-    {
-     "name": "stdout",
-     "output_type": "stream",
-     "text": [
-      "1/1 - 0s - loss: 2.0216 - acc: 0.3286 - val_loss: 1.9648 - val_acc: 0.3020\n"
-     ]
-    },
-    {
-     "name": "stdout",
-     "output_type": "stream",
-     "text": [
-      "Epoch 4/120\n"
-     ]
-    },
-    {
-     "name": "stdout",
-     "output_type": "stream",
-     "text": [
-      "1/1 - 0s - loss: 1.9878 - acc: 0.2643 - val_loss: 1.9266 - val_acc: 0.3020\n"
-     ]
-    },
-    {
-     "name": "stdout",
-     "output_type": "stream",
-     "text": [
-      "Epoch 5/120\n"
-     ]
-    },
-    {
-     "name": "stdout",
-     "output_type": "stream",
-     "text": [
-      "1/1 - 0s - loss: 1.9891 - acc: 0.2929 - val_loss: 1.9085 - val_acc: 0.3100\n"
-     ]
-    },
-    {
-     "name": "stdout",
-     "output_type": "stream",
-     "text": [
-      "Epoch 6/120\n"
-     ]
-    },
-    {
-     "name": "stdout",
-     "output_type": "stream",
-     "text": [
-      "1/1 - 0s - loss: 1.9280 - acc: 0.3429 - val_loss: 1.8871 - val_acc: 0.4220\n"
-     ]
-    },
-    {
-     "name": "stdout",
-     "output_type": "stream",
-     "text": [
-      "Epoch 7/120\n"
-     ]
-    },
-    {
-     "name": "stdout",
-     "output_type": "stream",
-     "text": [
-      "1/1 - 0s - loss: 1.9102 - acc: 0.3429 - val_loss: 1.8569 - val_acc: 0.4500\n"
-     ]
-    },
-    {
-     "name": "stdout",
-     "output_type": "stream",
-     "text": [
-      "Epoch 8/120\n"
-     ]
-    },
-    {
-     "name": "stdout",
-     "output_type": "stream",
-     "text": [
-      "1/1 - 0s - loss: 1.8720 - acc: 0.3929 - val_loss: 1.8272 - val_acc: 0.4760\n"
-     ]
-    },
-    {
-     "name": "stdout",
-     "output_type": "stream",
-     "text": [
-      "Epoch 9/120\n"
-     ]
-    },
-    {
-     "name": "stdout",
-     "output_type": "stream",
-     "text": [
-      "1/1 - 0s - loss: 1.7714 - acc: 0.4714 - val_loss: 1.7689 - val_acc: 0.5020\n"
-     ]
-    },
-    {
-     "name": "stdout",
-     "output_type": "stream",
-     "text": [
-      "Epoch 10/120\n"
-     ]
-    },
-    {
-     "name": "stdout",
-     "output_type": "stream",
-     "text": [
-      "1/1 - 0s - loss: 1.7883 - acc: 0.4571 - val_loss: 1.6912 - val_acc: 0.5180\n"
-     ]
-    },
-    {
-     "name": "stdout",
-     "output_type": "stream",
-     "text": [
-      "Epoch 11/120\n"
-     ]
-    },
-    {
-     "name": "stdout",
-     "output_type": "stream",
-     "text": [
-      "1/1 - 0s - loss: 1.7303 - acc: 0.4786 - val_loss: 1.6159 - val_acc: 0.5220\n"
-     ]
-    },
-    {
-     "name": "stdout",
-     "output_type": "stream",
-     "text": [
-      "Epoch 12/120\n"
-     ]
-    },
-    {
-     "name": "stdout",
-     "output_type": "stream",
-     "text": [
-      "1/1 - 0s - loss: 1.6284 - acc: 0.4857 - val_loss: 1.5556 - val_acc: 0.5200\n"
-     ]
-    },
-    {
-     "name": "stdout",
-     "output_type": "stream",
-     "text": [
-      "Epoch 13/120\n"
-     ]
-    },
-    {
-     "name": "stdout",
-     "output_type": "stream",
-     "text": [
-      "1/1 - 0s - loss: 1.6096 - acc: 0.4571 - val_loss: 1.4922 - val_acc: 0.5520\n"
-     ]
-    },
-    {
-     "name": "stdout",
-     "output_type": "stream",
-     "text": [
-      "Epoch 14/120\n"
-     ]
-    },
-    {
-     "name": "stdout",
-     "output_type": "stream",
-     "text": [
-      "1/1 - 0s - loss: 1.6457 - acc: 0.4714 - val_loss: 1.4272 - val_acc: 0.6240\n"
-     ]
-    },
-    {
-     "name": "stdout",
-     "output_type": "stream",
-     "text": [
-      "Epoch 15/120\n"
-     ]
-    },
-    {
-     "name": "stdout",
-     "output_type": "stream",
-     "text": [
-      "1/1 - 0s - loss: 1.5663 - acc: 0.5500 - val_loss: 1.3796 - val_acc: 0.6300\n"
-     ]
-    },
-    {
-     "name": "stdout",
-     "output_type": "stream",
-     "text": [
-      "Epoch 16/120\n"
-     ]
-    },
-    {
-     "name": "stdout",
-     "output_type": "stream",
-     "text": [
-      "1/1 - 0s - loss: 1.5120 - acc: 0.5429 - val_loss: 1.3381 - val_acc: 0.6340\n"
-     ]
-    },
-    {
-     "name": "stdout",
-     "output_type": "stream",
-     "text": [
-      "Epoch 17/120\n"
-     ]
-    },
-    {
-     "name": "stdout",
-     "output_type": "stream",
-     "text": [
-      "1/1 - 0s - loss: 1.5045 - acc: 0.5714 - val_loss: 1.3023 - val_acc: 0.6440\n"
-     ]
-    },
-    {
-     "name": "stdout",
-     "output_type": "stream",
-     "text": [
-      "Epoch 18/120\n"
-     ]
-    },
-    {
-     "name": "stdout",
-     "output_type": "stream",
-     "text": [
-      "1/1 - 0s - loss: 1.4460 - acc: 0.5429 - val_loss: 1.2748 - val_acc: 0.7080\n"
-     ]
-    },
-    {
-     "name": "stdout",
-     "output_type": "stream",
-     "text": [
-      "Epoch 19/120\n"
-     ]
-    },
-    {
-     "name": "stdout",
-     "output_type": "stream",
-     "text": [
-      "1/1 - 0s - loss: 1.3942 - acc: 0.6143 - val_loss: 1.2506 - val_acc: 0.7620\n"
-     ]
-    },
-    {
-     "name": "stdout",
-     "output_type": "stream",
-     "text": [
-      "Epoch 20/120\n"
-     ]
-    },
-    {
-     "name": "stdout",
-     "output_type": "stream",
-     "text": [
-      "1/1 - 0s - loss: 1.3666 - acc: 0.6500 - val_loss: 1.2265 - val_acc: 0.7740\n"
-     ]
-    },
-    {
-     "name": "stdout",
-     "output_type": "stream",
-     "text": [
-      "Epoch 21/120\n"
-     ]
-    },
-    {
-     "name": "stdout",
-     "output_type": "stream",
-     "text": [
-      "1/1 - 0s - loss: 1.5152 - acc: 0.6286 - val_loss: 1.2125 - val_acc: 0.7580\n"
-     ]
-    },
-    {
-     "name": "stdout",
-     "output_type": "stream",
-     "text": [
-      "Epoch 22/120\n"
-     ]
-    },
-    {
-     "name": "stdout",
-     "output_type": "stream",
-     "text": [
-      "1/1 - 0s - loss: 1.3239 - acc: 0.6214 - val_loss: 1.1989 - val_acc: 0.7460\n"
-     ]
-    },
-    {
-     "name": "stdout",
-     "output_type": "stream",
-     "text": [
-      "Epoch 23/120\n"
-     ]
-    },
-    {
-     "name": "stdout",
-     "output_type": "stream",
-     "text": [
-      "1/1 - 0s - loss: 1.3540 - acc: 0.6071 - val_loss: 1.1894 - val_acc: 0.7520\n"
-     ]
-    },
-    {
-     "name": "stdout",
-     "output_type": "stream",
-     "text": [
-      "Epoch 24/120\n"
-     ]
-    },
-    {
-     "name": "stdout",
-     "output_type": "stream",
-     "text": [
-      "1/1 - 0s - loss: 1.3109 - acc: 0.6714 - val_loss: 1.1858 - val_acc: 0.7320\n"
-     ]
-    },
-    {
-     "name": "stdout",
-     "output_type": "stream",
-     "text": [
-      "Epoch 25/120\n"
-     ]
-    },
-    {
-     "name": "stdout",
-     "output_type": "stream",
-     "text": [
-      "1/1 - 0s - loss: 1.1982 - acc: 0.7214 - val_loss: 1.1751 - val_acc: 0.7460\n"
-     ]
-    },
-    {
-     "name": "stdout",
-     "output_type": "stream",
-     "text": [
-      "Epoch 26/120\n"
-     ]
-    },
-    {
-     "name": "stdout",
-     "output_type": "stream",
-     "text": [
-      "1/1 - 0s - loss: 1.3504 - acc: 0.6857 - val_loss: 1.1750 - val_acc: 0.7440\n"
-     ]
-    },
-    {
-     "name": "stdout",
-     "output_type": "stream",
-     "text": [
-      "Epoch 27/120\n"
-     ]
-    },
-    {
-     "name": "stdout",
-     "output_type": "stream",
-     "text": [
-      "1/1 - 0s - loss: 1.1799 - acc: 0.7571 - val_loss: 1.1680 - val_acc: 0.7460\n"
-     ]
-    },
-    {
-     "name": "stdout",
-     "output_type": "stream",
-     "text": [
-      "Epoch 28/120\n"
-     ]
-    },
-    {
-     "name": "stdout",
-     "output_type": "stream",
-     "text": [
-      "1/1 - 0s - loss: 1.2975 - acc: 0.6714 - val_loss: 1.1511 - val_acc: 0.7520\n"
-     ]
-    },
-    {
-     "name": "stdout",
-     "output_type": "stream",
-     "text": [
-      "Epoch 29/120\n"
-     ]
-    },
-    {
-     "name": "stdout",
-     "output_type": "stream",
-     "text": [
-      "1/1 - 0s - loss: 1.1338 - acc: 0.7286 - val_loss: 1.1490 - val_acc: 0.7580\n"
-     ]
-    },
-    {
-     "name": "stdout",
-     "output_type": "stream",
-     "text": [
-      "Epoch 30/120\n"
-     ]
-    },
-    {
-     "name": "stdout",
-     "output_type": "stream",
-     "text": [
-      "1/1 - 0s - loss: 1.2208 - acc: 0.7571 - val_loss: 1.1532 - val_acc: 0.7700\n"
-     ]
-    },
-    {
-     "name": "stdout",
-     "output_type": "stream",
-     "text": [
-      "Epoch 31/120\n"
-     ]
-    },
-    {
-     "name": "stdout",
-     "output_type": "stream",
-     "text": [
-      "1/1 - 0s - loss: 1.1607 - acc: 0.7000 - val_loss: 1.1396 - val_acc: 0.7760\n"
-     ]
-    },
-    {
-     "name": "stdout",
-     "output_type": "stream",
-     "text": [
-      "Epoch 32/120\n"
-     ]
-    },
-    {
-     "name": "stdout",
-     "output_type": "stream",
-     "text": [
-      "1/1 - 0s - loss: 1.0924 - acc: 0.7857 - val_loss: 1.1135 - val_acc: 0.7740\n"
-     ]
-    },
-    {
-     "name": "stdout",
-     "output_type": "stream",
-     "text": [
-      "Epoch 33/120\n"
-     ]
-    },
-    {
-     "name": "stdout",
-     "output_type": "stream",
-     "text": [
-      "1/1 - 0s - loss: 1.1024 - acc: 0.7643 - val_loss: 1.0881 - val_acc: 0.7800\n"
-     ]
-    },
-    {
-     "name": "stdout",
-     "output_type": "stream",
-     "text": [
-      "Epoch 34/120\n"
-     ]
-    },
-    {
-     "name": "stdout",
-     "output_type": "stream",
-     "text": [
-      "1/1 - 0s - loss: 1.0162 - acc: 0.8071 - val_loss: 1.0836 - val_acc: 0.7740\n"
-     ]
-    },
-    {
-     "name": "stdout",
-     "output_type": "stream",
-     "text": [
-      "Epoch 35/120\n"
-     ]
-    },
-    {
-     "name": "stdout",
-     "output_type": "stream",
-     "text": [
-      "1/1 - 0s - loss: 1.1178 - acc: 0.7714 - val_loss: 1.0922 - val_acc: 0.7720\n"
-     ]
-    },
-    {
-     "name": "stdout",
-     "output_type": "stream",
-     "text": [
-      "Epoch 36/120\n"
-     ]
-    },
-    {
-     "name": "stdout",
-     "output_type": "stream",
-     "text": [
-      "1/1 - 0s - loss: 1.1809 - acc: 0.7357 - val_loss: 1.0989 - val_acc: 0.7800\n"
-     ]
-    },
-    {
-     "name": "stdout",
-     "output_type": "stream",
-     "text": [
-      "Epoch 37/120\n"
-     ]
-    },
-    {
-     "name": "stdout",
-     "output_type": "stream",
-     "text": [
-      "1/1 - 0s - loss: 1.0587 - acc: 0.7714 - val_loss: 1.0948 - val_acc: 0.7780\n"
-     ]
-    },
-    {
-     "name": "stdout",
-     "output_type": "stream",
-     "text": [
-      "Epoch 38/120\n"
-     ]
-    },
-    {
-     "name": "stdout",
-     "output_type": "stream",
-     "text": [
-      "1/1 - 0s - loss: 0.9302 - acc: 0.7714 - val_loss: 1.0806 - val_acc: 0.7840\n"
-     ]
-    },
-    {
-     "name": "stdout",
-     "output_type": "stream",
-     "text": [
-      "Epoch 39/120\n"
-     ]
-    },
-    {
-     "name": "stdout",
-     "output_type": "stream",
-     "text": [
-      "1/1 - 0s - loss: 1.0706 - acc: 0.8143 - val_loss: 1.0654 - val_acc: 0.7900\n"
-     ]
-    },
-    {
-     "name": "stdout",
-     "output_type": "stream",
-     "text": [
-      "Epoch 40/120\n"
-     ]
-    },
-    {
-     "name": "stdout",
-     "output_type": "stream",
-     "text": [
-      "1/1 - 0s - loss: 0.9658 - acc: 0.7857 - val_loss: 1.0604 - val_acc: 0.7880\n"
-     ]
-    },
-    {
-     "name": "stdout",
-     "output_type": "stream",
-     "text": [
-      "Epoch 41/120\n"
-     ]
-    },
-    {
-     "name": "stdout",
-     "output_type": "stream",
-     "text": [
-      "1/1 - 0s - loss: 0.9261 - acc: 0.8286 - val_loss: 1.0573 - val_acc: 0.7960\n"
-     ]
-    },
-    {
-     "name": "stdout",
-     "output_type": "stream",
-     "text": [
-      "Epoch 42/120\n"
-     ]
-    },
-    {
-     "name": "stdout",
-     "output_type": "stream",
-     "text": [
-      "1/1 - 0s - loss: 1.0579 - acc: 0.7929 - val_loss: 1.0654 - val_acc: 0.7980\n"
-     ]
-    },
-    {
-     "name": "stdout",
-     "output_type": "stream",
-     "text": [
-      "Epoch 43/120\n"
-     ]
-    },
-    {
-     "name": "stdout",
-     "output_type": "stream",
-     "text": [
-      "1/1 - 0s - loss: 0.9831 - acc: 0.8286 - val_loss: 1.0838 - val_acc: 0.7860\n"
-     ]
-    },
-    {
-     "name": "stdout",
-     "output_type": "stream",
-     "text": [
-      "Epoch 44/120\n"
-     ]
-    },
-    {
-     "name": "stdout",
-     "output_type": "stream",
-     "text": [
-      "1/1 - 0s - loss: 1.0107 - acc: 0.7857 - val_loss: 1.0941 - val_acc: 0.7820\n"
-     ]
-    },
-    {
-     "name": "stdout",
-     "output_type": "stream",
-     "text": [
-      "Epoch 45/120\n"
-     ]
-    },
-    {
-     "name": "stdout",
-     "output_type": "stream",
-     "text": [
-      "1/1 - 0s - loss: 1.0830 - acc: 0.7857 - val_loss: 1.0940 - val_acc: 0.7840\n"
-     ]
-    },
-    {
-     "name": "stdout",
-     "output_type": "stream",
-     "text": [
-      "Epoch 46/120\n"
-     ]
-    },
-    {
-     "name": "stdout",
-     "output_type": "stream",
-     "text": [
-      "1/1 - 0s - loss: 0.9700 - acc: 0.8143 - val_loss: 1.0864 - val_acc: 0.7840\n"
-     ]
-    },
-    {
-     "name": "stdout",
-     "output_type": "stream",
-     "text": [
-      "Epoch 47/120\n"
-     ]
-    },
-    {
-     "name": "stdout",
-     "output_type": "stream",
-     "text": [
-      "1/1 - 0s - loss: 0.9382 - acc: 0.8714 - val_loss: 1.0783 - val_acc: 0.7940\n"
-     ]
-    },
-    {
-     "name": "stdout",
-     "output_type": "stream",
-     "text": [
-      "Epoch 48/120\n"
-     ]
-    },
-    {
-     "name": "stdout",
-     "output_type": "stream",
-     "text": [
-      "1/1 - 0s - loss: 0.9849 - acc: 0.8643 - val_loss: 1.0696 - val_acc: 0.7900\n"
-     ]
-    },
-    {
-     "name": "stdout",
-     "output_type": "stream",
-     "text": [
-      "Epoch 49/120\n"
-     ]
-    },
-    {
-     "name": "stdout",
-     "output_type": "stream",
-     "text": [
-      "1/1 - 0s - loss: 1.0407 - acc: 0.8071 - val_loss: 1.0678 - val_acc: 0.7900\n"
-     ]
-    },
-    {
-     "name": "stdout",
-     "output_type": "stream",
-     "text": [
-      "Epoch 50/120\n"
-     ]
-    },
-    {
-     "name": "stdout",
-     "output_type": "stream",
-     "text": [
-      "1/1 - 0s - loss: 0.8427 - acc: 0.8643 - val_loss: 1.0681 - val_acc: 0.7920\n"
-     ]
-    },
-    {
-     "name": "stdout",
-     "output_type": "stream",
-     "text": [
-      "Epoch 51/120\n"
-     ]
-    },
-    {
-     "name": "stdout",
-     "output_type": "stream",
-     "text": [
-      "1/1 - 0s - loss: 0.9414 - acc: 0.8071 - val_loss: 1.0720 - val_acc: 0.7820\n"
-     ]
-    },
-    {
-     "name": "stdout",
-     "output_type": "stream",
-     "text": [
-      "Epoch 52/120\n"
-     ]
-    },
-    {
-     "name": "stdout",
-     "output_type": "stream",
-     "text": [
-      "1/1 - 0s - loss: 0.9693 - acc: 0.8786 - val_loss: 1.0774 - val_acc: 0.7840\n"
-     ]
-    },
-    {
-     "name": "stdout",
-     "output_type": "stream",
-     "text": [
-      "Epoch 53/120\n"
-     ]
-    },
-    {
-     "name": "stdout",
-     "output_type": "stream",
-     "text": [
-      "1/1 - 0s - loss: 0.8644 - acc: 0.8714 - val_loss: 1.0795 - val_acc: 0.7880\n"
-     ]
-    },
-    {
-     "name": "stdout",
-     "output_type": "stream",
-     "text": [
-      "Epoch 54/120\n"
-     ]
-    },
-    {
-     "name": "stdout",
-     "output_type": "stream",
-     "text": [
-      "1/1 - 0s - loss: 1.0187 - acc: 0.8500 - val_loss: 1.0806 - val_acc: 0.7860\n"
-     ]
-    },
-    {
-     "name": "stdout",
-     "output_type": "stream",
-     "text": [
-      "Epoch 55/120\n"
-     ]
-    },
-    {
-     "name": "stdout",
-     "output_type": "stream",
-     "text": [
-      "1/1 - 0s - loss: 0.8931 - acc: 0.8214 - val_loss: 1.0743 - val_acc: 0.7840\n"
-     ]
-    },
-    {
-     "name": "stdout",
-     "output_type": "stream",
-     "text": [
-      "Epoch 56/120\n"
-     ]
-    },
-    {
-     "name": "stdout",
-     "output_type": "stream",
-     "text": [
-      "1/1 - 0s - loss: 0.9598 - acc: 0.8643 - val_loss: 1.0671 - val_acc: 0.7900\n"
-     ]
-    },
-    {
-     "name": "stdout",
-     "output_type": "stream",
-     "text": [
-      "Epoch 57/120\n"
-     ]
-    },
-    {
-     "name": "stdout",
-     "output_type": "stream",
-     "text": [
-      "1/1 - 0s - loss: 0.9073 - acc: 0.8643 - val_loss: 1.0700 - val_acc: 0.7920\n"
-     ]
-    },
-    {
-     "name": "stdout",
-     "output_type": "stream",
-     "text": [
-      "Epoch 58/120\n"
-     ]
-    },
-    {
-     "name": "stdout",
-     "output_type": "stream",
-     "text": [
-      "1/1 - 0s - loss: 0.8692 - acc: 0.8143 - val_loss: 1.0801 - val_acc: 0.7900\n"
-     ]
-    },
-    {
-     "name": "stdout",
-     "output_type": "stream",
-     "text": [
-      "Epoch 59/120\n"
-     ]
-    },
-    {
-     "name": "stdout",
-     "output_type": "stream",
-     "text": [
-      "1/1 - 0s - loss: 0.8511 - acc: 0.8500 - val_loss: 1.0876 - val_acc: 0.7820\n"
-     ]
-    },
-    {
-     "name": "stdout",
-     "output_type": "stream",
-     "text": [
-      "Epoch 60/120\n"
-     ]
-    },
-    {
-     "name": "stdout",
-     "output_type": "stream",
-     "text": [
-      "1/1 - 0s - loss: 0.8888 - acc: 0.8500 - val_loss: 1.0888 - val_acc: 0.7780\n"
-     ]
-    },
-    {
-     "name": "stdout",
-     "output_type": "stream",
-     "text": [
-      "Epoch 61/120\n"
-     ]
-    },
-    {
-     "name": "stdout",
-     "output_type": "stream",
-     "text": [
-      "1/1 - 0s - loss: 1.0101 - acc: 0.8429 - val_loss: 1.0844 - val_acc: 0.7820\n"
-     ]
-    },
-    {
-     "name": "stdout",
-     "output_type": "stream",
-     "text": [
-      "Epoch 62/120\n"
-     ]
-    },
-    {
-     "name": "stdout",
-     "output_type": "stream",
-     "text": [
-      "1/1 - 0s - loss: 0.8652 - acc: 0.8714 - val_loss: 1.0802 - val_acc: 0.7900\n"
-     ]
-    },
-    {
-     "name": "stdout",
-     "output_type": "stream",
-     "text": [
-      "Epoch 63/120\n"
-     ]
-    },
-    {
-     "name": "stdout",
-     "output_type": "stream",
-     "text": [
-      "1/1 - 0s - loss: 0.8459 - acc: 0.8429 - val_loss: 1.0787 - val_acc: 0.7880\n"
-     ]
-    },
-    {
-     "name": "stdout",
-     "output_type": "stream",
-     "text": [
-      "Epoch 64/120\n"
-     ]
-    },
-    {
-     "name": "stdout",
-     "output_type": "stream",
-     "text": [
-      "1/1 - 0s - loss: 0.8942 - acc: 0.8857 - val_loss: 1.0767 - val_acc: 0.7900\n"
-     ]
-    },
-    {
-     "name": "stdout",
-     "output_type": "stream",
-     "text": [
-      "Epoch 65/120\n"
-     ]
-    },
-    {
-     "name": "stdout",
-     "output_type": "stream",
-     "text": [
-      "1/1 - 0s - loss: 0.8255 - acc: 0.8643 - val_loss: 1.0738 - val_acc: 0.7820\n"
-     ]
-    },
-    {
-     "name": "stdout",
-     "output_type": "stream",
-     "text": [
-      "Epoch 66/120\n"
-     ]
-    },
-    {
-     "name": "stdout",
-     "output_type": "stream",
-     "text": [
-      "1/1 - 0s - loss: 0.9278 - acc: 0.8357 - val_loss: 1.0772 - val_acc: 0.7800\n"
-     ]
-    },
-    {
-     "name": "stdout",
-     "output_type": "stream",
-     "text": [
-      "Epoch 67/120\n"
-     ]
-    },
-    {
-     "name": "stdout",
-     "output_type": "stream",
-     "text": [
-      "1/1 - 0s - loss: 0.8461 - acc: 0.8643 - val_loss: 1.0847 - val_acc: 0.7700\n"
-     ]
-    },
-    {
-     "name": "stdout",
-     "output_type": "stream",
-     "text": [
-      "Epoch 68/120\n"
-     ]
-    },
-    {
-     "name": "stdout",
-     "output_type": "stream",
-     "text": [
-      "1/1 - 0s - loss: 0.8514 - acc: 0.8786 - val_loss: 1.0899 - val_acc: 0.7720\n"
-     ]
-    },
-    {
-     "name": "stdout",
-     "output_type": "stream",
-     "text": [
-      "Epoch 69/120\n"
-     ]
-    },
-    {
-     "name": "stdout",
-     "output_type": "stream",
-     "text": [
-      "1/1 - 0s - loss: 0.8200 - acc: 0.8786 - val_loss: 1.0872 - val_acc: 0.7740\n"
-     ]
-    },
-    {
-     "name": "stdout",
-     "output_type": "stream",
-     "text": [
-      "Epoch 70/120\n"
-     ]
-    },
-    {
-     "name": "stdout",
-     "output_type": "stream",
-     "text": [
-      "1/1 - 0s - loss: 0.8675 - acc: 0.8571 - val_loss: 1.0864 - val_acc: 0.7740\n"
-     ]
-    },
-    {
-     "name": "stdout",
-     "output_type": "stream",
-     "text": [
-      "Epoch 71/120\n"
-     ]
-    },
-    {
-     "name": "stdout",
-     "output_type": "stream",
-     "text": [
-      "1/1 - 0s - loss: 0.8834 - acc: 0.8500 - val_loss: 1.0743 - val_acc: 0.7760\n"
-     ]
-    },
-    {
-     "name": "stdout",
-     "output_type": "stream",
-     "text": [
-      "Epoch 72/120\n"
-     ]
-    },
-    {
-     "name": "stdout",
-     "output_type": "stream",
-     "text": [
-      "1/1 - 0s - loss: 1.0193 - acc: 0.8500 - val_loss: 1.0653 - val_acc: 0.7800\n"
-     ]
-    },
-    {
-     "name": "stdout",
-     "output_type": "stream",
-     "text": [
-      "Epoch 73/120\n"
-     ]
-    },
-    {
-     "name": "stdout",
-     "output_type": "stream",
-     "text": [
-      "1/1 - 0s - loss: 0.8550 - acc: 0.8857 - val_loss: 1.0591 - val_acc: 0.7820\n"
-     ]
-    },
-    {
-     "name": "stdout",
-     "output_type": "stream",
-     "text": [
-      "Epoch 74/120\n"
-     ]
-    },
-    {
-     "name": "stdout",
-     "output_type": "stream",
-     "text": [
-      "1/1 - 0s - loss: 0.8386 - acc: 0.8786 - val_loss: 1.0574 - val_acc: 0.7860\n"
-     ]
-    },
-    {
-     "name": "stdout",
-     "output_type": "stream",
-     "text": [
-      "Epoch 75/120\n"
-     ]
-    },
-    {
-     "name": "stdout",
-     "output_type": "stream",
-     "text": [
-      "1/1 - 0s - loss: 0.9507 - acc: 0.8143 - val_loss: 1.0520 - val_acc: 0.7860\n"
-     ]
-    },
-    {
-     "name": "stdout",
-     "output_type": "stream",
-     "text": [
-      "Epoch 76/120\n"
-     ]
-    },
-    {
-     "name": "stdout",
-     "output_type": "stream",
-     "text": [
-      "1/1 - 0s - loss: 0.8325 - acc: 0.8429 - val_loss: 1.0510 - val_acc: 0.7840\n"
-     ]
-    },
-    {
-     "name": "stdout",
-     "output_type": "stream",
-     "text": [
-      "Epoch 77/120\n"
-     ]
-    },
-    {
-     "name": "stdout",
-     "output_type": "stream",
-     "text": [
-      "1/1 - 0s - loss: 0.8678 - acc: 0.8643 - val_loss: 1.0519 - val_acc: 0.7820\n"
-     ]
-    },
-    {
-     "name": "stdout",
-     "output_type": "stream",
-     "text": [
-      "Epoch 78/120\n"
-     ]
-    },
-    {
-     "name": "stdout",
-     "output_type": "stream",
-     "text": [
-      "1/1 - 0s - loss: 0.9469 - acc: 0.8357 - val_loss: 1.0549 - val_acc: 0.7860\n"
-     ]
-    },
-    {
-     "name": "stdout",
-     "output_type": "stream",
-     "text": [
-      "Epoch 79/120\n"
-     ]
-    },
-    {
-     "name": "stdout",
-     "output_type": "stream",
-     "text": [
-      "1/1 - 0s - loss: 0.8085 - acc: 0.8714 - val_loss: 1.0594 - val_acc: 0.7800\n"
-     ]
-    },
-    {
-     "name": "stdout",
-     "output_type": "stream",
-     "text": [
-      "Epoch 80/120\n"
-     ]
-    },
-    {
-     "name": "stdout",
-     "output_type": "stream",
-     "text": [
-      "1/1 - 0s - loss: 0.8615 - acc: 0.8500 - val_loss: 1.0660 - val_acc: 0.7720\n"
-     ]
-    },
-    {
-     "name": "stdout",
-     "output_type": "stream",
-     "text": [
-      "Epoch 81/120\n"
-     ]
-    },
-    {
-     "name": "stdout",
-     "output_type": "stream",
-     "text": [
-      "1/1 - 0s - loss: 0.8518 - acc: 0.8786 - val_loss: 1.0751 - val_acc: 0.7820\n"
-     ]
-    },
-    {
-     "name": "stdout",
-     "output_type": "stream",
-     "text": [
-      "Epoch 82/120\n"
-     ]
-    },
-    {
-     "name": "stdout",
-     "output_type": "stream",
-     "text": [
-      "1/1 - 0s - loss: 0.9459 - acc: 0.8500 - val_loss: 1.0832 - val_acc: 0.7840\n"
-     ]
-    },
-    {
-     "name": "stdout",
-     "output_type": "stream",
-     "text": [
-      "Epoch 83/120\n"
-     ]
-    },
-    {
-     "name": "stdout",
-     "output_type": "stream",
-     "text": [
-      "1/1 - 0s - loss: 0.9023 - acc: 0.8571 - val_loss: 1.0799 - val_acc: 0.7880\n"
-     ]
-    },
-    {
-     "name": "stdout",
-     "output_type": "stream",
-     "text": [
-      "Epoch 84/120\n"
-     ]
-    },
-    {
-     "name": "stdout",
-     "output_type": "stream",
-     "text": [
-      "1/1 - 0s - loss: 0.9139 - acc: 0.8714 - val_loss: 1.0885 - val_acc: 0.7800\n"
-     ]
-    },
-    {
-     "name": "stdout",
-     "output_type": "stream",
-     "text": [
-      "Epoch 85/120\n"
-     ]
-    },
-    {
-     "name": "stdout",
-     "output_type": "stream",
-     "text": [
-      "1/1 - 0s - loss: 0.8655 - acc: 0.8643 - val_loss: 1.0924 - val_acc: 0.7780\n"
-     ]
-    },
-    {
-     "name": "stdout",
-     "output_type": "stream",
-     "text": [
-      "Epoch 86/120\n"
-     ]
-    },
-    {
-     "name": "stdout",
-     "output_type": "stream",
-     "text": [
-      "1/1 - 0s - loss: 0.8874 - acc: 0.8500 - val_loss: 1.0871 - val_acc: 0.7780\n"
-     ]
-    },
-    {
-     "name": "stdout",
-     "output_type": "stream",
-     "text": [
-      "Epoch 87/120\n"
-     ]
-    },
-    {
-     "name": "stdout",
-     "output_type": "stream",
-     "text": [
-      "1/1 - 0s - loss: 0.7991 - acc: 0.8786 - val_loss: 1.0857 - val_acc: 0.7760\n"
-     ]
-    },
-    {
-     "name": "stdout",
-     "output_type": "stream",
-     "text": [
-      "Epoch 88/120\n"
-     ]
-    },
-    {
-     "name": "stdout",
-     "output_type": "stream",
-     "text": [
-      "1/1 - 0s - loss: 1.0519 - acc: 0.8143 - val_loss: 1.0950 - val_acc: 0.7800\n"
-     ]
-    },
-    {
-     "name": "stdout",
-     "output_type": "stream",
-     "text": [
-      "Epoch 89/120\n"
-     ]
-    },
-    {
-     "name": "stdout",
-     "output_type": "stream",
-     "text": [
-      "1/1 - 0s - loss: 0.7790 - acc: 0.9071 - val_loss: 1.1005 - val_acc: 0.7780\n"
-     ]
-    },
-    {
-     "name": "stdout",
-     "output_type": "stream",
-     "text": [
-      "Epoch 90/120\n"
-     ]
-    },
-    {
-     "name": "stdout",
-     "output_type": "stream",
-     "text": [
-      "1/1 - 0s - loss: 0.8279 - acc: 0.8357 - val_loss: 1.1037 - val_acc: 0.7760\n"
-     ]
-    },
-    {
-     "name": "stdout",
-     "output_type": "stream",
-     "text": [
-      "Epoch 91/120\n"
-     ]
-    },
-    {
-     "name": "stdout",
-     "output_type": "stream",
-     "text": [
-      "1/1 - 0s - loss: 0.7695 - acc: 0.8857 - val_loss: 1.1071 - val_acc: 0.7780\n"
-     ]
-    },
-    {
-     "name": "stdout",
-     "output_type": "stream",
-     "text": [
-      "Epoch 92/120\n"
-     ]
-    },
-    {
-     "name": "stdout",
-     "output_type": "stream",
-     "text": [
+      "Using GCN (local pooling) filters...\n",
+      "Epoch 1/120\n",
+      "1/1 - 0s - loss: 2.1413 - acc: 0.1786 - val_loss: 2.0759 - val_acc: 0.3020\n",
+      "Epoch 2/120\n",
+      "1/1 - 0s - loss: 2.0987 - acc: 0.2286 - val_loss: 2.0169 - val_acc: 0.3020\n",
+      "Epoch 3/120\n",
+      "1/1 - 0s - loss: 2.0216 - acc: 0.3286 - val_loss: 1.9648 - val_acc: 0.3020\n",
+      "Epoch 4/120\n",
+      "1/1 - 0s - loss: 1.9878 - acc: 0.2643 - val_loss: 1.9266 - val_acc: 0.3020\n",
+      "Epoch 5/120\n",
+      "1/1 - 0s - loss: 1.9891 - acc: 0.2929 - val_loss: 1.9085 - val_acc: 0.3100\n",
+      "Epoch 6/120\n",
+      "1/1 - 0s - loss: 1.9280 - acc: 0.3429 - val_loss: 1.8871 - val_acc: 0.4220\n",
+      "Epoch 7/120\n",
+      "1/1 - 0s - loss: 1.9102 - acc: 0.3429 - val_loss: 1.8569 - val_acc: 0.4500\n",
+      "Epoch 8/120\n",
+      "1/1 - 0s - loss: 1.8720 - acc: 0.3929 - val_loss: 1.8272 - val_acc: 0.4760\n",
+      "Epoch 9/120\n",
+      "1/1 - 0s - loss: 1.7714 - acc: 0.4714 - val_loss: 1.7689 - val_acc: 0.5020\n",
+      "Epoch 10/120\n",
+      "1/1 - 0s - loss: 1.7883 - acc: 0.4571 - val_loss: 1.6912 - val_acc: 0.5180\n",
+      "Epoch 11/120\n",
+      "1/1 - 0s - loss: 1.7303 - acc: 0.4786 - val_loss: 1.6159 - val_acc: 0.5220\n",
+      "Epoch 12/120\n",
+      "1/1 - 0s - loss: 1.6284 - acc: 0.4857 - val_loss: 1.5556 - val_acc: 0.5200\n",
+      "Epoch 13/120\n",
+      "1/1 - 0s - loss: 1.6096 - acc: 0.4571 - val_loss: 1.4922 - val_acc: 0.5520\n",
+      "Epoch 14/120\n",
+      "1/1 - 0s - loss: 1.6457 - acc: 0.4714 - val_loss: 1.4272 - val_acc: 0.6240\n",
+      "Epoch 15/120\n",
+      "1/1 - 0s - loss: 1.5663 - acc: 0.5500 - val_loss: 1.3796 - val_acc: 0.6300\n",
+      "Epoch 16/120\n",
+      "1/1 - 0s - loss: 1.5120 - acc: 0.5429 - val_loss: 1.3381 - val_acc: 0.6340\n",
+      "Epoch 17/120\n",
+      "1/1 - 0s - loss: 1.5045 - acc: 0.5714 - val_loss: 1.3023 - val_acc: 0.6440\n",
+      "Epoch 18/120\n",
+      "1/1 - 0s - loss: 1.4460 - acc: 0.5429 - val_loss: 1.2748 - val_acc: 0.7080\n",
+      "Epoch 19/120\n",
+      "1/1 - 0s - loss: 1.3942 - acc: 0.6143 - val_loss: 1.2506 - val_acc: 0.7620\n",
+      "Epoch 20/120\n",
+      "1/1 - 0s - loss: 1.3666 - acc: 0.6500 - val_loss: 1.2265 - val_acc: 0.7740\n",
+      "Epoch 21/120\n",
+      "1/1 - 0s - loss: 1.5152 - acc: 0.6286 - val_loss: 1.2125 - val_acc: 0.7580\n",
+      "Epoch 22/120\n",
+      "1/1 - 0s - loss: 1.3239 - acc: 0.6214 - val_loss: 1.1989 - val_acc: 0.7460\n",
+      "Epoch 23/120\n",
+      "1/1 - 0s - loss: 1.3540 - acc: 0.6071 - val_loss: 1.1894 - val_acc: 0.7520\n",
+      "Epoch 24/120\n",
+      "1/1 - 0s - loss: 1.3109 - acc: 0.6714 - val_loss: 1.1858 - val_acc: 0.7320\n",
+      "Epoch 25/120\n",
+      "1/1 - 0s - loss: 1.1982 - acc: 0.7214 - val_loss: 1.1751 - val_acc: 0.7460\n",
+      "Epoch 26/120\n",
+      "1/1 - 0s - loss: 1.3504 - acc: 0.6857 - val_loss: 1.1750 - val_acc: 0.7440\n",
+      "Epoch 27/120\n",
+      "1/1 - 0s - loss: 1.1799 - acc: 0.7571 - val_loss: 1.1680 - val_acc: 0.7460\n",
+      "Epoch 28/120\n",
+      "1/1 - 0s - loss: 1.2975 - acc: 0.6714 - val_loss: 1.1511 - val_acc: 0.7520\n",
+      "Epoch 29/120\n",
+      "1/1 - 0s - loss: 1.1338 - acc: 0.7286 - val_loss: 1.1490 - val_acc: 0.7580\n",
+      "Epoch 30/120\n",
+      "1/1 - 0s - loss: 1.2208 - acc: 0.7571 - val_loss: 1.1532 - val_acc: 0.7700\n",
+      "Epoch 31/120\n",
+      "1/1 - 0s - loss: 1.1607 - acc: 0.7000 - val_loss: 1.1396 - val_acc: 0.7760\n",
+      "Epoch 32/120\n",
+      "1/1 - 0s - loss: 1.0924 - acc: 0.7857 - val_loss: 1.1135 - val_acc: 0.7740\n",
+      "Epoch 33/120\n",
+      "1/1 - 0s - loss: 1.1024 - acc: 0.7643 - val_loss: 1.0881 - val_acc: 0.7800\n",
+      "Epoch 34/120\n",
+      "1/1 - 0s - loss: 1.0162 - acc: 0.8071 - val_loss: 1.0836 - val_acc: 0.7740\n",
+      "Epoch 35/120\n",
+      "1/1 - 0s - loss: 1.1178 - acc: 0.7714 - val_loss: 1.0922 - val_acc: 0.7720\n",
+      "Epoch 36/120\n",
+      "1/1 - 0s - loss: 1.1809 - acc: 0.7357 - val_loss: 1.0989 - val_acc: 0.7800\n",
+      "Epoch 37/120\n",
+      "1/1 - 0s - loss: 1.0587 - acc: 0.7714 - val_loss: 1.0948 - val_acc: 0.7780\n",
+      "Epoch 38/120\n",
+      "1/1 - 0s - loss: 0.9302 - acc: 0.7714 - val_loss: 1.0806 - val_acc: 0.7840\n",
+      "Epoch 39/120\n",
+      "1/1 - 0s - loss: 1.0706 - acc: 0.8143 - val_loss: 1.0654 - val_acc: 0.7900\n",
+      "Epoch 40/120\n",
+      "1/1 - 0s - loss: 0.9658 - acc: 0.7857 - val_loss: 1.0604 - val_acc: 0.7880\n",
+      "Epoch 41/120\n",
+      "1/1 - 0s - loss: 0.9261 - acc: 0.8286 - val_loss: 1.0573 - val_acc: 0.7960\n",
+      "Epoch 42/120\n",
+      "1/1 - 0s - loss: 1.0579 - acc: 0.7929 - val_loss: 1.0654 - val_acc: 0.7980\n",
+      "Epoch 43/120\n",
+      "1/1 - 0s - loss: 0.9831 - acc: 0.8286 - val_loss: 1.0838 - val_acc: 0.7860\n",
+      "Epoch 44/120\n",
+      "1/1 - 0s - loss: 1.0107 - acc: 0.7857 - val_loss: 1.0941 - val_acc: 0.7820\n",
+      "Epoch 45/120\n",
+      "1/1 - 0s - loss: 1.0830 - acc: 0.7857 - val_loss: 1.0940 - val_acc: 0.7840\n",
+      "Epoch 46/120\n",
+      "1/1 - 0s - loss: 0.9700 - acc: 0.8143 - val_loss: 1.0864 - val_acc: 0.7840\n",
+      "Epoch 47/120\n",
+      "1/1 - 0s - loss: 0.9382 - acc: 0.8714 - val_loss: 1.0783 - val_acc: 0.7940\n",
+      "Epoch 48/120\n",
+      "1/1 - 0s - loss: 0.9849 - acc: 0.8643 - val_loss: 1.0696 - val_acc: 0.7900\n",
+      "Epoch 49/120\n",
+      "1/1 - 0s - loss: 1.0407 - acc: 0.8071 - val_loss: 1.0678 - val_acc: 0.7900\n",
+      "Epoch 50/120\n",
+      "1/1 - 0s - loss: 0.8427 - acc: 0.8643 - val_loss: 1.0681 - val_acc: 0.7920\n",
+      "Epoch 51/120\n",
+      "1/1 - 0s - loss: 0.9414 - acc: 0.8071 - val_loss: 1.0720 - val_acc: 0.7820\n",
+      "Epoch 52/120\n",
+      "1/1 - 0s - loss: 0.9693 - acc: 0.8786 - val_loss: 1.0774 - val_acc: 0.7840\n",
+      "Epoch 53/120\n",
+      "1/1 - 0s - loss: 0.8644 - acc: 0.8714 - val_loss: 1.0795 - val_acc: 0.7880\n",
+      "Epoch 54/120\n",
+      "1/1 - 0s - loss: 1.0187 - acc: 0.8500 - val_loss: 1.0806 - val_acc: 0.7860\n",
+      "Epoch 55/120\n",
+      "1/1 - 0s - loss: 0.8931 - acc: 0.8214 - val_loss: 1.0743 - val_acc: 0.7840\n",
+      "Epoch 56/120\n",
+      "1/1 - 0s - loss: 0.9598 - acc: 0.8643 - val_loss: 1.0671 - val_acc: 0.7900\n",
+      "Epoch 57/120\n",
+      "1/1 - 0s - loss: 0.9073 - acc: 0.8643 - val_loss: 1.0700 - val_acc: 0.7920\n",
+      "Epoch 58/120\n",
+      "1/1 - 0s - loss: 0.8692 - acc: 0.8143 - val_loss: 1.0801 - val_acc: 0.7900\n",
+      "Epoch 59/120\n",
+      "1/1 - 0s - loss: 0.8511 - acc: 0.8500 - val_loss: 1.0876 - val_acc: 0.7820\n",
+      "Epoch 60/120\n",
+      "1/1 - 0s - loss: 0.8888 - acc: 0.8500 - val_loss: 1.0888 - val_acc: 0.7780\n",
+      "Epoch 61/120\n",
+      "1/1 - 0s - loss: 1.0101 - acc: 0.8429 - val_loss: 1.0844 - val_acc: 0.7820\n",
+      "Epoch 62/120\n",
+      "1/1 - 0s - loss: 0.8652 - acc: 0.8714 - val_loss: 1.0802 - val_acc: 0.7900\n",
+      "Epoch 63/120\n",
+      "1/1 - 0s - loss: 0.8459 - acc: 0.8429 - val_loss: 1.0787 - val_acc: 0.7880\n",
+      "Epoch 64/120\n",
+      "1/1 - 0s - loss: 0.8942 - acc: 0.8857 - val_loss: 1.0767 - val_acc: 0.7900\n",
+      "Epoch 65/120\n",
+      "1/1 - 0s - loss: 0.8255 - acc: 0.8643 - val_loss: 1.0738 - val_acc: 0.7820\n",
+      "Epoch 66/120\n",
+      "1/1 - 0s - loss: 0.9278 - acc: 0.8357 - val_loss: 1.0772 - val_acc: 0.7800\n",
+      "Epoch 67/120\n",
+      "1/1 - 0s - loss: 0.8461 - acc: 0.8643 - val_loss: 1.0847 - val_acc: 0.7700\n",
+      "Epoch 68/120\n",
+      "1/1 - 0s - loss: 0.8514 - acc: 0.8786 - val_loss: 1.0899 - val_acc: 0.7720\n",
+      "Epoch 69/120\n",
+      "1/1 - 0s - loss: 0.8200 - acc: 0.8786 - val_loss: 1.0872 - val_acc: 0.7740\n",
+      "Epoch 70/120\n",
+      "1/1 - 0s - loss: 0.8675 - acc: 0.8571 - val_loss: 1.0864 - val_acc: 0.7740\n",
+      "Epoch 71/120\n",
+      "1/1 - 0s - loss: 0.8834 - acc: 0.8500 - val_loss: 1.0743 - val_acc: 0.7760\n",
+      "Epoch 72/120\n",
+      "1/1 - 0s - loss: 1.0193 - acc: 0.8500 - val_loss: 1.0653 - val_acc: 0.7800\n",
+      "Epoch 73/120\n",
+      "1/1 - 0s - loss: 0.8550 - acc: 0.8857 - val_loss: 1.0591 - val_acc: 0.7820\n",
+      "Epoch 74/120\n",
+      "1/1 - 0s - loss: 0.8386 - acc: 0.8786 - val_loss: 1.0574 - val_acc: 0.7860\n",
+      "Epoch 75/120\n",
+      "1/1 - 0s - loss: 0.9507 - acc: 0.8143 - val_loss: 1.0520 - val_acc: 0.7860\n",
+      "Epoch 76/120\n",
+      "1/1 - 0s - loss: 0.8325 - acc: 0.8429 - val_loss: 1.0510 - val_acc: 0.7840\n",
+      "Epoch 77/120\n",
+      "1/1 - 0s - loss: 0.8678 - acc: 0.8643 - val_loss: 1.0519 - val_acc: 0.7820\n",
+      "Epoch 78/120\n",
+      "1/1 - 0s - loss: 0.9469 - acc: 0.8357 - val_loss: 1.0549 - val_acc: 0.7860\n",
+      "Epoch 79/120\n",
+      "1/1 - 0s - loss: 0.8085 - acc: 0.8714 - val_loss: 1.0594 - val_acc: 0.7800\n",
+      "Epoch 80/120\n",
+      "1/1 - 0s - loss: 0.8615 - acc: 0.8500 - val_loss: 1.0660 - val_acc: 0.7720\n",
+      "Epoch 81/120\n",
+      "1/1 - 0s - loss: 0.8518 - acc: 0.8786 - val_loss: 1.0751 - val_acc: 0.7820\n",
+      "Epoch 82/120\n",
+      "1/1 - 0s - loss: 0.9459 - acc: 0.8500 - val_loss: 1.0832 - val_acc: 0.7840\n",
+      "Epoch 83/120\n",
+      "1/1 - 0s - loss: 0.9023 - acc: 0.8571 - val_loss: 1.0799 - val_acc: 0.7880\n",
+      "Epoch 84/120\n",
+      "1/1 - 0s - loss: 0.9139 - acc: 0.8714 - val_loss: 1.0885 - val_acc: 0.7800\n",
+      "Epoch 85/120\n",
+      "1/1 - 0s - loss: 0.8655 - acc: 0.8643 - val_loss: 1.0924 - val_acc: 0.7780\n",
+      "Epoch 86/120\n",
+      "1/1 - 0s - loss: 0.8874 - acc: 0.8500 - val_loss: 1.0871 - val_acc: 0.7780\n",
+      "Epoch 87/120\n",
+      "1/1 - 0s - loss: 0.7991 - acc: 0.8786 - val_loss: 1.0857 - val_acc: 0.7760\n",
+      "Epoch 88/120\n",
+      "1/1 - 0s - loss: 1.0519 - acc: 0.8143 - val_loss: 1.0950 - val_acc: 0.7800\n",
+      "Epoch 89/120\n",
+      "1/1 - 0s - loss: 0.7790 - acc: 0.9071 - val_loss: 1.1005 - val_acc: 0.7780\n",
+      "Epoch 90/120\n",
+      "1/1 - 0s - loss: 0.8279 - acc: 0.8357 - val_loss: 1.1037 - val_acc: 0.7760\n",
+      "Epoch 91/120\n",
+      "1/1 - 0s - loss: 0.7695 - acc: 0.8857 - val_loss: 1.1071 - val_acc: 0.7780\n",
+      "Epoch 92/120\n",
       "1/1 - 0s - loss: 0.8568 - acc: 0.8643 - val_loss: 1.1148 - val_acc: 0.7760\n"
      ]
     }
@@ -3315,1291 +1173,162 @@
      "output_type": "stream",
      "text": [
       "Train on 140 samples, validate on 500 samples\n",
-<<<<<<< HEAD
       "Epoch 1/2000\n",
-      "140/140 [==============================] - 0s 2ms/sample - loss: 3.8216 - acc: 0.1714 - val_loss: 3.2994 - val_acc: 0.2820\n",
+      "140/140 [==============================] - 1s 6ms/sample - loss: 3.8485 - acc: 0.1000 - val_loss: 3.3083 - val_acc: 0.1900\n",
       "Epoch 2/2000\n",
-      "140/140 [==============================] - 0s 144us/sample - loss: 3.2997 - acc: 0.1929 - val_loss: 2.9402 - val_acc: 0.3160\n",
+      "140/140 [==============================] - 0s 178us/sample - loss: 3.3217 - acc: 0.1714 - val_loss: 2.9498 - val_acc: 0.3040\n",
       "Epoch 3/2000\n",
-      "140/140 [==============================] - 0s 79us/sample - loss: 2.9110 - acc: 0.3214 - val_loss: 2.6987 - val_acc: 0.3060\n",
+      "140/140 [==============================] - 0s 208us/sample - loss: 2.9493 - acc: 0.1643 - val_loss: 2.7084 - val_acc: 0.3220\n",
       "Epoch 4/2000\n",
-      "140/140 [==============================] - 0s 87us/sample - loss: 2.6659 - acc: 0.3286 - val_loss: 2.5403 - val_acc: 0.3020\n",
+      "140/140 [==============================] - 0s 159us/sample - loss: 2.6636 - acc: 0.3857 - val_loss: 2.5488 - val_acc: 0.3120\n",
       "Epoch 5/2000\n",
-      "140/140 [==============================] - 0s 78us/sample - loss: 2.4499 - acc: 0.3857 - val_loss: 2.4362 - val_acc: 0.3020\n",
+      "140/140 [==============================] - 0s 164us/sample - loss: 2.4872 - acc: 0.3500 - val_loss: 2.4442 - val_acc: 0.3040\n",
       "Epoch 6/2000\n",
-      "140/140 [==============================] - 0s 86us/sample - loss: 2.3308 - acc: 0.3857 - val_loss: 2.3725 - val_acc: 0.3020\n",
+      "140/140 [==============================] - 0s 168us/sample - loss: 2.3739 - acc: 0.3929 - val_loss: 2.3771 - val_acc: 0.3040\n",
       "Epoch 7/2000\n",
-      "140/140 [==============================] - 0s 89us/sample - loss: 2.2808 - acc: 0.3214 - val_loss: 2.3294 - val_acc: 0.3060\n",
+      "140/140 [==============================] - 0s 165us/sample - loss: 2.2847 - acc: 0.3786 - val_loss: 2.3321 - val_acc: 0.3020\n",
       "Epoch 8/2000\n",
-      "140/140 [==============================] - 0s 91us/sample - loss: 2.1928 - acc: 0.3429 - val_loss: 2.2938 - val_acc: 0.3140\n",
+      "140/140 [==============================] - 0s 179us/sample - loss: 2.2006 - acc: 0.3714 - val_loss: 2.3000 - val_acc: 0.3020\n",
       "Epoch 9/2000\n",
-      "140/140 [==============================] - 0s 138us/sample - loss: 2.0959 - acc: 0.4000 - val_loss: 2.2519 - val_acc: 0.3500\n",
+      "140/140 [==============================] - 0s 172us/sample - loss: 2.1878 - acc: 0.3929 - val_loss: 2.2725 - val_acc: 0.3080\n",
       "Epoch 10/2000\n",
-      "140/140 [==============================] - 0s 141us/sample - loss: 2.0389 - acc: 0.4286 - val_loss: 2.2012 - val_acc: 0.4080\n",
+      "140/140 [==============================] - 0s 166us/sample - loss: 2.0464 - acc: 0.4429 - val_loss: 2.2426 - val_acc: 0.3180\n",
       "Epoch 11/2000\n",
-      "140/140 [==============================] - 0s 125us/sample - loss: 1.9926 - acc: 0.5000 - val_loss: 2.1501 - val_acc: 0.4440\n",
+      "140/140 [==============================] - 0s 231us/sample - loss: 2.0199 - acc: 0.4143 - val_loss: 2.2011 - val_acc: 0.3560\n",
       "Epoch 12/2000\n",
-      "140/140 [==============================] - 0s 142us/sample - loss: 1.9203 - acc: 0.5357 - val_loss: 2.1020 - val_acc: 0.4560\n",
+      "140/140 [==============================] - 0s 243us/sample - loss: 1.9192 - acc: 0.4429 - val_loss: 2.1461 - val_acc: 0.4000\n",
       "Epoch 13/2000\n",
-      "140/140 [==============================] - 0s 138us/sample - loss: 1.7702 - acc: 0.5786 - val_loss: 2.0548 - val_acc: 0.4680\n",
+      "140/140 [==============================] - 0s 227us/sample - loss: 1.8648 - acc: 0.5000 - val_loss: 2.0863 - val_acc: 0.4600\n",
       "Epoch 14/2000\n",
-      "140/140 [==============================] - 0s 147us/sample - loss: 1.7775 - acc: 0.5929 - val_loss: 2.0090 - val_acc: 0.4900\n",
+      "140/140 [==============================] - 0s 199us/sample - loss: 1.7401 - acc: 0.5929 - val_loss: 2.0268 - val_acc: 0.4920\n",
       "Epoch 15/2000\n",
-      "140/140 [==============================] - 0s 147us/sample - loss: 1.6509 - acc: 0.6357 - val_loss: 1.9682 - val_acc: 0.5040\n",
+      "140/140 [==============================] - 0s 203us/sample - loss: 1.6906 - acc: 0.6071 - val_loss: 1.9727 - val_acc: 0.5280\n",
       "Epoch 16/2000\n",
-      "140/140 [==============================] - 0s 138us/sample - loss: 1.6055 - acc: 0.6643 - val_loss: 1.9341 - val_acc: 0.5200\n",
+      "140/140 [==============================] - 0s 198us/sample - loss: 1.6083 - acc: 0.6429 - val_loss: 1.9279 - val_acc: 0.5520\n",
       "Epoch 17/2000\n",
-      "140/140 [==============================] - 0s 143us/sample - loss: 1.5834 - acc: 0.6643 - val_loss: 1.9055 - val_acc: 0.5400\n",
+      "140/140 [==============================] - 0s 193us/sample - loss: 1.5176 - acc: 0.7429 - val_loss: 1.8930 - val_acc: 0.5600\n",
       "Epoch 18/2000\n",
-      "140/140 [==============================] - 0s 134us/sample - loss: 1.5980 - acc: 0.6286 - val_loss: 1.8775 - val_acc: 0.5580\n",
+      "140/140 [==============================] - 0s 202us/sample - loss: 1.4444 - acc: 0.7071 - val_loss: 1.8686 - val_acc: 0.5660\n",
       "Epoch 19/2000\n",
-      "140/140 [==============================] - 0s 147us/sample - loss: 1.4469 - acc: 0.6929 - val_loss: 1.8523 - val_acc: 0.5720\n",
+      "140/140 [==============================] - 0s 140us/sample - loss: 1.3737 - acc: 0.7643 - val_loss: 1.8576 - val_acc: 0.5540\n",
       "Epoch 20/2000\n",
-      "140/140 [==============================] - 0s 151us/sample - loss: 1.3723 - acc: 0.7643 - val_loss: 1.8324 - val_acc: 0.5760\n",
+      "140/140 [==============================] - 0s 141us/sample - loss: 1.3440 - acc: 0.7429 - val_loss: 1.8541 - val_acc: 0.5580\n",
       "Epoch 21/2000\n",
-      "140/140 [==============================] - 0s 193us/sample - loss: 1.3108 - acc: 0.7571 - val_loss: 1.8183 - val_acc: 0.5800\n",
+      "140/140 [==============================] - 0s 146us/sample - loss: 1.3335 - acc: 0.7643 - val_loss: 1.8636 - val_acc: 0.5620\n",
       "Epoch 22/2000\n",
-      "140/140 [==============================] - 0s 164us/sample - loss: 1.3626 - acc: 0.7429 - val_loss: 1.8083 - val_acc: 0.5840\n",
+      "140/140 [==============================] - 0s 144us/sample - loss: 1.3222 - acc: 0.7714 - val_loss: 1.8613 - val_acc: 0.5620\n",
       "Epoch 23/2000\n",
-      "140/140 [==============================] - 0s 110us/sample - loss: 1.2967 - acc: 0.7857 - val_loss: 1.7995 - val_acc: 0.5820\n",
+      "140/140 [==============================] - 0s 196us/sample - loss: 1.2884 - acc: 0.7929 - val_loss: 1.8608 - val_acc: 0.5840\n",
       "Epoch 24/2000\n",
-      "140/140 [==============================] - 0s 157us/sample - loss: 1.2459 - acc: 0.7714 - val_loss: 1.7902 - val_acc: 0.5940\n",
+      "140/140 [==============================] - 0s 193us/sample - loss: 1.1907 - acc: 0.8500 - val_loss: 1.8575 - val_acc: 0.5920\n",
       "Epoch 25/2000\n",
-      "140/140 [==============================] - 0s 132us/sample - loss: 1.1298 - acc: 0.8714 - val_loss: 1.7827 - val_acc: 0.6040\n",
+      "140/140 [==============================] - 0s 187us/sample - loss: 1.1725 - acc: 0.8357 - val_loss: 1.8572 - val_acc: 0.6020\n",
       "Epoch 26/2000\n",
-      "140/140 [==============================] - 0s 148us/sample - loss: 1.1777 - acc: 0.8357 - val_loss: 1.7752 - val_acc: 0.6100\n",
+      "140/140 [==============================] - 0s 186us/sample - loss: 1.2528 - acc: 0.8000 - val_loss: 1.8392 - val_acc: 0.6160\n",
       "Epoch 27/2000\n",
-      "140/140 [==============================] - 0s 142us/sample - loss: 1.2361 - acc: 0.8143 - val_loss: 1.7699 - val_acc: 0.6180\n",
+      "140/140 [==============================] - 0s 185us/sample - loss: 1.1431 - acc: 0.8786 - val_loss: 1.8257 - val_acc: 0.6380\n",
       "Epoch 28/2000\n",
-      "140/140 [==============================] - 0s 90us/sample - loss: 1.1913 - acc: 0.8143 - val_loss: 1.7645 - val_acc: 0.6180\n",
+      "140/140 [==============================] - 0s 190us/sample - loss: 1.2546 - acc: 0.8286 - val_loss: 1.8161 - val_acc: 0.6400\n",
       "Epoch 29/2000\n",
-      "140/140 [==============================] - 0s 88us/sample - loss: 1.2371 - acc: 0.7571 - val_loss: 1.7637 - val_acc: 0.6160\n",
+      "140/140 [==============================] - 0s 139us/sample - loss: 1.0875 - acc: 0.9000 - val_loss: 1.8147 - val_acc: 0.6360\n",
       "Epoch 30/2000\n",
-      "140/140 [==============================] - 0s 90us/sample - loss: 1.0502 - acc: 0.8929 - val_loss: 1.7661 - val_acc: 0.6120\n",
+      "140/140 [==============================] - 0s 171us/sample - loss: 1.1210 - acc: 0.8571 - val_loss: 1.8179 - val_acc: 0.6300\n",
       "Epoch 31/2000\n",
-      "140/140 [==============================] - 0s 136us/sample - loss: 1.1757 - acc: 0.8214 - val_loss: 1.7720 - val_acc: 0.6200\n",
+      "140/140 [==============================] - 0s 155us/sample - loss: 1.1788 - acc: 0.8500 - val_loss: 1.8190 - val_acc: 0.6280\n",
       "Epoch 32/2000\n",
-      "140/140 [==============================] - 0s 131us/sample - loss: 1.0217 - acc: 0.9143 - val_loss: 1.7801 - val_acc: 0.6240\n",
+      "140/140 [==============================] - 0s 148us/sample - loss: 1.0932 - acc: 0.8786 - val_loss: 1.8256 - val_acc: 0.6180\n",
       "Epoch 33/2000\n",
-      "140/140 [==============================] - 0s 114us/sample - loss: 1.0435 - acc: 0.8929 - val_loss: 1.7986 - val_acc: 0.6180\n",
+      "140/140 [==============================] - 0s 150us/sample - loss: 1.0502 - acc: 0.8929 - val_loss: 1.8341 - val_acc: 0.6160\n",
       "Epoch 34/2000\n",
-      "140/140 [==============================] - 0s 77us/sample - loss: 1.0116 - acc: 0.9071 - val_loss: 1.8090 - val_acc: 0.6200\n",
+      "140/140 [==============================] - 0s 152us/sample - loss: 1.0944 - acc: 0.8500 - val_loss: 1.8452 - val_acc: 0.5920\n",
       "Epoch 35/2000\n",
-      "140/140 [==============================] - 0s 94us/sample - loss: 1.1192 - acc: 0.8500 - val_loss: 1.8003 - val_acc: 0.6160\n",
+      "140/140 [==============================] - 0s 157us/sample - loss: 1.0786 - acc: 0.8714 - val_loss: 1.8448 - val_acc: 0.5980\n",
       "Epoch 36/2000\n",
-      "140/140 [==============================] - 0s 87us/sample - loss: 1.0225 - acc: 0.9000 - val_loss: 1.7967 - val_acc: 0.6160\n",
+      "140/140 [==============================] - 0s 151us/sample - loss: 1.1030 - acc: 0.8571 - val_loss: 1.8330 - val_acc: 0.6020\n",
       "Epoch 37/2000\n",
-      "140/140 [==============================] - 0s 84us/sample - loss: 1.0336 - acc: 0.8714 - val_loss: 1.7986 - val_acc: 0.6200\n",
+      "140/140 [==============================] - 0s 141us/sample - loss: 1.0702 - acc: 0.8643 - val_loss: 1.8206 - val_acc: 0.6060\n",
       "Epoch 38/2000\n",
-      "140/140 [==============================] - 0s 134us/sample - loss: 1.0361 - acc: 0.8714 - val_loss: 1.7894 - val_acc: 0.6280\n",
+      "140/140 [==============================] - 0s 144us/sample - loss: 1.1255 - acc: 0.8643 - val_loss: 1.8021 - val_acc: 0.6080\n",
       "Epoch 39/2000\n",
-      "140/140 [==============================] - 0s 149us/sample - loss: 0.9900 - acc: 0.9000 - val_loss: 1.7885 - val_acc: 0.6300\n",
+      "140/140 [==============================] - 0s 142us/sample - loss: 1.0457 - acc: 0.8786 - val_loss: 1.7885 - val_acc: 0.6080\n",
       "Epoch 40/2000\n",
-      "140/140 [==============================] - 0s 80us/sample - loss: 1.0062 - acc: 0.9071 - val_loss: 1.7826 - val_acc: 0.6260\n",
+      "140/140 [==============================] - 0s 143us/sample - loss: 1.0932 - acc: 0.8500 - val_loss: 1.7775 - val_acc: 0.6220\n",
       "Epoch 41/2000\n",
-      "140/140 [==============================] - 0s 84us/sample - loss: 0.9254 - acc: 0.9214 - val_loss: 1.7804 - val_acc: 0.6180\n",
+      "140/140 [==============================] - 0s 137us/sample - loss: 1.0922 - acc: 0.8500 - val_loss: 1.7753 - val_acc: 0.6220\n",
       "Epoch 42/2000\n",
-      "140/140 [==============================] - 0s 77us/sample - loss: 0.9559 - acc: 0.9000 - val_loss: 1.7806 - val_acc: 0.6220\n",
+      "140/140 [==============================] - 0s 136us/sample - loss: 1.0114 - acc: 0.8857 - val_loss: 1.7766 - val_acc: 0.6240\n",
       "Epoch 43/2000\n",
-      "140/140 [==============================] - 0s 80us/sample - loss: 0.9892 - acc: 0.9143 - val_loss: 1.7776 - val_acc: 0.6240\n",
+      "140/140 [==============================] - 0s 194us/sample - loss: 1.0643 - acc: 0.8643 - val_loss: 1.7790 - val_acc: 0.6300\n",
       "Epoch 44/2000\n",
-      "140/140 [==============================] - 0s 78us/sample - loss: 1.0850 - acc: 0.8571 - val_loss: 1.7771 - val_acc: 0.6260\n",
+      "140/140 [==============================] - 0s 174us/sample - loss: 1.0742 - acc: 0.8714 - val_loss: 1.7812 - val_acc: 0.6200\n",
       "Epoch 45/2000\n",
-      "140/140 [==============================] - 0s 75us/sample - loss: 0.8903 - acc: 0.9500 - val_loss: 1.7688 - val_acc: 0.6260\n",
+      "140/140 [==============================] - 0s 147us/sample - loss: 1.0769 - acc: 0.8500 - val_loss: 1.7882 - val_acc: 0.6000\n",
       "Epoch 46/2000\n",
-      "140/140 [==============================] - 0s 74us/sample - loss: 0.9739 - acc: 0.9286 - val_loss: 1.7569 - val_acc: 0.6180\n",
+      "140/140 [==============================] - 0s 149us/sample - loss: 1.0593 - acc: 0.8429 - val_loss: 1.8014 - val_acc: 0.5900\n",
       "Epoch 47/2000\n",
-      "140/140 [==============================] - 0s 75us/sample - loss: 0.9790 - acc: 0.9286 - val_loss: 1.7523 - val_acc: 0.6180\n",
+      "140/140 [==============================] - 0s 146us/sample - loss: 1.0477 - acc: 0.8714 - val_loss: 1.8197 - val_acc: 0.5800\n",
       "Epoch 48/2000\n",
-      "140/140 [==============================] - 0s 81us/sample - loss: 0.9447 - acc: 0.9286 - val_loss: 1.7503 - val_acc: 0.6160\n",
+      "140/140 [==============================] - 0s 146us/sample - loss: 1.0045 - acc: 0.8929 - val_loss: 1.8303 - val_acc: 0.5760\n",
       "Epoch 49/2000\n",
-      "140/140 [==============================] - 0s 79us/sample - loss: 1.0873 - acc: 0.8571 - val_loss: 1.7474 - val_acc: 0.6120\n",
+      "140/140 [==============================] - 0s 156us/sample - loss: 0.9886 - acc: 0.8714 - val_loss: 1.8325 - val_acc: 0.5760\n",
       "Epoch 50/2000\n",
-      "140/140 [==============================] - 0s 76us/sample - loss: 0.9992 - acc: 0.8643 - val_loss: 1.7462 - val_acc: 0.6140\n",
+      "140/140 [==============================] - 0s 140us/sample - loss: 1.0141 - acc: 0.8571 - val_loss: 1.8354 - val_acc: 0.5680\n",
       "Epoch 51/2000\n",
-      "140/140 [==============================] - 0s 121us/sample - loss: 0.9599 - acc: 0.9143 - val_loss: 1.7491 - val_acc: 0.6320\n",
+      "140/140 [==============================] - 0s 141us/sample - loss: 1.0230 - acc: 0.8857 - val_loss: 1.8196 - val_acc: 0.5680\n",
       "Epoch 52/2000\n",
-      "140/140 [==============================] - 0s 75us/sample - loss: 0.8949 - acc: 0.9143 - val_loss: 1.7607 - val_acc: 0.6160\n",
+      "140/140 [==============================] - 0s 146us/sample - loss: 1.0200 - acc: 0.8571 - val_loss: 1.8048 - val_acc: 0.5840\n",
       "Epoch 53/2000\n",
-      "140/140 [==============================] - 0s 81us/sample - loss: 0.9125 - acc: 0.9143 - val_loss: 1.7823 - val_acc: 0.6000\n",
+      "140/140 [==============================] - 0s 136us/sample - loss: 1.0607 - acc: 0.8500 - val_loss: 1.7887 - val_acc: 0.5980\n",
       "Epoch 54/2000\n",
-      "140/140 [==============================] - 0s 77us/sample - loss: 0.9975 - acc: 0.8786 - val_loss: 1.8049 - val_acc: 0.5940\n",
+      "140/140 [==============================] - 0s 139us/sample - loss: 0.9957 - acc: 0.8714 - val_loss: 1.7808 - val_acc: 0.5880\n",
       "Epoch 55/2000\n",
-      "140/140 [==============================] - 0s 77us/sample - loss: 0.9599 - acc: 0.9071 - val_loss: 1.8146 - val_acc: 0.5920\n",
+      "140/140 [==============================] - 0s 146us/sample - loss: 0.9454 - acc: 0.9071 - val_loss: 1.7732 - val_acc: 0.5860\n",
       "Epoch 56/2000\n",
-      "140/140 [==============================] - 0s 75us/sample - loss: 0.8662 - acc: 0.9429 - val_loss: 1.8173 - val_acc: 0.5880\n",
+      "140/140 [==============================] - 0s 150us/sample - loss: 1.0346 - acc: 0.8429 - val_loss: 1.7634 - val_acc: 0.5920\n",
       "Epoch 57/2000\n",
-      "140/140 [==============================] - 0s 79us/sample - loss: 0.9326 - acc: 0.9000 - val_loss: 1.8059 - val_acc: 0.6020\n",
+      "140/140 [==============================] - 0s 143us/sample - loss: 1.0966 - acc: 0.8214 - val_loss: 1.7534 - val_acc: 0.6000\n",
       "Epoch 58/2000\n",
-      "140/140 [==============================] - 0s 72us/sample - loss: 0.9788 - acc: 0.8929 - val_loss: 1.7992 - val_acc: 0.6080\n",
+      "140/140 [==============================] - 0s 154us/sample - loss: 1.0187 - acc: 0.8714 - val_loss: 1.7507 - val_acc: 0.6000\n",
       "Epoch 59/2000\n",
-      "140/140 [==============================] - 0s 68us/sample - loss: 0.9308 - acc: 0.9071 - val_loss: 1.8016 - val_acc: 0.6160\n",
+      "140/140 [==============================] - 0s 159us/sample - loss: 0.9772 - acc: 0.8714 - val_loss: 1.7514 - val_acc: 0.6000\n",
       "Epoch 60/2000\n",
-      "140/140 [==============================] - 0s 79us/sample - loss: 0.9293 - acc: 0.9000 - val_loss: 1.8009 - val_acc: 0.6040\n",
+      "140/140 [==============================] - 0s 146us/sample - loss: 0.9008 - acc: 0.9000 - val_loss: 1.7546 - val_acc: 0.6020\n",
       "Epoch 61/2000\n",
-      "140/140 [==============================] - 0s 74us/sample - loss: 0.9424 - acc: 0.9214 - val_loss: 1.8018 - val_acc: 0.6060\n",
+      "140/140 [==============================] - 0s 147us/sample - loss: 0.9517 - acc: 0.8786 - val_loss: 1.7643 - val_acc: 0.5920\n",
       "Epoch 62/2000\n",
-      "140/140 [==============================] - 0s 74us/sample - loss: 0.8702 - acc: 0.9357 - val_loss: 1.8045 - val_acc: 0.6080\n",
+      "140/140 [==============================] - 0s 142us/sample - loss: 0.9918 - acc: 0.8643 - val_loss: 1.7757 - val_acc: 0.5860\n",
       "Epoch 63/2000\n",
-      "140/140 [==============================] - 0s 67us/sample - loss: 0.9826 - acc: 0.8786 - val_loss: 1.7946 - val_acc: 0.6120\n",
+      "140/140 [==============================] - 0s 148us/sample - loss: 0.9684 - acc: 0.8786 - val_loss: 1.8014 - val_acc: 0.5660\n",
       "Epoch 64/2000\n",
-      "140/140 [==============================] - 0s 69us/sample - loss: 0.9536 - acc: 0.8929 - val_loss: 1.7797 - val_acc: 0.6180\n",
+      "140/140 [==============================] - 0s 144us/sample - loss: 1.0324 - acc: 0.8286 - val_loss: 1.8038 - val_acc: 0.5760\n",
       "Epoch 65/2000\n",
-      "140/140 [==============================] - 0s 72us/sample - loss: 0.9596 - acc: 0.8786 - val_loss: 1.7688 - val_acc: 0.6180\n",
+      "140/140 [==============================] - 0s 151us/sample - loss: 1.0256 - acc: 0.8571 - val_loss: 1.7990 - val_acc: 0.5840\n",
       "Epoch 66/2000\n",
-      "140/140 [==============================] - 0s 67us/sample - loss: 0.8866 - acc: 0.9071 - val_loss: 1.7717 - val_acc: 0.6080\n",
+      "140/140 [==============================] - 0s 145us/sample - loss: 0.9821 - acc: 0.8786 - val_loss: 1.7833 - val_acc: 0.5940\n",
       "Epoch 67/2000\n",
-      "140/140 [==============================] - 0s 83us/sample - loss: 0.8541 - acc: 0.9357 - val_loss: 1.7777 - val_acc: 0.6040\n",
+      "140/140 [==============================] - 0s 151us/sample - loss: 0.9516 - acc: 0.8857 - val_loss: 1.7724 - val_acc: 0.5960\n",
       "Epoch 68/2000\n",
-      "140/140 [==============================] - 0s 83us/sample - loss: 0.9547 - acc: 0.8857 - val_loss: 1.7788 - val_acc: 0.6060\n",
+      "140/140 [==============================] - 0s 147us/sample - loss: 1.0893 - acc: 0.8214 - val_loss: 1.7538 - val_acc: 0.6020\n",
       "Epoch 69/2000\n",
-      "140/140 [==============================] - 0s 89us/sample - loss: 0.9884 - acc: 0.9071 - val_loss: 1.7833 - val_acc: 0.6060\n",
+      "140/140 [==============================] - 0s 169us/sample - loss: 0.9738 - acc: 0.8643 - val_loss: 1.7395 - val_acc: 0.6080\n",
       "Epoch 70/2000\n",
-      "140/140 [==============================] - 0s 78us/sample - loss: 0.9409 - acc: 0.9143 - val_loss: 1.7857 - val_acc: 0.6120\n",
+      "140/140 [==============================] - 0s 144us/sample - loss: 1.0552 - acc: 0.8286 - val_loss: 1.7349 - val_acc: 0.6260\n",
       "Epoch 71/2000\n",
-      "140/140 [==============================] - 0s 75us/sample - loss: 0.9233 - acc: 0.9143 - val_loss: 1.7768 - val_acc: 0.6020\n",
+      "140/140 [==============================] - 0s 144us/sample - loss: 0.9865 - acc: 0.8500 - val_loss: 1.7352 - val_acc: 0.6180\n",
       "Epoch 72/2000\n",
-      "140/140 [==============================] - 0s 79us/sample - loss: 0.8263 - acc: 0.9357 - val_loss: 1.7662 - val_acc: 0.6060\n",
+      "140/140 [==============================] - 0s 141us/sample - loss: 0.9978 - acc: 0.8929 - val_loss: 1.7477 - val_acc: 0.6120\n",
       "Epoch 73/2000\n",
-      "140/140 [==============================] - 0s 80us/sample - loss: 0.8907 - acc: 0.9357 - val_loss: 1.7576 - val_acc: 0.6100\n",
+      "140/140 [==============================] - 0s 140us/sample - loss: 0.9465 - acc: 0.8857 - val_loss: 1.7577 - val_acc: 0.6140\n",
       "Epoch 74/2000\n",
-      "140/140 [==============================] - 0s 72us/sample - loss: 0.8513 - acc: 0.9357 - val_loss: 1.7516 - val_acc: 0.6180\n",
+      "140/140 [==============================] - 0s 138us/sample - loss: 0.9665 - acc: 0.8786 - val_loss: 1.7729 - val_acc: 0.5880\n",
       "Epoch 75/2000\n",
-      "140/140 [==============================] - 0s 76us/sample - loss: 0.9998 - acc: 0.9000 - val_loss: 1.7374 - val_acc: 0.6160\n",
+      "140/140 [==============================] - 0s 148us/sample - loss: 0.9533 - acc: 0.8786 - val_loss: 1.7853 - val_acc: 0.5820\n",
       "Epoch 76/2000\n",
-      "140/140 [==============================] - 0s 79us/sample - loss: 0.8575 - acc: 0.9214 - val_loss: 1.7337 - val_acc: 0.6100\n",
+      "140/140 [==============================] - 0s 157us/sample - loss: 0.9798 - acc: 0.8786 - val_loss: 1.7917 - val_acc: 0.5800\n",
       "Epoch 77/2000\n",
-      "140/140 [==============================] - 0s 76us/sample - loss: 0.8788 - acc: 0.9214 - val_loss: 1.7410 - val_acc: 0.6080\n",
+      "140/140 [==============================] - 0s 150us/sample - loss: 0.9632 - acc: 0.8857 - val_loss: 1.7957 - val_acc: 0.5780\n",
       "Epoch 78/2000\n",
-      "140/140 [==============================] - 0s 73us/sample - loss: 0.8903 - acc: 0.8857 - val_loss: 1.7492 - val_acc: 0.6100\n",
-      "Epoch 79/2000\n",
-      "140/140 [==============================] - 0s 75us/sample - loss: 0.8531 - acc: 0.9286 - val_loss: 1.7583 - val_acc: 0.6060\n",
-      "Epoch 80/2000\n",
-      "140/140 [==============================] - 0s 79us/sample - loss: 0.9291 - acc: 0.9000 - val_loss: 1.7703 - val_acc: 0.6120\n",
-      "Epoch 81/2000\n",
-      "140/140 [==============================] - 0s 77us/sample - loss: 0.9650 - acc: 0.8857 - val_loss: 1.7869 - val_acc: 0.6120\n",
-      "Epoch 82/2000\n",
-      "140/140 [==============================] - 0s 75us/sample - loss: 0.8805 - acc: 0.9214 - val_loss: 1.8170 - val_acc: 0.6100\n",
-      "Epoch 83/2000\n",
-      "140/140 [==============================] - 0s 72us/sample - loss: 0.9244 - acc: 0.9071 - val_loss: 1.8285 - val_acc: 0.6060\n",
-      "Epoch 84/2000\n",
-      "140/140 [==============================] - 0s 77us/sample - loss: 0.7528 - acc: 0.9714 - val_loss: 1.8432 - val_acc: 0.6000\n",
-      "Epoch 85/2000\n",
-      "140/140 [==============================] - 0s 76us/sample - loss: 0.9111 - acc: 0.8714 - val_loss: 1.8545 - val_acc: 0.5960\n",
-      "Epoch 86/2000\n",
-      "140/140 [==============================] - 0s 69us/sample - loss: 0.8016 - acc: 0.9429 - val_loss: 1.8595 - val_acc: 0.5940\n",
-      "Epoch 87/2000\n",
-      "140/140 [==============================] - 0s 79us/sample - loss: 0.8798 - acc: 0.9143 - val_loss: 1.8630 - val_acc: 0.5900\n",
-      "Epoch 88/2000\n",
-      "140/140 [==============================] - 0s 78us/sample - loss: 0.7846 - acc: 0.9571 - val_loss: 1.8549 - val_acc: 0.5920\n",
-      "Epoch 89/2000\n",
-      "140/140 [==============================] - 0s 75us/sample - loss: 0.9326 - acc: 0.8929 - val_loss: 1.8475 - val_acc: 0.5860\n",
-      "Epoch 90/2000\n",
-      "140/140 [==============================] - 0s 71us/sample - loss: 0.8851 - acc: 0.9071 - val_loss: 1.8369 - val_acc: 0.5880\n",
-      "Epoch 91/2000\n",
-      "140/140 [==============================] - 0s 92us/sample - loss: 0.8889 - acc: 0.9000 - val_loss: 1.8257 - val_acc: 0.5980\n",
-      "Epoch 92/2000\n",
-      "140/140 [==============================] - 0s 79us/sample - loss: 0.8797 - acc: 0.9214 - val_loss: 1.8133 - val_acc: 0.6080\n",
-      "Epoch 93/2000\n",
-      "140/140 [==============================] - 0s 80us/sample - loss: 0.9668 - acc: 0.8929 - val_loss: 1.8070 - val_acc: 0.6020\n",
-      "Epoch 94/2000\n",
-      "140/140 [==============================] - 0s 70us/sample - loss: 0.8591 - acc: 0.9214 - val_loss: 1.8075 - val_acc: 0.5900\n",
-      "Epoch 95/2000\n",
-      "140/140 [==============================] - 0s 72us/sample - loss: 0.8491 - acc: 0.9286 - val_loss: 1.8106 - val_acc: 0.5920\n",
-      "Epoch 96/2000\n",
-      "140/140 [==============================] - 0s 75us/sample - loss: 0.8463 - acc: 0.9429 - val_loss: 1.8148 - val_acc: 0.5900\n",
-      "Epoch 97/2000\n",
-      "140/140 [==============================] - 0s 68us/sample - loss: 0.8782 - acc: 0.9286 - val_loss: 1.8235 - val_acc: 0.5780\n",
-      "Epoch 98/2000\n",
-      "140/140 [==============================] - 0s 68us/sample - loss: 0.8724 - acc: 0.9143 - val_loss: 1.8366 - val_acc: 0.5820\n",
-      "Epoch 99/2000\n",
-      "140/140 [==============================] - 0s 73us/sample - loss: 0.8918 - acc: 0.9214 - val_loss: 1.8530 - val_acc: 0.5800\n",
-      "Epoch 100/2000\n",
-      "140/140 [==============================] - 0s 73us/sample - loss: 0.8428 - acc: 0.9071 - val_loss: 1.8592 - val_acc: 0.5840\n",
-      "Epoch 101/2000\n",
-      "140/140 [==============================] - 0s 82us/sample - loss: 0.8548 - acc: 0.9143 - val_loss: 1.8489 - val_acc: 0.5900\n"
-=======
-      "Epoch 1/2000\n"
-     ]
-    },
-    {
-     "name": "stdout",
-     "output_type": "stream",
-     "text": [
-      "\r",
-      "140/140 [==============================] - 1s 6ms/sample - loss: 3.8485 - acc: 0.1000 - val_loss: 3.3083 - val_acc: 0.1900\n"
-     ]
-    },
-    {
-     "name": "stdout",
-     "output_type": "stream",
-     "text": [
-      "Epoch 2/2000\n",
-      "\r",
-      "140/140 [==============================] - 0s 178us/sample - loss: 3.3217 - acc: 0.1714 - val_loss: 2.9498 - val_acc: 0.3040\n"
-     ]
-    },
-    {
-     "name": "stdout",
-     "output_type": "stream",
-     "text": [
-      "Epoch 3/2000\n",
-      "\r",
-      "140/140 [==============================] - 0s 208us/sample - loss: 2.9493 - acc: 0.1643 - val_loss: 2.7084 - val_acc: 0.3220\n"
-     ]
-    },
-    {
-     "name": "stdout",
-     "output_type": "stream",
-     "text": [
-      "Epoch 4/2000\n",
-      "\r",
-      "140/140 [==============================] - 0s 159us/sample - loss: 2.6636 - acc: 0.3857 - val_loss: 2.5488 - val_acc: 0.3120\n"
-     ]
-    },
-    {
-     "name": "stdout",
-     "output_type": "stream",
-     "text": [
-      "Epoch 5/2000\n",
-      "\r",
-      "140/140 [==============================] - 0s 164us/sample - loss: 2.4872 - acc: 0.3500 - val_loss: 2.4442 - val_acc: 0.3040\n"
-     ]
-    },
-    {
-     "name": "stdout",
-     "output_type": "stream",
-     "text": [
-      "Epoch 6/2000\n",
-      "\r",
-      "140/140 [==============================] - 0s 168us/sample - loss: 2.3739 - acc: 0.3929 - val_loss: 2.3771 - val_acc: 0.3040\n"
-     ]
-    },
-    {
-     "name": "stdout",
-     "output_type": "stream",
-     "text": [
-      "Epoch 7/2000\n",
-      "\r",
-      "140/140 [==============================] - 0s 165us/sample - loss: 2.2847 - acc: 0.3786 - val_loss: 2.3321 - val_acc: 0.3020\n"
-     ]
-    },
-    {
-     "name": "stdout",
-     "output_type": "stream",
-     "text": [
-      "Epoch 8/2000\n",
-      "\r",
-      "140/140 [==============================] - 0s 179us/sample - loss: 2.2006 - acc: 0.3714 - val_loss: 2.3000 - val_acc: 0.3020\n"
-     ]
-    },
-    {
-     "name": "stdout",
-     "output_type": "stream",
-     "text": [
-      "Epoch 9/2000\n",
-      "\r",
-      "140/140 [==============================] - 0s 172us/sample - loss: 2.1878 - acc: 0.3929 - val_loss: 2.2725 - val_acc: 0.3080\n"
-     ]
-    },
-    {
-     "name": "stdout",
-     "output_type": "stream",
-     "text": [
-      "Epoch 10/2000\n",
-      "\r",
-      "140/140 [==============================] - 0s 166us/sample - loss: 2.0464 - acc: 0.4429 - val_loss: 2.2426 - val_acc: 0.3180\n"
-     ]
-    },
-    {
-     "name": "stdout",
-     "output_type": "stream",
-     "text": [
-      "Epoch 11/2000\n"
-     ]
-    },
-    {
-     "name": "stdout",
-     "output_type": "stream",
-     "text": [
-      "\r",
-      "140/140 [==============================] - 0s 231us/sample - loss: 2.0199 - acc: 0.4143 - val_loss: 2.2011 - val_acc: 0.3560\n"
-     ]
-    },
-    {
-     "name": "stdout",
-     "output_type": "stream",
-     "text": [
-      "Epoch 12/2000\n"
-     ]
-    },
-    {
-     "name": "stdout",
-     "output_type": "stream",
-     "text": [
-      "\r",
-      "140/140 [==============================] - 0s 243us/sample - loss: 1.9192 - acc: 0.4429 - val_loss: 2.1461 - val_acc: 0.4000\n"
-     ]
-    },
-    {
-     "name": "stdout",
-     "output_type": "stream",
-     "text": [
-      "Epoch 13/2000\n"
-     ]
-    },
-    {
-     "name": "stdout",
-     "output_type": "stream",
-     "text": [
-      "\r",
-      "140/140 [==============================] - 0s 227us/sample - loss: 1.8648 - acc: 0.5000 - val_loss: 2.0863 - val_acc: 0.4600\n"
-     ]
-    },
-    {
-     "name": "stdout",
-     "output_type": "stream",
-     "text": [
-      "Epoch 14/2000\n"
-     ]
-    },
-    {
-     "name": "stdout",
-     "output_type": "stream",
-     "text": [
-      "\r",
-      "140/140 [==============================] - 0s 199us/sample - loss: 1.7401 - acc: 0.5929 - val_loss: 2.0268 - val_acc: 0.4920\n"
-     ]
-    },
-    {
-     "name": "stdout",
-     "output_type": "stream",
-     "text": [
-      "Epoch 15/2000\n"
-     ]
-    },
-    {
-     "name": "stdout",
-     "output_type": "stream",
-     "text": [
-      "\r",
-      "140/140 [==============================] - 0s 203us/sample - loss: 1.6906 - acc: 0.6071 - val_loss: 1.9727 - val_acc: 0.5280\n"
-     ]
-    },
-    {
-     "name": "stdout",
-     "output_type": "stream",
-     "text": [
-      "Epoch 16/2000\n"
-     ]
-    },
-    {
-     "name": "stdout",
-     "output_type": "stream",
-     "text": [
-      "\r",
-      "140/140 [==============================] - 0s 198us/sample - loss: 1.6083 - acc: 0.6429 - val_loss: 1.9279 - val_acc: 0.5520\n"
-     ]
-    },
-    {
-     "name": "stdout",
-     "output_type": "stream",
-     "text": [
-      "Epoch 17/2000\n"
-     ]
-    },
-    {
-     "name": "stdout",
-     "output_type": "stream",
-     "text": [
-      "\r",
-      "140/140 [==============================] - 0s 193us/sample - loss: 1.5176 - acc: 0.7429 - val_loss: 1.8930 - val_acc: 0.5600\n"
-     ]
-    },
-    {
-     "name": "stdout",
-     "output_type": "stream",
-     "text": [
-      "Epoch 18/2000\n"
-     ]
-    },
-    {
-     "name": "stdout",
-     "output_type": "stream",
-     "text": [
-      "\r",
-      "140/140 [==============================] - 0s 202us/sample - loss: 1.4444 - acc: 0.7071 - val_loss: 1.8686 - val_acc: 0.5660\n"
-     ]
-    },
-    {
-     "name": "stdout",
-     "output_type": "stream",
-     "text": [
-      "Epoch 19/2000\n",
-      "\r",
-      "140/140 [==============================] - 0s 140us/sample - loss: 1.3737 - acc: 0.7643 - val_loss: 1.8576 - val_acc: 0.5540\n"
-     ]
-    },
-    {
-     "name": "stdout",
-     "output_type": "stream",
-     "text": [
-      "Epoch 20/2000\n"
-     ]
-    },
-    {
-     "name": "stdout",
-     "output_type": "stream",
-     "text": [
-      "\r",
-      "140/140 [==============================] - 0s 141us/sample - loss: 1.3440 - acc: 0.7429 - val_loss: 1.8541 - val_acc: 0.5580\n"
-     ]
-    },
-    {
-     "name": "stdout",
-     "output_type": "stream",
-     "text": [
-      "Epoch 21/2000\n"
-     ]
-    },
-    {
-     "name": "stdout",
-     "output_type": "stream",
-     "text": [
-      "\r",
-      "140/140 [==============================] - 0s 146us/sample - loss: 1.3335 - acc: 0.7643 - val_loss: 1.8636 - val_acc: 0.5620\n"
-     ]
-    },
-    {
-     "name": "stdout",
-     "output_type": "stream",
-     "text": [
-      "Epoch 22/2000\n",
-      "\r",
-      "140/140 [==============================] - 0s 144us/sample - loss: 1.3222 - acc: 0.7714 - val_loss: 1.8613 - val_acc: 0.5620\n"
-     ]
-    },
-    {
-     "name": "stdout",
-     "output_type": "stream",
-     "text": [
-      "Epoch 23/2000\n"
-     ]
-    },
-    {
-     "name": "stdout",
-     "output_type": "stream",
-     "text": [
-      "\r",
-      "140/140 [==============================] - 0s 196us/sample - loss: 1.2884 - acc: 0.7929 - val_loss: 1.8608 - val_acc: 0.5840\n"
-     ]
-    },
-    {
-     "name": "stdout",
-     "output_type": "stream",
-     "text": [
-      "Epoch 24/2000\n"
-     ]
-    },
-    {
-     "name": "stdout",
-     "output_type": "stream",
-     "text": [
-      "\r",
-      "140/140 [==============================] - 0s 193us/sample - loss: 1.1907 - acc: 0.8500 - val_loss: 1.8575 - val_acc: 0.5920\n"
-     ]
-    },
-    {
-     "name": "stdout",
-     "output_type": "stream",
-     "text": [
-      "Epoch 25/2000\n"
-     ]
-    },
-    {
-     "name": "stdout",
-     "output_type": "stream",
-     "text": [
-      "\r",
-      "140/140 [==============================] - 0s 187us/sample - loss: 1.1725 - acc: 0.8357 - val_loss: 1.8572 - val_acc: 0.6020\n"
-     ]
-    },
-    {
-     "name": "stdout",
-     "output_type": "stream",
-     "text": [
-      "Epoch 26/2000\n"
-     ]
-    },
-    {
-     "name": "stdout",
-     "output_type": "stream",
-     "text": [
-      "\r",
-      "140/140 [==============================] - 0s 186us/sample - loss: 1.2528 - acc: 0.8000 - val_loss: 1.8392 - val_acc: 0.6160\n"
-     ]
-    },
-    {
-     "name": "stdout",
-     "output_type": "stream",
-     "text": [
-      "Epoch 27/2000\n"
-     ]
-    },
-    {
-     "name": "stdout",
-     "output_type": "stream",
-     "text": [
-      "\r",
-      "140/140 [==============================] - 0s 185us/sample - loss: 1.1431 - acc: 0.8786 - val_loss: 1.8257 - val_acc: 0.6380\n"
-     ]
-    },
-    {
-     "name": "stdout",
-     "output_type": "stream",
-     "text": [
-      "Epoch 28/2000\n"
-     ]
-    },
-    {
-     "name": "stdout",
-     "output_type": "stream",
-     "text": [
-      "\r",
-      "140/140 [==============================] - 0s 190us/sample - loss: 1.2546 - acc: 0.8286 - val_loss: 1.8161 - val_acc: 0.6400\n"
-     ]
-    },
-    {
-     "name": "stdout",
-     "output_type": "stream",
-     "text": [
-      "Epoch 29/2000\n"
-     ]
-    },
-    {
-     "name": "stdout",
-     "output_type": "stream",
-     "text": [
-      "\r",
-      "140/140 [==============================] - 0s 139us/sample - loss: 1.0875 - acc: 0.9000 - val_loss: 1.8147 - val_acc: 0.6360\n"
-     ]
-    },
-    {
-     "name": "stdout",
-     "output_type": "stream",
-     "text": [
-      "Epoch 30/2000\n"
-     ]
-    },
-    {
-     "name": "stdout",
-     "output_type": "stream",
-     "text": [
-      "\r",
-      "140/140 [==============================] - 0s 171us/sample - loss: 1.1210 - acc: 0.8571 - val_loss: 1.8179 - val_acc: 0.6300\n"
-     ]
-    },
-    {
-     "name": "stdout",
-     "output_type": "stream",
-     "text": [
-      "Epoch 31/2000\n"
-     ]
-    },
-    {
-     "name": "stdout",
-     "output_type": "stream",
-     "text": [
-      "\r",
-      "140/140 [==============================] - 0s 155us/sample - loss: 1.1788 - acc: 0.8500 - val_loss: 1.8190 - val_acc: 0.6280\n"
-     ]
-    },
-    {
-     "name": "stdout",
-     "output_type": "stream",
-     "text": [
-      "Epoch 32/2000\n",
-      "\r",
-      "140/140 [==============================] - 0s 148us/sample - loss: 1.0932 - acc: 0.8786 - val_loss: 1.8256 - val_acc: 0.6180\n"
-     ]
-    },
-    {
-     "name": "stdout",
-     "output_type": "stream",
-     "text": [
-      "Epoch 33/2000\n"
-     ]
-    },
-    {
-     "name": "stdout",
-     "output_type": "stream",
-     "text": [
-      "\r",
-      "140/140 [==============================] - 0s 150us/sample - loss: 1.0502 - acc: 0.8929 - val_loss: 1.8341 - val_acc: 0.6160\n"
-     ]
-    },
-    {
-     "name": "stdout",
-     "output_type": "stream",
-     "text": [
-      "Epoch 34/2000\n"
-     ]
-    },
-    {
-     "name": "stdout",
-     "output_type": "stream",
-     "text": [
-      "\r",
-      "140/140 [==============================] - 0s 152us/sample - loss: 1.0944 - acc: 0.8500 - val_loss: 1.8452 - val_acc: 0.5920\n"
-     ]
-    },
-    {
-     "name": "stdout",
-     "output_type": "stream",
-     "text": [
-      "Epoch 35/2000\n"
-     ]
-    },
-    {
-     "name": "stdout",
-     "output_type": "stream",
-     "text": [
-      "\r",
-      "140/140 [==============================] - 0s 157us/sample - loss: 1.0786 - acc: 0.8714 - val_loss: 1.8448 - val_acc: 0.5980\n"
-     ]
-    },
-    {
-     "name": "stdout",
-     "output_type": "stream",
-     "text": [
-      "Epoch 36/2000\n"
-     ]
-    },
-    {
-     "name": "stdout",
-     "output_type": "stream",
-     "text": [
-      "\r",
-      "140/140 [==============================] - 0s 151us/sample - loss: 1.1030 - acc: 0.8571 - val_loss: 1.8330 - val_acc: 0.6020\n"
-     ]
-    },
-    {
-     "name": "stdout",
-     "output_type": "stream",
-     "text": [
-      "Epoch 37/2000\n",
-      "\r",
-      "140/140 [==============================] - 0s 141us/sample - loss: 1.0702 - acc: 0.8643 - val_loss: 1.8206 - val_acc: 0.6060\n"
-     ]
-    },
-    {
-     "name": "stdout",
-     "output_type": "stream",
-     "text": [
-      "Epoch 38/2000\n"
-     ]
-    },
-    {
-     "name": "stdout",
-     "output_type": "stream",
-     "text": [
-      "\r",
-      "140/140 [==============================] - 0s 144us/sample - loss: 1.1255 - acc: 0.8643 - val_loss: 1.8021 - val_acc: 0.6080\n"
-     ]
-    },
-    {
-     "name": "stdout",
-     "output_type": "stream",
-     "text": [
-      "Epoch 39/2000\n"
-     ]
-    },
-    {
-     "name": "stdout",
-     "output_type": "stream",
-     "text": [
-      "\r",
-      "140/140 [==============================] - 0s 142us/sample - loss: 1.0457 - acc: 0.8786 - val_loss: 1.7885 - val_acc: 0.6080\n"
-     ]
-    },
-    {
-     "name": "stdout",
-     "output_type": "stream",
-     "text": [
-      "Epoch 40/2000\n"
-     ]
-    },
-    {
-     "name": "stdout",
-     "output_type": "stream",
-     "text": [
-      "\r",
-      "140/140 [==============================] - 0s 143us/sample - loss: 1.0932 - acc: 0.8500 - val_loss: 1.7775 - val_acc: 0.6220\n"
-     ]
-    },
-    {
-     "name": "stdout",
-     "output_type": "stream",
-     "text": [
-      "Epoch 41/2000\n"
-     ]
-    },
-    {
-     "name": "stdout",
-     "output_type": "stream",
-     "text": [
-      "\r",
-      "140/140 [==============================] - 0s 137us/sample - loss: 1.0922 - acc: 0.8500 - val_loss: 1.7753 - val_acc: 0.6220\n"
-     ]
-    },
-    {
-     "name": "stdout",
-     "output_type": "stream",
-     "text": [
-      "Epoch 42/2000\n"
-     ]
-    },
-    {
-     "name": "stdout",
-     "output_type": "stream",
-     "text": [
-      "\r",
-      "140/140 [==============================] - 0s 136us/sample - loss: 1.0114 - acc: 0.8857 - val_loss: 1.7766 - val_acc: 0.6240\n"
-     ]
-    },
-    {
-     "name": "stdout",
-     "output_type": "stream",
-     "text": [
-      "Epoch 43/2000\n"
-     ]
-    },
-    {
-     "name": "stdout",
-     "output_type": "stream",
-     "text": [
-      "\r",
-      "140/140 [==============================] - 0s 194us/sample - loss: 1.0643 - acc: 0.8643 - val_loss: 1.7790 - val_acc: 0.6300\n"
-     ]
-    },
-    {
-     "name": "stdout",
-     "output_type": "stream",
-     "text": [
-      "Epoch 44/2000\n"
-     ]
-    },
-    {
-     "name": "stdout",
-     "output_type": "stream",
-     "text": [
-      "\r",
-      "140/140 [==============================] - 0s 174us/sample - loss: 1.0742 - acc: 0.8714 - val_loss: 1.7812 - val_acc: 0.6200\n"
-     ]
-    },
-    {
-     "name": "stdout",
-     "output_type": "stream",
-     "text": [
-      "Epoch 45/2000\n"
-     ]
-    },
-    {
-     "name": "stdout",
-     "output_type": "stream",
-     "text": [
-      "\r",
-      "140/140 [==============================] - 0s 147us/sample - loss: 1.0769 - acc: 0.8500 - val_loss: 1.7882 - val_acc: 0.6000\n"
-     ]
-    },
-    {
-     "name": "stdout",
-     "output_type": "stream",
-     "text": [
-      "Epoch 46/2000\n"
-     ]
-    },
-    {
-     "name": "stdout",
-     "output_type": "stream",
-     "text": [
-      "\r",
-      "140/140 [==============================] - 0s 149us/sample - loss: 1.0593 - acc: 0.8429 - val_loss: 1.8014 - val_acc: 0.5900\n"
-     ]
-    },
-    {
-     "name": "stdout",
-     "output_type": "stream",
-     "text": [
-      "Epoch 47/2000\n"
-     ]
-    },
-    {
-     "name": "stdout",
-     "output_type": "stream",
-     "text": [
-      "\r",
-      "140/140 [==============================] - 0s 146us/sample - loss: 1.0477 - acc: 0.8714 - val_loss: 1.8197 - val_acc: 0.5800\n"
-     ]
-    },
-    {
-     "name": "stdout",
-     "output_type": "stream",
-     "text": [
-      "Epoch 48/2000\n"
-     ]
-    },
-    {
-     "name": "stdout",
-     "output_type": "stream",
-     "text": [
-      "\r",
-      "140/140 [==============================] - 0s 146us/sample - loss: 1.0045 - acc: 0.8929 - val_loss: 1.8303 - val_acc: 0.5760\n"
-     ]
-    },
-    {
-     "name": "stdout",
-     "output_type": "stream",
-     "text": [
-      "Epoch 49/2000\n"
-     ]
-    },
-    {
-     "name": "stdout",
-     "output_type": "stream",
-     "text": [
-      "\r",
-      "140/140 [==============================] - 0s 156us/sample - loss: 0.9886 - acc: 0.8714 - val_loss: 1.8325 - val_acc: 0.5760\n"
-     ]
-    },
-    {
-     "name": "stdout",
-     "output_type": "stream",
-     "text": [
-      "Epoch 50/2000\n"
-     ]
-    },
-    {
-     "name": "stdout",
-     "output_type": "stream",
-     "text": [
-      "\r",
-      "140/140 [==============================] - 0s 140us/sample - loss: 1.0141 - acc: 0.8571 - val_loss: 1.8354 - val_acc: 0.5680\n"
-     ]
-    },
-    {
-     "name": "stdout",
-     "output_type": "stream",
-     "text": [
-      "Epoch 51/2000\n"
-     ]
-    },
-    {
-     "name": "stdout",
-     "output_type": "stream",
-     "text": [
-      "\r",
-      "140/140 [==============================] - 0s 141us/sample - loss: 1.0230 - acc: 0.8857 - val_loss: 1.8196 - val_acc: 0.5680\n"
-     ]
-    },
-    {
-     "name": "stdout",
-     "output_type": "stream",
-     "text": [
-      "Epoch 52/2000\n",
-      "\r",
-      "140/140 [==============================] - 0s 146us/sample - loss: 1.0200 - acc: 0.8571 - val_loss: 1.8048 - val_acc: 0.5840\n"
-     ]
-    },
-    {
-     "name": "stdout",
-     "output_type": "stream",
-     "text": [
-      "Epoch 53/2000\n"
-     ]
-    },
-    {
-     "name": "stdout",
-     "output_type": "stream",
-     "text": [
-      "\r",
-      "140/140 [==============================] - 0s 136us/sample - loss: 1.0607 - acc: 0.8500 - val_loss: 1.7887 - val_acc: 0.5980\n"
-     ]
-    },
-    {
-     "name": "stdout",
-     "output_type": "stream",
-     "text": [
-      "Epoch 54/2000\n"
-     ]
-    },
-    {
-     "name": "stdout",
-     "output_type": "stream",
-     "text": [
-      "\r",
-      "140/140 [==============================] - 0s 139us/sample - loss: 0.9957 - acc: 0.8714 - val_loss: 1.7808 - val_acc: 0.5880\n"
-     ]
-    },
-    {
-     "name": "stdout",
-     "output_type": "stream",
-     "text": [
-      "Epoch 55/2000\n"
-     ]
-    },
-    {
-     "name": "stdout",
-     "output_type": "stream",
-     "text": [
-      "\r",
-      "140/140 [==============================] - 0s 146us/sample - loss: 0.9454 - acc: 0.9071 - val_loss: 1.7732 - val_acc: 0.5860\n"
-     ]
-    },
-    {
-     "name": "stdout",
-     "output_type": "stream",
-     "text": [
-      "Epoch 56/2000\n"
-     ]
-    },
-    {
-     "name": "stdout",
-     "output_type": "stream",
-     "text": [
-      "\r",
-      "140/140 [==============================] - 0s 150us/sample - loss: 1.0346 - acc: 0.8429 - val_loss: 1.7634 - val_acc: 0.5920\n"
-     ]
-    },
-    {
-     "name": "stdout",
-     "output_type": "stream",
-     "text": [
-      "Epoch 57/2000\n"
-     ]
-    },
-    {
-     "name": "stdout",
-     "output_type": "stream",
-     "text": [
-      "\r",
-      "140/140 [==============================] - 0s 143us/sample - loss: 1.0966 - acc: 0.8214 - val_loss: 1.7534 - val_acc: 0.6000\n"
-     ]
-    },
-    {
-     "name": "stdout",
-     "output_type": "stream",
-     "text": [
-      "Epoch 58/2000\n"
-     ]
-    },
-    {
-     "name": "stdout",
-     "output_type": "stream",
-     "text": [
-      "\r",
-      "140/140 [==============================] - 0s 154us/sample - loss: 1.0187 - acc: 0.8714 - val_loss: 1.7507 - val_acc: 0.6000\n"
-     ]
-    },
-    {
-     "name": "stdout",
-     "output_type": "stream",
-     "text": [
-      "Epoch 59/2000\n"
-     ]
-    },
-    {
-     "name": "stdout",
-     "output_type": "stream",
-     "text": [
-      "\r",
-      "140/140 [==============================] - 0s 159us/sample - loss: 0.9772 - acc: 0.8714 - val_loss: 1.7514 - val_acc: 0.6000\n"
-     ]
-    },
-    {
-     "name": "stdout",
-     "output_type": "stream",
-     "text": [
-      "Epoch 60/2000\n"
-     ]
-    },
-    {
-     "name": "stdout",
-     "output_type": "stream",
-     "text": [
-      "\r",
-      "140/140 [==============================] - 0s 146us/sample - loss: 0.9008 - acc: 0.9000 - val_loss: 1.7546 - val_acc: 0.6020\n"
-     ]
-    },
-    {
-     "name": "stdout",
-     "output_type": "stream",
-     "text": [
-      "Epoch 61/2000\n"
-     ]
-    },
-    {
-     "name": "stdout",
-     "output_type": "stream",
-     "text": [
-      "\r",
-      "140/140 [==============================] - 0s 147us/sample - loss: 0.9517 - acc: 0.8786 - val_loss: 1.7643 - val_acc: 0.5920\n"
-     ]
-    },
-    {
-     "name": "stdout",
-     "output_type": "stream",
-     "text": [
-      "Epoch 62/2000\n"
-     ]
-    },
-    {
-     "name": "stdout",
-     "output_type": "stream",
-     "text": [
-      "\r",
-      "140/140 [==============================] - 0s 142us/sample - loss: 0.9918 - acc: 0.8643 - val_loss: 1.7757 - val_acc: 0.5860\n"
-     ]
-    },
-    {
-     "name": "stdout",
-     "output_type": "stream",
-     "text": [
-      "Epoch 63/2000\n"
-     ]
-    },
-    {
-     "name": "stdout",
-     "output_type": "stream",
-     "text": [
-      "\r",
-      "140/140 [==============================] - 0s 148us/sample - loss: 0.9684 - acc: 0.8786 - val_loss: 1.8014 - val_acc: 0.5660\n"
-     ]
-    },
-    {
-     "name": "stdout",
-     "output_type": "stream",
-     "text": [
-      "Epoch 64/2000\n"
-     ]
-    },
-    {
-     "name": "stdout",
-     "output_type": "stream",
-     "text": [
-      "\r",
-      "140/140 [==============================] - 0s 144us/sample - loss: 1.0324 - acc: 0.8286 - val_loss: 1.8038 - val_acc: 0.5760\n"
-     ]
-    },
-    {
-     "name": "stdout",
-     "output_type": "stream",
-     "text": [
-      "Epoch 65/2000\n"
-     ]
-    },
-    {
-     "name": "stdout",
-     "output_type": "stream",
-     "text": [
-      "\r",
-      "140/140 [==============================] - 0s 151us/sample - loss: 1.0256 - acc: 0.8571 - val_loss: 1.7990 - val_acc: 0.5840\n"
-     ]
-    },
-    {
-     "name": "stdout",
-     "output_type": "stream",
-     "text": [
-      "Epoch 66/2000\n"
-     ]
-    },
-    {
-     "name": "stdout",
-     "output_type": "stream",
-     "text": [
-      "\r",
-      "140/140 [==============================] - 0s 145us/sample - loss: 0.9821 - acc: 0.8786 - val_loss: 1.7833 - val_acc: 0.5940\n"
-     ]
-    },
-    {
-     "name": "stdout",
-     "output_type": "stream",
-     "text": [
-      "Epoch 67/2000\n"
-     ]
-    },
-    {
-     "name": "stdout",
-     "output_type": "stream",
-     "text": [
-      "\r",
-      "140/140 [==============================] - 0s 151us/sample - loss: 0.9516 - acc: 0.8857 - val_loss: 1.7724 - val_acc: 0.5960\n"
-     ]
-    },
-    {
-     "name": "stdout",
-     "output_type": "stream",
-     "text": [
-      "Epoch 68/2000\n"
-     ]
-    },
-    {
-     "name": "stdout",
-     "output_type": "stream",
-     "text": [
-      "\r",
-      "140/140 [==============================] - 0s 147us/sample - loss: 1.0893 - acc: 0.8214 - val_loss: 1.7538 - val_acc: 0.6020\n"
-     ]
-    },
-    {
-     "name": "stdout",
-     "output_type": "stream",
-     "text": [
-      "Epoch 69/2000\n"
-     ]
-    },
-    {
-     "name": "stdout",
-     "output_type": "stream",
-     "text": [
-      "\r",
-      "140/140 [==============================] - 0s 169us/sample - loss: 0.9738 - acc: 0.8643 - val_loss: 1.7395 - val_acc: 0.6080\n"
-     ]
-    },
-    {
-     "name": "stdout",
-     "output_type": "stream",
-     "text": [
-      "Epoch 70/2000\n"
-     ]
-    },
-    {
-     "name": "stdout",
-     "output_type": "stream",
-     "text": [
-      "\r",
-      "140/140 [==============================] - 0s 144us/sample - loss: 1.0552 - acc: 0.8286 - val_loss: 1.7349 - val_acc: 0.6260\n"
-     ]
-    },
-    {
-     "name": "stdout",
-     "output_type": "stream",
-     "text": [
-      "Epoch 71/2000\n"
-     ]
-    },
-    {
-     "name": "stdout",
-     "output_type": "stream",
-     "text": [
-      "\r",
-      "140/140 [==============================] - 0s 144us/sample - loss: 0.9865 - acc: 0.8500 - val_loss: 1.7352 - val_acc: 0.6180\n"
-     ]
-    },
-    {
-     "name": "stdout",
-     "output_type": "stream",
-     "text": [
-      "Epoch 72/2000\n"
-     ]
-    },
-    {
-     "name": "stdout",
-     "output_type": "stream",
-     "text": [
-      "\r",
-      "140/140 [==============================] - 0s 141us/sample - loss: 0.9978 - acc: 0.8929 - val_loss: 1.7477 - val_acc: 0.6120\n"
-     ]
-    },
-    {
-     "name": "stdout",
-     "output_type": "stream",
-     "text": [
-      "Epoch 73/2000\n"
-     ]
-    },
-    {
-     "name": "stdout",
-     "output_type": "stream",
-     "text": [
-      "\r",
-      "140/140 [==============================] - 0s 140us/sample - loss: 0.9465 - acc: 0.8857 - val_loss: 1.7577 - val_acc: 0.6140\n"
-     ]
-    },
-    {
-     "name": "stdout",
-     "output_type": "stream",
-     "text": [
-      "Epoch 74/2000\n"
-     ]
-    },
-    {
-     "name": "stdout",
-     "output_type": "stream",
-     "text": [
-      "\r",
-      "140/140 [==============================] - 0s 138us/sample - loss: 0.9665 - acc: 0.8786 - val_loss: 1.7729 - val_acc: 0.5880\n"
-     ]
-    },
-    {
-     "name": "stdout",
-     "output_type": "stream",
-     "text": [
-      "Epoch 75/2000\n"
-     ]
-    },
-    {
-     "name": "stdout",
-     "output_type": "stream",
-     "text": [
-      "\r",
-      "140/140 [==============================] - 0s 148us/sample - loss: 0.9533 - acc: 0.8786 - val_loss: 1.7853 - val_acc: 0.5820\n"
-     ]
-    },
-    {
-     "name": "stdout",
-     "output_type": "stream",
-     "text": [
-      "Epoch 76/2000\n"
-     ]
-    },
-    {
-     "name": "stdout",
-     "output_type": "stream",
-     "text": [
-      "\r",
-      "140/140 [==============================] - 0s 157us/sample - loss: 0.9798 - acc: 0.8786 - val_loss: 1.7917 - val_acc: 0.5800\n"
-     ]
-    },
-    {
-     "name": "stdout",
-     "output_type": "stream",
-     "text": [
-      "Epoch 77/2000\n"
-     ]
-    },
-    {
-     "name": "stdout",
-     "output_type": "stream",
-     "text": [
-      "\r",
-      "140/140 [==============================] - 0s 150us/sample - loss: 0.9632 - acc: 0.8857 - val_loss: 1.7957 - val_acc: 0.5780\n"
-     ]
-    },
-    {
-     "name": "stdout",
-     "output_type": "stream",
-     "text": [
-      "Epoch 78/2000\n"
-     ]
-    },
-    {
-     "name": "stdout",
-     "output_type": "stream",
-     "text": [
-      "\r",
       "140/140 [==============================] - 0s 152us/sample - loss: 0.9493 - acc: 0.8857 - val_loss: 1.8022 - val_acc: 0.5820\n"
->>>>>>> 6b23eca4
      ]
     }
    ],
@@ -4642,13 +1371,7 @@
      "name": "stdout",
      "output_type": "stream",
      "text": [
-      "2068/1 - 0s - loss: 1.7539 - acc: 0.5856\n"
-     ]
-    },
-    {
-     "name": "stdout",
-     "output_type": "stream",
-     "text": [
+      "2068/1 - 0s - loss: 1.7539 - acc: 0.5856\n",
       "\n",
       "Test Set Metrics:\n",
       "\tloss: 1.8828\n",
