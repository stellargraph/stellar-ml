--- conflicted
+++ resolved
@@ -1,6 +1,6 @@
 # PPNP and APPNP for Node Classification
 
-This directory contains examples of using the Personalized Propogation of Neural Predictions (PPNP) and Approximate PPNP (APPNP)
+This is an example of using the Personalized Propogation of Neural Predictions (PPNP) and Approximate PPNP (APPNP)
 algorithms [1] for semi-supervised node classification in a homogeneous network.
 
 ## Requirements
@@ -8,46 +8,8 @@
 follow the instructions at: https://github.com/stellargraph/stellargraph
 
 Additional requirements are Pandas, Numpy, Keras, and Scikit-Learn which are installed as depdendencies
-<<<<<<< HEAD
-of the StellarGraph library. 
-
-## CORA dataset
-
-The CORA dataset can be downloaded from [here](https://linqs-data.soe.ucsc.edu/public/lbc/cora.tgz)).
-
-The following is the description of the dataset:
-> The Cora dataset consists of 2708 scientific publications classified into one of seven classes.
-> The citation network consists of 5429 links. Each publication in the dataset is described by a
-> 0/1-valued word vector indicating the absence/presence of the corresponding word from the dictionary.
-> The dictionary consists of 1433 unique words. The README file in the dataset provides more details.
-
-Download and unzip the [cora.tgz](https://linqs-data.soe.ucsc.edu/public/lbc/cora.tgz) file to a location on your computer.
-
-## Reddit dataset
-
-The reddit dataset can be downloaded from [here](http://snap.stanford.edu/graphsage/).
-
-The following is a description of the dataset [2]:
-
->Reddit is a large online discussion forum where users post and comment on content in different topical
->communities. We constructed a graph dataset from Reddit posts made in the month of September, 2014. The node label in this case is the community, or “subreddit”, that a post belongs to. We sampled
->50 large communities and built a post-to-post graph, connecting posts if the same user comments
->on both. In total this dataset contains 232,965 posts with an average degree of 492. We use the first
->20 days for training and the remaining days for testing (with 30% used for validation). For features,
->we use off-the-shelf 300-dimensional GloVe CommonCrawl word vectors [3]; for each post, we
->concatenated (i) the average embedding of the post title, (ii) the average embedding of all the post’s
->comments (iii) the post’s score, and (iv) the number of comments made on the post.
-
-=======
 of the StellarGraph library.
->>>>>>> c8366492
 
 ## References
 
-[1] Predict then propagate: Graph neural networks meet personalized pagerank. J. Klicpera,  A. Bojchevski, & S. Günnemann arxiv:1810.05997, 2018.
-
-
-[2] Inductive Representation Learning on Large Graphs. W.L. Hamilton, R. Ying, and J. Leskovec arXiv:1706.02216 [cs.SI], 2017.
-
-
-[3] Glove: Global vectors for word representation. J. Pennington, R. Socher, and C. D. Manning. In EMNLP, 2014.+[1]	Predict then propagate: Graph neural networks meet personalized PageRank. J. Klicpera, A. Bojchevski, and S. Günnemann, S., ICLR, 2019. ([link](https://arxiv.org/abs/1810.05997))