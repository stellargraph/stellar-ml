--- conflicted
+++ resolved
@@ -354,13 +354,8 @@
    "metadata": {},
    "outputs": [],
    "source": [
-<<<<<<< HEAD
-    "wn18_raw_ranks = wn18_complex.rank_edges_against_all_nodes(\n",
+    "wn18_raw_ranks, wn18_filtered_ranks = ComplEx.rank_edges_against_all_nodes(\n",
     "    wn18_gen.flow(wn18_test), wn18_graph\n",
-=======
-    "wn18_raw_ranks, wn18_filtered_ranks = ComplEx.rank_edges_against_all_nodes(\n",
-    "    wn18_model, wn18_gen.flow(wn18_test), wn18_graph\n",
->>>>>>> bc0388ae
     ")"
    ]
   },
@@ -793,13 +788,8 @@
    "metadata": {},
    "outputs": [],
    "source": [
-<<<<<<< HEAD
-    "fb15k_raw_ranks = fb15k_complex.rank_edges_against_all_nodes(\n",
+    "fb15k_raw_ranks, fb15k_filtered_ranks = ComplEx.rank_edges_against_all_nodes(\n",
     "    fb15k_gen.flow(fb15k_test), fb15k_graph\n",
-=======
-    "fb15k_raw_ranks, fb15k_filtered_ranks = ComplEx.rank_edges_against_all_nodes(\n",
-    "    fb15k_model, fb15k_gen.flow(fb15k_test), fb15k_graph\n",
->>>>>>> bc0388ae
     ")"
    ]
   },
