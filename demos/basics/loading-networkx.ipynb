--- conflicted
+++ resolved
@@ -258,11 +258,7 @@
        "({'feature': [97, 1]}, {'feature': [99, 1]})"
       ]
      },
-<<<<<<< HEAD
-     "execution_count": 8,
-=======
      "execution_count": 9,
->>>>>>> 75b849a5
      "metadata": {},
      "output_type": "execute_result"
     }
@@ -402,11 +398,7 @@
        "d  4 -0.5"
       ]
      },
-<<<<<<< HEAD
-     "execution_count": 10,
-=======
      "execution_count": 11,
->>>>>>> 75b849a5
      "metadata": {},
      "output_type": "execute_result"
     }
@@ -869,11 +861,7 @@
        "d  0.9  300"
       ]
      },
-<<<<<<< HEAD
-     "execution_count": 20,
-=======
      "execution_count": 21,
->>>>>>> 75b849a5
      "metadata": {},
      "output_type": "execute_result"
     }
@@ -1078,11 +1066,7 @@
    "name": "python",
    "nbconvert_exporter": "python",
    "pygments_lexer": "ipython3",
-<<<<<<< HEAD
-   "version": "3.7.5"
-=======
    "version": "3.6.10"
->>>>>>> 75b849a5
   }
  },
  "nbformat": 4,
